--- conflicted
+++ resolved
@@ -1070,11 +1070,7 @@
 		perl.exp $(LKPOST))
 .ELSE
 	$(LINK32) -dll -def:perldll.def -out:$@ \
-<<<<<<< HEAD
-	    @$(mktmp $(BLINK_FLAGS) $(LIBFILES) $(PERLDLL_OBJ:s,\,\\))
-=======
 	    @$(mktmp $(BLINK_FLAGS) $(LIBFILES) $(PERLDLL_RES) $(PERLDLL_OBJ:s,\,\\))
->>>>>>> fd9459bc
 .ENDIF
 	$(XCOPY) $(PERLIMPLIB) $(COREDIR)
 
@@ -1127,11 +1123,7 @@
 	    $(PERLEXE_OBJ) $(PERLIMPLIB) $(LIBFILES)
 .ELSE
 	$(LINK32) -subsystem:console -out:$@ $(BLINK_FLAGS) $(LIBFILES) \
-<<<<<<< HEAD
-	    $(PERLEXE_OBJ) $(SETARGV_OBJ) $(PERLIMPLIB) 
-=======
 	    $(PERLEXE_OBJ) $(SETARGV_OBJ) $(PERLIMPLIB) $(PERLEXE_RES)
->>>>>>> fd9459bc
 	copy $(PERLEXE) $(WPERLEXE)
 	editbin /subsystem:windows $(WPERLEXE)
 .ENDIF
