--- conflicted
+++ resolved
@@ -27,9 +27,7 @@
 #include <sys/socket.h>
 #include <fcntl.h>
 #include <sys/stat.h>
-#ifndef __MINGW32__
 #include <assert.h>
-#endif
 #include <io.h>
 
 /* thanks to Beverly Brown	(beverly@datacube.com) */
@@ -41,7 +39,7 @@
 #	define TO_SOCKET(x)	(x)
 #endif	/* USE_SOCKETS_AS_HANDLES */
 
-#if defined(USE_THREADS) || defined(USE_ITHREADS)
+#ifdef USE_THREADS
 #define StartSockets() \
     STMT_START {					\
 	if (!wsock_started)				\
@@ -62,7 +60,7 @@
     STMT_START {					\
 	StartSockets();					\
 	if((x) == (y))					\
-	    errno = CALL(WSAGetLastError)();			\
+	    errno = WSAGetLastError();			\
     } STMT_END
 
 #define SOCKET_TEST_ERROR(x) SOCKET_TEST(x, SOCKET_ERROR)
@@ -73,89 +71,6 @@
 
 static int wsock_started = 0;
 
-<<<<<<< HEAD
-#ifdef PERL_WIN32_SOCK_DLOAD /* we load the socket libraries when needed -- BKS 5-29-2000 */
-#define CALL(x) (*p ## x)
-typedef SOCKET (PASCAL *Paccept)(SOCKET,struct sockaddr*,int*);
-typedef int (PASCAL *Pbind)(SOCKET,const struct sockaddr*,int);
-typedef int (PASCAL *Pclosesocket)(SOCKET);
-typedef int (PASCAL *Pconnect)(SOCKET,const struct sockaddr*,int);
-typedef int (PASCAL *Pioctlsocket)(SOCKET,long,u_long *);
-typedef int (PASCAL *Pgetpeername)(SOCKET,struct sockaddr*,int*);
-typedef int (PASCAL *Pgetsockname)(SOCKET,struct sockaddr*,int*);
-typedef int (PASCAL *Pgetsockopt)(SOCKET,int,int,char*,int*);
-typedef unsigned long (PASCAL *Pinet_addr)(const char*);
-typedef char * (PASCAL *Pinet_ntoa)(struct in_addr);
-typedef int (PASCAL *Plisten)(SOCKET,int);
-typedef int (PASCAL *Precv)(SOCKET,char*,int,int);
-typedef int (PASCAL *Precvfrom)(SOCKET,char*,int,int,struct sockaddr*,int*);
-typedef int (PASCAL *Psend)(SOCKET,const char*,int,int);
-typedef int (PASCAL *Psendto)(SOCKET,const char*,int,int,const struct sockaddr*,int);
-typedef int (PASCAL *Psetsockopt)(SOCKET,int,int,const char*,int);
-typedef int (PASCAL *Pshutdown)(SOCKET,int);
-typedef SOCKET (PASCAL *Psocket)(int,int,int);
-typedef struct hostent* (PASCAL *Pgethostbyaddr)(const char*,int,int);
-typedef struct hostent* (PASCAL *Pgethostbyname)(const char*);
-typedef struct servent* (PASCAL *Pgetservbyport)(int,const char*);
-typedef struct servent* (PASCAL *Pgetservbyname)(const char*,const char*);
-typedef struct protoent* (PASCAL *Pgetprotobynumber)(int);
-typedef struct protoent* (PASCAL *Pgetprotobyname)(const char*);
-typedef int (PASCAL *PWSACleanup)(void);
-typedef int (PASCAL *PWSAStartup)(unsigned short, WSADATA*);
-typedef void (PASCAL *PWSASetLastError)(int);
-typedef int (PASCAL *PWSAGetLastError)(void);
-typedef int (PASCAL *P__WSAFDIsSet)(SOCKET,fd_set*);
-typedef int (PASCAL *Pselect)(int nfds,fd_set*,fd_set*,fd_set*,const struct timeval*);
-typedef int (PASCAL *Pgethostname)(char*,int);
-typedef u_long (PASCAL *Phtonl)(u_long), (PASCAL *Pntohl)(u_long);
-typedef u_short (PASCAL *Phtons)(u_short), (PASCAL *Pntohs)(u_short);
-static Paccept 		paccept;
-static Pbind 		pbind;
-static Pclosesocket 	pclosesocket;
-static Pconnect 	pconnect;
-static Pioctlsocket	pioctlsocket;
-static Pgetpeername	pgetpeername;
-static Pgetsockname	pgetsockname;
-static Pgetsockopt	pgetsockopt;
-static Pinet_addr	pinet_addr;
-static Pinet_ntoa	pinet_ntoa;
-static Plisten		plisten;
-static Precv		precv;
-static Precvfrom	precvfrom;
-static Psend		psend;
-static Psendto		psendto;
-static Psetsockopt	psetsockopt;
-static Pshutdown	pshutdown;
-static Psocket		psocket;
-static Pgethostbyaddr	pgethostbyaddr;
-static Pgethostbyname	pgethostbyname;
-static Pgetservbyport	pgetservbyport;
-static Pgetservbyname	pgetservbyname;
-static Pgetprotobynumber pgetprotobynumber;
-static Pgetprotobyname	pgetprotobyname;
-static PWSAStartup	pWSAStartup;
-static PWSACleanup	pWSACleanup;
-static PWSASetLastError	pWSASetLastError;
-static PWSAGetLastError	pWSAGetLastError;
-static P__WSAFDIsSet	p__WSAFDIsSet;
-static Pselect		pselect;
-static Pgethostname	pgethostname;
-#if BYTEORDER != 0x1234
-static Phtons		phtons;
-static Pntohs		pntohs;
-static Phtonl		phtonl;
-static Pntohl		pntohl;
-#endif
-void end_sockets(pTHXo_ void *ptr)
-{
-    CALL(WSACleanup)();
-    wsock_started = 0;
-    FreeLibrary(ptr);
-}
-#else
-#define CALL(x) x
-#endif /* PERL_WIN32_SOCK_DLOAD */
-=======
 EXTERN_C void
 EndSockets(void)
 {
@@ -163,7 +78,6 @@
 	WSACleanup();
 }
 
->>>>>>> 93153446
 void
 start_sockets(void) 
 {
@@ -171,67 +85,18 @@
     unsigned short version;
     WSADATA retdata;
     int ret;
-#ifdef PERL_WIN32_SOCK_DLOAD
-    HANDLE hDll = LoadLibraryA("wsock32.dll");
 
     /*
      * initalize the winsock interface and insure that it is
      * cleaned up at exit.
-     * Also, only load the DLL when needed -- BKS, 4-2-2000
      */
-    if (!(hDll &&
-	(paccept = (Paccept)GetProcAddress(hDll, "accept")) &&
-	(pbind = (Pbind)GetProcAddress(hDll, "bind")) &&
-	(pclosesocket = (Pclosesocket)GetProcAddress(hDll, "closesocket")) &&
-	(pconnect = (Pconnect)GetProcAddress(hDll, "connect")) &&
-	(pioctlsocket = (Pioctlsocket)GetProcAddress(hDll, "ioctlsocket")) &&
-	(pgetpeername = (Pgetpeername)GetProcAddress(hDll, "getpeername")) &&
-	(pgetsockname = (Pgetsockname)GetProcAddress(hDll, "getsockname")) &&
-	(pgetsockopt = (Pgetsockopt)GetProcAddress(hDll, "getsockopt")) &&
-	(pinet_addr = (Pinet_addr)GetProcAddress(hDll, "inet_addr")) &&
-	(pinet_ntoa = (Pinet_ntoa)GetProcAddress(hDll, "inet_ntoa")) &&
-	(plisten = (Plisten)GetProcAddress(hDll, "listen")) &&
-	(precv = (Precv)GetProcAddress(hDll, "recv")) &&
-	(precvfrom = (Precvfrom)GetProcAddress(hDll, "recvfrom")) &&
-	(psend = (Psend)GetProcAddress(hDll, "send")) &&
-	(psendto = (Psendto)GetProcAddress(hDll, "sendto")) &&
-	(psetsockopt = (Psetsockopt)GetProcAddress(hDll, "setsockopt")) &&
-	(pshutdown = (Pshutdown)GetProcAddress(hDll, "shutdown")) &&
-	(psocket = (Psocket)GetProcAddress(hDll, "socket")) &&
-	(pgethostbyaddr = (Pgethostbyaddr)GetProcAddress(hDll, "gethostbyaddr")) &&
-	(pgethostbyname = (Pgethostbyname)GetProcAddress(hDll, "gethostbyname")) &&
-	(pgetservbyport = (Pgetservbyport)GetProcAddress(hDll, "getservbyport")) &&
-	(pgetservbyname = (Pgetservbyname)GetProcAddress(hDll, "getservbyname")) &&
-	(pgetprotobynumber = (Pgetprotobynumber)GetProcAddress(hDll, "getprotobynumber")) &&
-	(pgetprotobyname = (Pgetprotobyname)GetProcAddress(hDll, "getprotobyname")) &&
-	(pWSAStartup = (PWSAStartup)GetProcAddress(hDll, "WSAStartup")) &&
-	(pWSACleanup = (PWSACleanup)GetProcAddress(hDll, "WSACleanup")) &&
-	(pWSASetLastError = (PWSASetLastError)GetProcAddress(hDll, "WSASetLastError")) &&
-	(pWSAGetLastError = (PWSAGetLastError)GetProcAddress(hDll, "WSAGetLastError")) &&
-	(p__WSAFDIsSet = (P__WSAFDIsSet)GetProcAddress(hDll, "__WSAFDIsSet")) &&
-	(pselect = (Pselect)GetProcAddress(hDll, "select")) &&
-	(pgethostname = (Pgethostname)GetProcAddress(hDll, "gethostname")) &&
-#if BYTEORDER != 0x1234
-	(phtonl = (Phtonl)GetProcAddress(hDll, "htonl")) &&
-	(pntohl = (Pntohl)GetProcAddress(hDll, "ntohl")) &&
-	(phtons = (Pntohs)GetProcAddress(hDll, "htons")) &&
-	(pntohs = (Pntohs)GetProcAddress(hDll, "ntohs")
-#else
-	1
-#endif
-    )) {
-	Perl_croak(aTHX_ "Unable to load winsock library!\n");
-    }
-#endif /* PERL_WIN32_SOCK_DLOAD */
     version = 0x101;
-    if(ret = CALL(WSAStartup)(version, &retdata))
-	Perl_croak(aTHX_ "Unable to initialize winsock library!\n");
+    if(ret = WSAStartup(version, &retdata))
+	Perl_croak_nocontext("Unable to locate winsock library!\n");
     if(retdata.wVersion != version)
-	Perl_croak(aTHX_ "Could not find version 1.1 of winsock dll\n");
-
-#ifdef PERL_WIN32_SOCK_DLOAD
-    call_atexit(end_sockets, hDll);
-#endif
+	Perl_croak_nocontext("Could not find version 1.1 of winsock dll\n");
+
+    /* atexit((void (*)(void)) EndSockets); */
     wsock_started = 1;
 }
 
@@ -247,7 +112,7 @@
 	/*
 	 * Enable the use of sockets as filehandles
 	 */
-	CALL(setsockopt)(INVALID_SOCKET, SOL_SOCKET, SO_OPENTYPE,
+	setsockopt(INVALID_SOCKET, SOL_SOCKET, SO_OPENTYPE,
 		    (char *)&iSockOpt, sizeof(iSockOpt));
 #ifdef USE_THREADS
 	w32_init_socktype = 1;
@@ -270,8 +135,8 @@
     if (!wsock_started)
 	return(fdopen(fd, mode));
 
-    retval = CALL(getsockopt)((SOCKET)fd, SOL_SOCKET, SO_TYPE, sockbuf, &optlen);
-    if(retval == SOCKET_ERROR && CALL(WSAGetLastError)() == WSAENOTSOCK) {
+    retval = getsockopt((SOCKET)fd, SOL_SOCKET, SO_TYPE, sockbuf, &optlen);
+    if(retval == SOCKET_ERROR && WSAGetLastError() == WSAENOTSOCK) {
 	return(fdopen(fd, mode));
     }
 
@@ -294,61 +159,33 @@
 }
 #endif	/* USE_SOCKETS_AS_HANDLES */
 
-/* ntoh* and hton* are implemented here so that ByteLoader doesn't need to load WinSock;
-   these functions are simply copied from util.c */
 
 u_long
-win32_htonl(u_long l)
-{
-#if BYTEORDER == 0x1234
-    union { u_long r; char c[4]; } u;
-    u.c[0] = (l >> 24) & 255;
-    u.c[1] = (l >> 16) & 255;
-    u.c[2] = (l >> 8) & 255;
-    u.c[3] = l & 255;
-    return u.r;
-#else
-    StartSockets();
-    return CALL(htonl)(l);
-#endif
+win32_htonl(u_long hostlong)
+{
+    StartSockets();
+    return htonl(hostlong);
 }
 
 u_short
-win32_htons(u_short s)
-{
-#if BYTEORDER == 0x1234
-    return (((s >> 8) & 255) | ((s & 255) << 8));
-#else
-    StartSockets();
-    return CALL(htons)(s);
-#endif
+win32_htons(u_short hostshort)
+{
+    StartSockets();
+    return htons(hostshort);
 }
 
 u_long
-win32_ntohl(u_long l)
-{
-#if BYTEORDER == 0x1234
-    union { u_long r; char c[4]; } u;
-    u.c[0] = (l >> 24) & 255;
-    u.c[1] = (l >> 16) & 255;
-    u.c[2] = (l >> 8) & 255;
-    u.c[3] = l & 255;
-    return u.r;
-#else
-    StartSockets();
-    return CALL(ntohl)(l);
-#endif
+win32_ntohl(u_long netlong)
+{
+    StartSockets();
+    return ntohl(netlong);
 }
 
 u_short
-win32_ntohs(u_short s)
-{
-#if BYTEORDER == 0x1234
-    return (((s >> 8) & 255) | ((s & 255) << 8));
-#else
-    StartSockets();
-    return CALL(ntohs)(s);
-#endif
+win32_ntohs(u_short netshort)
+{
+    StartSockets();
+    return ntohs(netshort);
 }
 
 
@@ -358,7 +195,7 @@
 {
     SOCKET r;
 
-    SOCKET_TEST((r = CALL(accept)(TO_SOCKET(s), addr, addrlen)), INVALID_SOCKET);
+    SOCKET_TEST((r = accept(TO_SOCKET(s), addr, addrlen)), INVALID_SOCKET);
     return OPEN_SOCKET(r);
 }
 
@@ -367,7 +204,7 @@
 {
     int r;
 
-    SOCKET_TEST_ERROR(r = CALL(bind)(TO_SOCKET(s), addr, addrlen));
+    SOCKET_TEST_ERROR(r = bind(TO_SOCKET(s), addr, addrlen));
     return r;
 }
 
@@ -376,7 +213,7 @@
 {
     int r;
 
-    SOCKET_TEST_ERROR(r = CALL(connect)(TO_SOCKET(s), addr, addrlen));
+    SOCKET_TEST_ERROR(r = connect(TO_SOCKET(s), addr, addrlen));
     return r;
 }
 
@@ -386,7 +223,7 @@
 {
     int r;
 
-    SOCKET_TEST_ERROR(r = CALL(getpeername)(TO_SOCKET(s), addr, addrlen));
+    SOCKET_TEST_ERROR(r = getpeername(TO_SOCKET(s), addr, addrlen));
     return r;
 }
 
@@ -395,7 +232,7 @@
 {
     int r;
 
-    SOCKET_TEST_ERROR(r = CALL(getsockname)(TO_SOCKET(s), addr, addrlen));
+    SOCKET_TEST_ERROR(r = getsockname(TO_SOCKET(s), addr, addrlen));
     return r;
 }
 
@@ -404,7 +241,7 @@
 {
     int r;
 
-    SOCKET_TEST_ERROR(r = CALL(getsockopt)(TO_SOCKET(s), level, optname, optval, optlen));
+    SOCKET_TEST_ERROR(r = getsockopt(TO_SOCKET(s), level, optname, optval, optlen));
     return r;
 }
 
@@ -413,7 +250,7 @@
 {
     int r;
 
-    SOCKET_TEST_ERROR(r = CALL(ioctlsocket)(TO_SOCKET(s), cmd, argp));
+    SOCKET_TEST_ERROR(r = ioctlsocket(TO_SOCKET(s), cmd, argp));
     return r;
 }
 
@@ -422,7 +259,7 @@
 {
     int r;
 
-    SOCKET_TEST_ERROR(r = CALL(listen)(TO_SOCKET(s), backlog));
+    SOCKET_TEST_ERROR(r = listen(TO_SOCKET(s), backlog));
     return r;
 }
 
@@ -431,7 +268,7 @@
 {
     int r;
 
-    SOCKET_TEST_ERROR(r = CALL(recv)(TO_SOCKET(s), buf, len, flags));
+    SOCKET_TEST_ERROR(r = recv(TO_SOCKET(s), buf, len, flags));
     return r;
 }
 
@@ -441,7 +278,7 @@
     int r;
     int frombufsize = *fromlen;
 
-    SOCKET_TEST_ERROR(r = CALL(recvfrom)(TO_SOCKET(s), buf, len, flags, from, fromlen));
+    SOCKET_TEST_ERROR(r = recvfrom(TO_SOCKET(s), buf, len, flags, from, fromlen));
     /* Winsock's recvfrom() only returns a valid 'from' when the socket
      * is connectionless.  Perl expects a valid 'from' for all types
      * of sockets, so go the extra mile.
@@ -500,19 +337,19 @@
 	    FD_SET(fd, &nex);
     }
 
-    SOCKET_TEST_ERROR(r = CALL(select)(nfds, prd, pwr, pex, timeout));
+    SOCKET_TEST_ERROR(r = select(nfds, prd, pwr, pex, timeout));
 
     for (i = 0; i < nfds; i++) {
 	fd = TO_SOCKET(i);
-	if (PERL_FD_ISSET(i,rd) && !CALL(__WSAFDIsSet)(fd, &nrd))
+	if (PERL_FD_ISSET(i,rd) && !FD_ISSET(fd, &nrd))
 	    PERL_FD_CLR(i,rd);
-	if (PERL_FD_ISSET(i,wr) && !CALL(__WSAFDIsSet)(fd, &nwr))
+	if (PERL_FD_ISSET(i,wr) && !FD_ISSET(fd, &nwr))
 	    PERL_FD_CLR(i,wr);
-	if (PERL_FD_ISSET(i,ex) && !CALL(__WSAFDIsSet)(fd, &nex))
+	if (PERL_FD_ISSET(i,ex) && !FD_ISSET(fd, &nex))
 	    PERL_FD_CLR(i,ex);
     }
 #else
-    SOCKET_TEST_ERROR(r = CALL(select)(nfds, rd, wr, ex, timeout));
+    SOCKET_TEST_ERROR(r = select(nfds, rd, wr, ex, timeout));
 #endif
     return r;
 }
@@ -522,7 +359,7 @@
 {
     int r;
 
-    SOCKET_TEST_ERROR(r = CALL(send)(TO_SOCKET(s), buf, len, flags));
+    SOCKET_TEST_ERROR(r = send(TO_SOCKET(s), buf, len, flags));
     return r;
 }
 
@@ -532,7 +369,7 @@
 {
     int r;
 
-    SOCKET_TEST_ERROR(r = CALL(sendto)(TO_SOCKET(s), buf, len, flags, to, tolen));
+    SOCKET_TEST_ERROR(r = sendto(TO_SOCKET(s), buf, len, flags, to, tolen));
     return r;
 }
 
@@ -541,7 +378,7 @@
 {
     int r;
 
-    SOCKET_TEST_ERROR(r = CALL(setsockopt)(TO_SOCKET(s), level, optname, optval, optlen));
+    SOCKET_TEST_ERROR(r = setsockopt(TO_SOCKET(s), level, optname, optval, optlen));
     return r;
 }
     
@@ -550,7 +387,7 @@
 {
     int r;
 
-    SOCKET_TEST_ERROR(r = CALL(shutdown)(TO_SOCKET(s), how));
+    SOCKET_TEST_ERROR(r = shutdown(TO_SOCKET(s), how));
     return r;
 }
 
@@ -559,7 +396,7 @@
 {
     int r;
 
-    SOCKET_TEST_ERROR(r = CALL(closesocket)(TO_SOCKET(s)));
+    SOCKET_TEST_ERROR(r = closesocket(TO_SOCKET(s)));
     return r;
 }
 
@@ -569,11 +406,11 @@
     SOCKET s;
 
 #ifndef USE_SOCKETS_AS_HANDLES
-    SOCKET_TEST(s = CALL(socket)(af, type, protocol), INVALID_SOCKET);
+    SOCKET_TEST(s = socket(af, type, protocol), INVALID_SOCKET);
 #else
     StartSockets();
-    if((s = CALL(socket)(af, type, protocol)) == INVALID_SOCKET)
-	errno = CALL(WSAGetLastError)();
+    if((s = socket(af, type, protocol)) == INVALID_SOCKET)
+	errno = WSAGetLastError();
     else
 	s = OPEN_SOCKET(s);
 #endif	/* USE_SOCKETS_AS_HANDLES */
@@ -591,8 +428,8 @@
     osf = TO_SOCKET(fileno(pf));/* Get it now before it's gone! */
     retval = fclose(pf);	/* Must fclose() before closesocket() */
     if (osf != -1
-	&& CALL(closesocket)(osf) == SOCKET_ERROR
-	&& CALL(WSAGetLastError)() != WSAENOTSOCK)
+	&& closesocket(osf) == SOCKET_ERROR
+	&& WSAGetLastError() != WSAENOTSOCK)
     {
 	return EOF;
     }
@@ -604,7 +441,7 @@
 {
     struct hostent *r;
 
-    SOCKET_TEST(r = CALL(gethostbyaddr)(addr, len, type), NULL);
+    SOCKET_TEST(r = gethostbyaddr(addr, len, type), NULL);
     return r;
 }
 
@@ -613,7 +450,7 @@
 {
     struct hostent *r;
 
-    SOCKET_TEST(r = CALL(gethostbyname)(name), NULL);
+    SOCKET_TEST(r = gethostbyname(name), NULL);
     return r;
 }
 
@@ -622,7 +459,7 @@
 {
     int r;
 
-    SOCKET_TEST_ERROR(r = CALL(gethostname)(name, len));
+    SOCKET_TEST_ERROR(r = gethostname(name, len));
     return r;
 }
 
@@ -631,7 +468,7 @@
 {
     struct protoent *r;
 
-    SOCKET_TEST(r = CALL(getprotobyname)(name), NULL);
+    SOCKET_TEST(r = getprotobyname(name), NULL);
     return r;
 }
 
@@ -640,7 +477,7 @@
 {
     struct protoent *r;
 
-    SOCKET_TEST(r = CALL(getprotobynumber)(num), NULL);
+    SOCKET_TEST(r = getprotobynumber(num), NULL);
     return r;
 }
 
@@ -650,7 +487,7 @@
     dTHXo;    
     struct servent *r;
 
-    SOCKET_TEST(r = CALL(getservbyname)(name, proto), NULL);
+    SOCKET_TEST(r = getservbyname(name, proto), NULL);
     if (r) {
 	r = win32_savecopyservent(&w32_servent, r, proto);
     }
@@ -663,7 +500,7 @@
     dTHXo; 
     struct servent *r;
 
-    SOCKET_TEST(r = CALL(getservbyport)(port, proto), NULL);
+    SOCKET_TEST(r = getservbyport(port, proto), NULL);
     if (r) {
 	r = win32_savecopyservent(&w32_servent, r, proto);
     }
@@ -682,13 +519,13 @@
 	/* NOTREACHED */
     }
 
-    retval = CALL(ioctlsocket)(TO_SOCKET(i), (long)u, &argp);
+    retval = ioctlsocket(TO_SOCKET(i), (long)u, &argp);
     if (retval == SOCKET_ERROR) {
-	if (CALL(WSAGetLastError)() == WSAENOTSOCK) {
+	if (WSAGetLastError() == WSAENOTSOCK) {
 	    Perl_croak_nocontext("ioctl implemented only on sockets");
 	    /* NOTREACHED */
 	}
-	errno = CALL(WSAGetLastError)();
+	errno = WSAGetLastError();
     }
     return retval;
 }
@@ -697,14 +534,14 @@
 win32_inet_ntoa(struct in_addr in)
 {
     StartSockets();
-    return CALL(inet_ntoa)(in);
+    return inet_ntoa(in);
 }
 
 unsigned long
 win32_inet_addr(const char FAR *cp)
 {
     StartSockets();
-    return CALL(inet_addr)(cp);
+    return inet_addr(cp);
 }
 
 /*
