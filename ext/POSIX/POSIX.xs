#ifdef WIN32
#define _POSIX_
#endif
#include "EXTERN.h"
#define PERLIO_NOT_STDIO 1
#include "perl.h"
#include "XSUB.h"
#ifdef PERL_OBJECT	/* XXX _very_ temporary hacks */
#  undef signal
#  undef open
#  define open PerlLIO_open3
#  undef TAINT_PROPER
#  define TAINT_PROPER(a)
#endif
#include <ctype.h>
#ifdef I_DIRENT    /* XXX maybe better to just rely on perl.h? */
#include <dirent.h>
#endif
#include <errno.h>
#ifdef I_FLOAT
#include <float.h>
#endif
#ifdef I_LIMITS
#include <limits.h>
#endif
#include <locale.h>
#include <math.h>
#ifdef I_PWD
#include <pwd.h>
#endif
#include <setjmp.h>
#include <signal.h>
#include <stdarg.h>

#ifdef I_STDDEF
#include <stddef.h>
#endif

/* XXX This comment is just to make I_TERMIO and I_SGTTY visible to 
   metaconfig for future extension writers.  We don't use them in POSIX.
   (This is really sneaky :-)  --AD
*/
#if defined(I_TERMIOS)
#include <termios.h>
#endif
#ifdef I_STDLIB
#include <stdlib.h>
#endif
#include <string.h>
#include <sys/stat.h>
#include <sys/types.h>
#include <time.h>
#ifdef I_UNISTD
#include <unistd.h>
#endif
#include <fcntl.h>

#if defined(__VMS) && !defined(__POSIX_SOURCE)
#  include <libdef.h>       /* LIB$_INVARG constant */
#  include <lib$routines.h> /* prototype for lib$ediv() */
#  include <starlet.h>      /* prototype for sys$gettim() */
#  if DECC_VERSION < 50000000
#    define pid_t int       /* old versions of DECC miss this in types.h */
#  endif

#  undef mkfifo
#  define mkfifo(a,b) (not_here("mkfifo"),-1)
#  define mknod(a,b,c) (not_here("mknod"),-1)
#  define tzset() not_here("tzset")

#if ((__VMS_VER >= 70000000) && (__DECC_VER >= 50200000)) || (__CRTL_VER >= 70000000)
#    define HAS_TZNAME  /* shows up in VMS 7.0 or Dec C 5.6 */
#    include <utsname.h>
#  endif /* __VMS_VER >= 70000000 or Dec C 5.6 */

   /* The POSIX notion of ttyname() is better served by getname() under VMS */
   static char ttnambuf[64];
#  define ttyname(fd) (isatty(fd) > 0 ? getname(fd,ttnambuf,0) : NULL)

   /* The non-POSIX CRTL times() has void return type, so we just get the
      current time directly */
   clock_t vms_times(struct tms *bufptr) {
	clock_t retval;
	/* Get wall time and convert to 10 ms intervals to
	 * produce the return value that the POSIX standard expects */
#  if defined(__DECC) && defined (__ALPHA)
#    include <ints.h>
	uint64 vmstime;
	_ckvmssts(sys$gettim(&vmstime));
	vmstime /= 100000;
	retval = vmstime & 0x7fffffff;
#  else
	/* (Older hw or ccs don't have an atomic 64-bit type, so we
	 * juggle 32-bit ints (and a float) to produce a time_t result
	 * with minimal loss of information.) */
	long int vmstime[2],remainder,divisor = 100000;
	_ckvmssts(sys$gettim((unsigned long int *)vmstime));
	vmstime[1] &= 0x7fff;  /* prevent overflow in EDIV */
	_ckvmssts(lib$ediv(&divisor,vmstime,(long int *)&retval,&remainder));
#  endif
	/* Fill in the struct tms using the CRTL routine . . .*/
	times((tbuffer_t *)bufptr);
	return (clock_t) retval;
   }
#  define times(t) vms_times(t)
#else
#if defined (WIN32)
#  undef mkfifo
#  define mkfifo(a,b) not_here("mkfifo")
#  define mknod(a,b,c) not_here("mknod")
#  define ttyname(a) (char*)not_here("ttyname")
#  define sigset_t long
#  define pid_t long
#  ifdef __BORLANDC__
#    define tzname _tzname
#  endif
#  ifdef _MSC_VER
#    define mode_t short
#  endif
#  ifdef __MINGW32__
#    define mode_t short
#    ifndef tzset
#      define tzset()		not_here("tzset")
#    endif
#    ifndef _POSIX_OPEN_MAX
#      define _POSIX_OPEN_MAX	FOPEN_MAX	/* XXX bogus ? */
#    endif
#  endif
#  define sigaction(a,b,c)	not_here("sigaction")
#  define sigpending(a)		not_here("sigpending")
#  define sigprocmask(a,b,c)	not_here("sigprocmask")
#  define sigsuspend(a)		not_here("sigsuspend")
#  define sigemptyset(a)	not_here("sigemptyset")
#  define sigaddset(a,b)	not_here("sigaddset")
#  define sigdelset(a,b)	not_here("sigdelset")
#  define sigfillset(a)		not_here("sigfillset")
#  define sigismember(a,b)	not_here("sigismember")
#else

#  ifndef HAS_MKFIFO
#    ifndef mkfifo
#      define mkfifo(path, mode) (mknod((path), (mode) | S_IFIFO, 0))
#    endif
#  endif /* !HAS_MKFIFO */

#  include <grp.h>
#  include <sys/times.h>
#  ifdef HAS_UNAME
#    include <sys/utsname.h>
#  endif
#  include <sys/wait.h>
#  ifdef I_UTIME
#    include <utime.h>
#  endif
#endif /* WIN32 */
#endif /* __VMS */

typedef int SysRet;
typedef long SysRetLong;
typedef sigset_t* POSIX__SigSet;
typedef HV* POSIX__SigAction;
#ifdef I_TERMIOS
typedef struct termios* POSIX__Termios;
#else /* Define termios types to int, and call not_here for the functions.*/
#define POSIX__Termios int
#define speed_t int
#define tcflag_t int
#define cc_t int
#define cfgetispeed(x) not_here("cfgetispeed")
#define cfgetospeed(x) not_here("cfgetospeed")
#define tcdrain(x) not_here("tcdrain")
#define tcflush(x,y) not_here("tcflush")
#define tcsendbreak(x,y) not_here("tcsendbreak")
#define cfsetispeed(x,y) not_here("cfsetispeed")
#define cfsetospeed(x,y) not_here("cfsetospeed")
#define ctermid(x) (char *) not_here("ctermid")
#define tcflow(x,y) not_here("tcflow")
#define tcgetattr(x,y) not_here("tcgetattr")
#define tcsetattr(x,y,z) not_here("tcsetattr")
#endif

/* Possibly needed prototypes */
char *cuserid _((char *));
double strtod _((const char *, char **));
long strtol _((const char *, char **, int));
unsigned long strtoul _((const char *, char **, int));

#ifndef HAS_CUSERID
#define cuserid(a) (char *) not_here("cuserid")
#endif
#ifndef HAS_DIFFTIME
#ifndef difftime
#define difftime(a,b) not_here("difftime")
#endif
#endif
#ifndef HAS_FPATHCONF
#define fpathconf(f,n) 	(SysRetLong) not_here("fpathconf")
#endif
#ifndef HAS_MKTIME
#define mktime(a) not_here("mktime")
#endif
#ifndef HAS_NICE
#define nice(a) not_here("nice")
#endif
#ifndef HAS_PATHCONF
#define pathconf(f,n) 	(SysRetLong) not_here("pathconf")
#endif
#ifndef HAS_SYSCONF
#define sysconf(n) 	(SysRetLong) not_here("sysconf")
#endif
#ifndef HAS_READLINK
#define readlink(a,b,c) not_here("readlink")
#endif
#ifndef HAS_SETPGID
#define setpgid(a,b) not_here("setpgid")
#endif
#ifndef HAS_SETSID
#define setsid() not_here("setsid")
#endif
#ifndef HAS_STRCOLL
#define strcoll(s1,s2) not_here("strcoll")
#endif
#ifndef HAS_STRTOD
#define strtod(s1,s2) not_here("strtod")
#endif
#ifndef HAS_STRTOL
#define strtol(s1,s2,b) not_here("strtol")
#endif
#ifndef HAS_STRTOUL
#define strtoul(s1,s2,b) not_here("strtoul")
#endif
#ifndef HAS_STRXFRM
#define strxfrm(s1,s2,n) not_here("strxfrm")
#endif
#ifndef HAS_TCGETPGRP
#define tcgetpgrp(a) not_here("tcgetpgrp")
#endif
#ifndef HAS_TCSETPGRP
#define tcsetpgrp(a,b) not_here("tcsetpgrp")
#endif
#ifndef HAS_TIMES
#define times(a) not_here("times")
#endif
#ifndef HAS_UNAME
#define uname(a) not_here("uname")
#endif
#ifndef HAS_WAITPID
#define waitpid(a,b,c) not_here("waitpid")
#endif

#ifndef HAS_MBLEN
#ifndef mblen
#define mblen(a,b) not_here("mblen")
#endif
#endif
#ifndef HAS_MBSTOWCS
#define mbstowcs(s, pwcs, n) not_here("mbstowcs")
#endif
#ifndef HAS_MBTOWC
#define mbtowc(pwc, s, n) not_here("mbtowc")
#endif
#ifndef HAS_WCSTOMBS
#define wcstombs(s, pwcs, n) not_here("wcstombs")
#endif
#ifndef HAS_WCTOMB
#define wctomb(s, wchar) not_here("wcstombs")
#endif
#if !defined(HAS_MBLEN) && !defined(HAS_MBSTOWCS) && !defined(HAS_MBTOWC) && !defined(HAS_WCSTOMBS) && !defined(HAS_WCTOMB)
/* If we don't have these functions, then we wouldn't have gotten a typedef
   for wchar_t, the wide character type.  Defining wchar_t allows the
   functions referencing it to compile.  Its actual type is then meaningless,
   since without the above functions, all sections using it end up calling
   not_here() and croak.  --Kaveh Ghazi (ghazi@noc.rutgers.edu) 9/18/94. */
#ifndef wchar_t
#define wchar_t char
#endif
#endif

#ifndef HAS_LOCALECONV
#define localeconv() not_here("localeconv")
#endif

#ifdef HAS_TZNAME
#  ifndef WIN32
extern char *tzname[];
#  endif
#else
<<<<<<< HEAD
#if !defined(__GNUC__) && !defined(tzname)
=======
#if !defined(WIN32) || (defined(__MINGW32__) && !defined(tzname))
>>>>>>> 9666903d
char *tzname[] = { "" , "" };
#endif
#endif

/* XXX struct tm on some systems (SunOS4/BSD) contains extra (non POSIX)
 * fields for which we don't have Configure support yet:
 *   char *tm_zone;   -- abbreviation of timezone name
 *   long tm_gmtoff;  -- offset from GMT in seconds
 * To workaround core dumps from the uninitialised tm_zone we get the
 * system to give us a reasonable struct to copy.  This fix means that
 * strftime uses the tm_zone and tm_gmtoff values returned by
 * localtime(time()). That should give the desired result most of the
 * time. But probably not always!
 *
 * This is a temporary workaround to be removed once Configure
 * support is added and NETaa14816 is considered in full.
 * It does not address tzname aspects of NETaa14816.
 */
#ifdef HAS_GNULIBC
# ifndef STRUCT_TM_HASZONE
#    define STRUCT_TM_HAS_ZONE
# endif
#endif

#ifdef STRUCT_TM_HASZONE
static void
init_tm(ptm)		/* see mktime, strftime and asctime	*/
    struct tm *ptm;
{
    Time_t now;
    (void)time(&now);
    Copy(localtime(&now), ptm, 1, struct tm);
}

#else
# define init_tm(ptm)
#endif


#ifdef HAS_LONG_DOUBLE
#  if LONG_DOUBLESIZE > DOUBLESIZE
#    undef HAS_LONG_DOUBLE  /* XXX until we figure out how to use them */
#  endif
#endif

#ifndef HAS_LONG_DOUBLE 
#ifdef LDBL_MAX
#undef LDBL_MAX
#endif
#ifdef LDBL_MIN
#undef LDBL_MIN
#endif
#ifdef LDBL_EPSILON
#undef LDBL_EPSILON
#endif
#endif

static int
not_here(char *s)
{
    croak("POSIX::%s not implemented on this architecture", s);
    return -1;
}

static
#ifdef HAS_LONG_DOUBLE
long double
#else
double
#endif
constant(char *name, int arg)
{
    errno = 0;
    switch (*name) {
    case 'A':
	if (strEQ(name, "ARG_MAX"))
#ifdef ARG_MAX
	    return ARG_MAX;
#else
	    goto not_there;
#endif
	break;
    case 'B':
	if (strEQ(name, "BUFSIZ"))
#ifdef BUFSIZ
	    return BUFSIZ;
#else
	    goto not_there;
#endif
	if (strEQ(name, "BRKINT"))
#ifdef BRKINT
	    return BRKINT;
#else
	    goto not_there;
#endif
	if (strEQ(name, "B9600"))
#ifdef B9600
	    return B9600;
#else
	    goto not_there;
#endif
	if (strEQ(name, "B19200"))
#ifdef B19200
	    return B19200;
#else
	    goto not_there;
#endif
	if (strEQ(name, "B38400"))
#ifdef B38400
	    return B38400;
#else
	    goto not_there;
#endif
	if (strEQ(name, "B0"))
#ifdef B0
	    return B0;
#else
	    goto not_there;
#endif
	if (strEQ(name, "B110"))
#ifdef B110
	    return B110;
#else
	    goto not_there;
#endif
	if (strEQ(name, "B1200"))
#ifdef B1200
	    return B1200;
#else
	    goto not_there;
#endif
	if (strEQ(name, "B134"))
#ifdef B134
	    return B134;
#else
	    goto not_there;
#endif
	if (strEQ(name, "B150"))
#ifdef B150
	    return B150;
#else
	    goto not_there;
#endif
	if (strEQ(name, "B1800"))
#ifdef B1800
	    return B1800;
#else
	    goto not_there;
#endif
	if (strEQ(name, "B200"))
#ifdef B200
	    return B200;
#else
	    goto not_there;
#endif
	if (strEQ(name, "B2400"))
#ifdef B2400
	    return B2400;
#else
	    goto not_there;
#endif
	if (strEQ(name, "B300"))
#ifdef B300
	    return B300;
#else
	    goto not_there;
#endif
	if (strEQ(name, "B4800"))
#ifdef B4800
	    return B4800;
#else
	    goto not_there;
#endif
	if (strEQ(name, "B50"))
#ifdef B50
	    return B50;
#else
	    goto not_there;
#endif
	if (strEQ(name, "B600"))
#ifdef B600
	    return B600;
#else
	    goto not_there;
#endif
	if (strEQ(name, "B75"))
#ifdef B75
	    return B75;
#else
	    goto not_there;
#endif
	break;
    case 'C':
	if (strEQ(name, "CHAR_BIT"))
#ifdef CHAR_BIT
	    return CHAR_BIT;
#else
	    goto not_there;
#endif
	if (strEQ(name, "CHAR_MAX"))
#ifdef CHAR_MAX
	    return CHAR_MAX;
#else
	    goto not_there;
#endif
	if (strEQ(name, "CHAR_MIN"))
#ifdef CHAR_MIN
	    return CHAR_MIN;
#else
	    goto not_there;
#endif
	if (strEQ(name, "CHILD_MAX"))
#ifdef CHILD_MAX
	    return CHILD_MAX;
#else
	    goto not_there;
#endif
	if (strEQ(name, "CLK_TCK"))
#ifdef CLK_TCK
	    return CLK_TCK;
#else
	    goto not_there;
#endif
	if (strEQ(name, "CLOCAL"))
#ifdef CLOCAL
	    return CLOCAL;
#else
	    goto not_there;
#endif
	if (strEQ(name, "CLOCKS_PER_SEC"))
#ifdef CLOCKS_PER_SEC
	    return CLOCKS_PER_SEC;
#else
	    goto not_there;
#endif
	if (strEQ(name, "CREAD"))
#ifdef CREAD
	    return CREAD;
#else
	    goto not_there;
#endif
	if (strEQ(name, "CS5"))
#ifdef CS5
	    return CS5;
#else
	    goto not_there;
#endif
	if (strEQ(name, "CS6"))
#ifdef CS6
	    return CS6;
#else
	    goto not_there;
#endif
	if (strEQ(name, "CS7"))
#ifdef CS7
	    return CS7;
#else
	    goto not_there;
#endif
	if (strEQ(name, "CS8"))
#ifdef CS8
	    return CS8;
#else
	    goto not_there;
#endif
	if (strEQ(name, "CSIZE"))
#ifdef CSIZE
	    return CSIZE;
#else
	    goto not_there;
#endif
	if (strEQ(name, "CSTOPB"))
#ifdef CSTOPB
	    return CSTOPB;
#else
	    goto not_there;
#endif
	break;
    case 'D':
	if (strEQ(name, "DBL_MAX"))
#ifdef DBL_MAX
	    return DBL_MAX;
#else
	    goto not_there;
#endif
	if (strEQ(name, "DBL_MIN"))
#ifdef DBL_MIN
	    return DBL_MIN;
#else
	    goto not_there;
#endif
	if (strEQ(name, "DBL_DIG"))
#ifdef DBL_DIG
	    return DBL_DIG;
#else
	    goto not_there;
#endif
	if (strEQ(name, "DBL_EPSILON"))
#ifdef DBL_EPSILON
	    return DBL_EPSILON;
#else
	    goto not_there;
#endif
	if (strEQ(name, "DBL_MANT_DIG"))
#ifdef DBL_MANT_DIG
	    return DBL_MANT_DIG;
#else
	    goto not_there;
#endif
	if (strEQ(name, "DBL_MAX_10_EXP"))
#ifdef DBL_MAX_10_EXP
	    return DBL_MAX_10_EXP;
#else
	    goto not_there;
#endif
	if (strEQ(name, "DBL_MAX_EXP"))
#ifdef DBL_MAX_EXP
	    return DBL_MAX_EXP;
#else
	    goto not_there;
#endif
	if (strEQ(name, "DBL_MIN_10_EXP"))
#ifdef DBL_MIN_10_EXP
	    return DBL_MIN_10_EXP;
#else
	    goto not_there;
#endif
	if (strEQ(name, "DBL_MIN_EXP"))
#ifdef DBL_MIN_EXP
	    return DBL_MIN_EXP;
#else
	    goto not_there;
#endif
	break;
    case 'E':
	switch (name[1]) {
	case 'A':
	    if (strEQ(name, "EACCES"))
#ifdef EACCES
		return EACCES;
#else
		goto not_there;
#endif
	    if (strEQ(name, "EADDRINUSE"))
#ifdef EADDRINUSE
		return EADDRINUSE;
#else
		goto not_there;
#endif
	    if (strEQ(name, "EADDRNOTAVAIL"))
#ifdef EADDRNOTAVAIL
		return EADDRNOTAVAIL;
#else
		goto not_there;
#endif
	    if (strEQ(name, "EAFNOSUPPORT"))
#ifdef EAFNOSUPPORT
		return EAFNOSUPPORT;
#else
		goto not_there;
#endif
	    if (strEQ(name, "EAGAIN"))
#ifdef EAGAIN
		return EAGAIN;
#else
		goto not_there;
#endif
	    if (strEQ(name, "EALREADY"))
#ifdef EALREADY
		return EALREADY;
#else
		goto not_there;
#endif
	    break;
	case 'B':
	    if (strEQ(name, "EBADF"))
#ifdef EBADF
		return EBADF;
#else
		goto not_there;
#endif
	    if (strEQ(name, "EBUSY"))
#ifdef EBUSY
		return EBUSY;
#else
		goto not_there;
#endif
	    break;
	case 'C':
	    if (strEQ(name, "ECHILD"))
#ifdef ECHILD
		return ECHILD;
#else
		goto not_there;
#endif
	    if (strEQ(name, "ECHO"))
#ifdef ECHO
		return ECHO;
#else
		goto not_there;
#endif
	    if (strEQ(name, "ECHOE"))
#ifdef ECHOE
		return ECHOE;
#else
		goto not_there;
#endif
	    if (strEQ(name, "ECHOK"))
#ifdef ECHOK
		return ECHOK;
#else
		goto not_there;
#endif
	    if (strEQ(name, "ECHONL"))
#ifdef ECHONL
		return ECHONL;
#else
		goto not_there;
#endif
	    if (strEQ(name, "ECONNABORTED"))
#ifdef ECONNABORTED
		return ECONNABORTED;
#else
		goto not_there;
#endif
	    if (strEQ(name, "ECONNREFUSED"))
#ifdef ECONNREFUSED
		return ECONNREFUSED;
#else
		goto not_there;
#endif
	    if (strEQ(name, "ECONNRESET"))
#ifdef ECONNRESET
		return ECONNRESET;
#else
		goto not_there;
#endif
	    break;
	case 'D':
	    if (strEQ(name, "EDEADLK"))
#ifdef EDEADLK
		return EDEADLK;
#else
		goto not_there;
#endif
	    if (strEQ(name, "EDESTADDRREQ"))
#ifdef EDESTADDRREQ
		return EDESTADDRREQ;
#else
		goto not_there;
#endif
	    if (strEQ(name, "EDOM"))
#ifdef EDOM
		return EDOM;
#else
		goto not_there;
#endif
	    if (strEQ(name, "EDQUOT"))
#ifdef EDQUOT
		return EDQUOT;
#else
		goto not_there;
#endif
	    break;
	case 'E':
	    if (strEQ(name, "EEXIST"))
#ifdef EEXIST
		return EEXIST;
#else
		goto not_there;
#endif
	    break;
	case 'F':
	    if (strEQ(name, "EFAULT"))
#ifdef EFAULT
		return EFAULT;
#else
		goto not_there;
#endif
	    if (strEQ(name, "EFBIG"))
#ifdef EFBIG
		return EFBIG;
#else
		goto not_there;
#endif
	    break;
	case 'H':
	    if (strEQ(name, "EHOSTDOWN"))
#ifdef EHOSTDOWN
		return EHOSTDOWN;
#else
		goto not_there;
#endif
	    if (strEQ(name, "EHOSTUNREACH"))
#ifdef EHOSTUNREACH
		return EHOSTUNREACH;
#else
		goto not_there;
#endif
    	    break;
	case 'I':
	    if (strEQ(name, "EINPROGRESS"))
#ifdef EINPROGRESS
		return EINPROGRESS;
#else
		goto not_there;
#endif
	    if (strEQ(name, "EINTR"))
#ifdef EINTR
		return EINTR;
#else
		goto not_there;
#endif
	    if (strEQ(name, "EINVAL"))
#ifdef EINVAL
		return EINVAL;
#else
		goto not_there;
#endif
	    if (strEQ(name, "EIO"))
#ifdef EIO
		return EIO;
#else
		goto not_there;
#endif
	    if (strEQ(name, "EISCONN"))
#ifdef EISCONN
		return EISCONN;
#else
		goto not_there;
#endif
	    if (strEQ(name, "EISDIR"))
#ifdef EISDIR
		return EISDIR;
#else
		goto not_there;
#endif
	    if (strEQ(name, "ELOOP"))
#ifdef ELOOP
		return ELOOP;
#else
		goto not_there;
#endif
	    break;
	case 'M':
	    if (strEQ(name, "EMFILE"))
#ifdef EMFILE
		return EMFILE;
#else
		goto not_there;
#endif
	    if (strEQ(name, "EMLINK"))
#ifdef EMLINK
		return EMLINK;
#else
		goto not_there;
#endif
	    if (strEQ(name, "EMSGSIZE"))
#ifdef EMSGSIZE
		return EMSGSIZE;
#else
		goto not_there;
#endif
	    break;
	case 'N':
	    if (strEQ(name, "ENETDOWN"))
#ifdef ENETDOWN
		return ENETDOWN;
#else
		goto not_there;
#endif
	    if (strEQ(name, "ENETRESET"))
#ifdef ENETRESET
		return ENETRESET;
#else
		goto not_there;
#endif
	    if (strEQ(name, "ENETUNREACH"))
#ifdef ENETUNREACH
		return ENETUNREACH;
#else
		goto not_there;
#endif
	    if (strEQ(name, "ENOBUFS"))
#ifdef ENOBUFS
		return ENOBUFS;
#else
		goto not_there;
#endif
	    if (strEQ(name, "ENOEXEC"))
#ifdef ENOEXEC
		return ENOEXEC;
#else
		goto not_there;
#endif
	    if (strEQ(name, "ENOMEM"))
#ifdef ENOMEM
		return ENOMEM;
#else
		goto not_there;
#endif
	    if (strEQ(name, "ENOPROTOOPT"))
#ifdef ENOPROTOOPT
		return ENOPROTOOPT;
#else
		goto not_there;
#endif
	    if (strEQ(name, "ENOSPC"))
#ifdef ENOSPC
		return ENOSPC;
#else
		goto not_there;
#endif
	    if (strEQ(name, "ENOTBLK"))
#ifdef ENOTBLK
		return ENOTBLK;
#else
		goto not_there;
#endif
	    if (strEQ(name, "ENOTCONN"))
#ifdef ENOTCONN
		return ENOTCONN;
#else
		goto not_there;
#endif
	    if (strEQ(name, "ENOTDIR"))
#ifdef ENOTDIR
		return ENOTDIR;
#else
		goto not_there;
#endif
	    if (strEQ(name, "ENOTEMPTY"))
#ifdef ENOTEMPTY
		return ENOTEMPTY;
#else
		goto not_there;
#endif
	    if (strEQ(name, "ENOTSOCK"))
#ifdef ENOTSOCK
		return ENOTSOCK;
#else
		goto not_there;
#endif
	    if (strEQ(name, "ENOTTY"))
#ifdef ENOTTY
		return ENOTTY;
#else
		goto not_there;
#endif
	    if (strEQ(name, "ENFILE"))
#ifdef ENFILE
		return ENFILE;
#else
		goto not_there;
#endif
	    if (strEQ(name, "ENODEV"))
#ifdef ENODEV
		return ENODEV;
#else
		goto not_there;
#endif
	    if (strEQ(name, "ENOENT"))
#ifdef ENOENT
		return ENOENT;
#else
		goto not_there;
#endif
	    if (strEQ(name, "ENOLCK"))
#ifdef ENOLCK
		return ENOLCK;
#else
		goto not_there;
#endif
	    if (strEQ(name, "ENOSYS"))
#ifdef ENOSYS
		return ENOSYS;
#else
		goto not_there;
#endif
	    if (strEQ(name, "ENXIO"))
#ifdef ENXIO
		return ENXIO;
#else
		goto not_there;
#endif
	    if (strEQ(name, "ENAMETOOLONG"))
#ifdef ENAMETOOLONG
		return ENAMETOOLONG;
#else
		goto not_there;
#endif
	    break;
	case 'O':
	    if (strEQ(name, "EOF"))
#ifdef EOF
		return EOF;
#else
		goto not_there;
#endif
	    if (strEQ(name, "EOPNOTSUPP"))
#ifdef EOPNOTSUPP
		return EOPNOTSUPP;
#else
		goto not_there;
#endif
	    break;
	case 'P':
	    if (strEQ(name, "EPERM"))
#ifdef EPERM
		return EPERM;
#else
		goto not_there;
#endif
	    if (strEQ(name, "EPFNOSUPPORT"))
#ifdef EPFNOSUPPORT
		return EPFNOSUPPORT;
#else
		goto not_there;
#endif
	    if (strEQ(name, "EPIPE"))
#ifdef EPIPE
		return EPIPE;
#else
		goto not_there;
#endif
	    if (strEQ(name, "EPROCLIM"))
#ifdef EPROCLIM
		return EPROCLIM;
#else
		goto not_there;
#endif
	    if (strEQ(name, "EPROTONOSUPPORT"))
#ifdef EPROTONOSUPPORT
		return EPROTONOSUPPORT;
#else
		goto not_there;
#endif
	    if (strEQ(name, "EPROTOTYPE"))
#ifdef EPROTOTYPE
		return EPROTOTYPE;
#else
		goto not_there;
#endif
	    break;
	case 'R':
	    if (strEQ(name, "ERANGE"))
#ifdef ERANGE
		return ERANGE;
#else
		goto not_there;
#endif
	    if (strEQ(name, "EREMOTE"))
#ifdef EREMOTE
		return EREMOTE;
#else
		goto not_there;
#endif
	    if (strEQ(name, "ERESTART"))
#ifdef ERESTART
		return ERESTART;
#else
		goto not_there;
#endif
	    if (strEQ(name, "EROFS"))
#ifdef EROFS
		return EROFS;
#else
		goto not_there;
#endif
	    break;
	case 'S':
	    if (strEQ(name, "ESHUTDOWN"))
#ifdef ESHUTDOWN
		return ESHUTDOWN;
#else
		goto not_there;
#endif
	    if (strEQ(name, "ESOCKTNOSUPPORT"))
#ifdef ESOCKTNOSUPPORT
		return ESOCKTNOSUPPORT;
#else
		goto not_there;
#endif
	    if (strEQ(name, "ESPIPE"))
#ifdef ESPIPE
		return ESPIPE;
#else
		goto not_there;
#endif
	    if (strEQ(name, "ESRCH"))
#ifdef ESRCH
		return ESRCH;
#else
		goto not_there;
#endif
	    if (strEQ(name, "ESTALE"))
#ifdef ESTALE
		return ESTALE;
#else
		goto not_there;
#endif
	    break;
	case 'T':
	    if (strEQ(name, "ETIMEDOUT"))
#ifdef ETIMEDOUT
		return ETIMEDOUT;
#else
		goto not_there;
#endif
	    if (strEQ(name, "ETOOMANYREFS"))
#ifdef ETOOMANYREFS
		return ETOOMANYREFS;
#else
		goto not_there;
#endif
	    if (strEQ(name, "ETXTBSY"))
#ifdef ETXTBSY
		return ETXTBSY;
#else
		goto not_there;
#endif
    	    break;
	case 'U':
	    if (strEQ(name, "EUSERS"))
#ifdef EUSERS
		return EUSERS;
#else
		goto not_there;
#endif
    	    break;
    	case 'W':
	    if (strEQ(name, "EWOULDBLOCK"))
#ifdef EWOULDBLOCK
		return EWOULDBLOCK;
#else
		goto not_there;
#endif
    	    break;
	case 'X':
	    if (strEQ(name, "EXIT_FAILURE"))
#ifdef EXIT_FAILURE
		return EXIT_FAILURE;
#else
		return 1;
#endif
	    if (strEQ(name, "EXIT_SUCCESS"))
#ifdef EXIT_SUCCESS
		return EXIT_SUCCESS;
#else
		return 0;
#endif
	    if (strEQ(name, "EXDEV"))
#ifdef EXDEV
		return EXDEV;
#else
		goto not_there;
#endif
	    break;
	}
	if (strEQ(name, "E2BIG"))
#ifdef E2BIG
	    return E2BIG;
#else
	    goto not_there;
#endif
	break;
    case 'F':
	if (strnEQ(name, "FLT_", 4)) {
	    if (strEQ(name, "FLT_MAX"))
#ifdef FLT_MAX
		return FLT_MAX;
#else
		goto not_there;
#endif
	    if (strEQ(name, "FLT_MIN"))
#ifdef FLT_MIN
		return FLT_MIN;
#else
		goto not_there;
#endif
	    if (strEQ(name, "FLT_ROUNDS"))
#ifdef FLT_ROUNDS
		return FLT_ROUNDS;
#else
		goto not_there;
#endif
	    if (strEQ(name, "FLT_DIG"))
#ifdef FLT_DIG
		return FLT_DIG;
#else
		goto not_there;
#endif
	    if (strEQ(name, "FLT_EPSILON"))
#ifdef FLT_EPSILON
		return FLT_EPSILON;
#else
		goto not_there;
#endif
	    if (strEQ(name, "FLT_MANT_DIG"))
#ifdef FLT_MANT_DIG
		return FLT_MANT_DIG;
#else
		goto not_there;
#endif
	    if (strEQ(name, "FLT_MAX_10_EXP"))
#ifdef FLT_MAX_10_EXP
		return FLT_MAX_10_EXP;
#else
		goto not_there;
#endif
	    if (strEQ(name, "FLT_MAX_EXP"))
#ifdef FLT_MAX_EXP
		return FLT_MAX_EXP;
#else
		goto not_there;
#endif
	    if (strEQ(name, "FLT_MIN_10_EXP"))
#ifdef FLT_MIN_10_EXP
		return FLT_MIN_10_EXP;
#else
		goto not_there;
#endif
	    if (strEQ(name, "FLT_MIN_EXP"))
#ifdef FLT_MIN_EXP
		return FLT_MIN_EXP;
#else
		goto not_there;
#endif
	    if (strEQ(name, "FLT_RADIX"))
#ifdef FLT_RADIX
		return FLT_RADIX;
#else
		goto not_there;
#endif
	    break;
	}
	if (strnEQ(name, "F_", 2)) {
	    if (strEQ(name, "F_DUPFD"))
#ifdef F_DUPFD
		return F_DUPFD;
#else
		goto not_there;
#endif
	    if (strEQ(name, "F_GETFD"))
#ifdef F_GETFD
		return F_GETFD;
#else
		goto not_there;
#endif
	    if (strEQ(name, "F_GETFL"))
#ifdef F_GETFL
		return F_GETFL;
#else
		goto not_there;
#endif
	    if (strEQ(name, "F_GETLK"))
#ifdef F_GETLK
		return F_GETLK;
#else
		goto not_there;
#endif
	    if (strEQ(name, "F_OK"))
#ifdef F_OK
		return F_OK;
#else
		goto not_there;
#endif
	    if (strEQ(name, "F_RDLCK"))
#ifdef F_RDLCK
		return F_RDLCK;
#else
		goto not_there;
#endif
	    if (strEQ(name, "F_SETFD"))
#ifdef F_SETFD
		return F_SETFD;
#else
		goto not_there;
#endif
	    if (strEQ(name, "F_SETFL"))
#ifdef F_SETFL
		return F_SETFL;
#else
		goto not_there;
#endif
	    if (strEQ(name, "F_SETLK"))
#ifdef F_SETLK
		return F_SETLK;
#else
		goto not_there;
#endif
	    if (strEQ(name, "F_SETLKW"))
#ifdef F_SETLKW
		return F_SETLKW;
#else
		goto not_there;
#endif
	    if (strEQ(name, "F_UNLCK"))
#ifdef F_UNLCK
		return F_UNLCK;
#else
		goto not_there;
#endif
	    if (strEQ(name, "F_WRLCK"))
#ifdef F_WRLCK
		return F_WRLCK;
#else
		goto not_there;
#endif
	    break;
	}
	if (strEQ(name, "FD_CLOEXEC"))
#ifdef FD_CLOEXEC
	    return FD_CLOEXEC;
#else
	    goto not_there;
#endif
	if (strEQ(name, "FILENAME_MAX"))
#ifdef FILENAME_MAX
	    return FILENAME_MAX;
#else
	    goto not_there;
#endif
	break;
    case 'H':
	if (strEQ(name, "HUGE_VAL"))
#ifdef HUGE_VAL
	    return HUGE_VAL;
#else
	    goto not_there;
#endif
	if (strEQ(name, "HUPCL"))
#ifdef HUPCL
	    return HUPCL;
#else
	    goto not_there;
#endif
	break;
    case 'I':
	if (strEQ(name, "INT_MAX"))
#ifdef INT_MAX
	    return INT_MAX;
#else
	    goto not_there;
#endif
	if (strEQ(name, "INT_MIN"))
#ifdef INT_MIN
	    return INT_MIN;
#else
	    goto not_there;
#endif
	if (strEQ(name, "ICANON"))
#ifdef ICANON
	    return ICANON;
#else
	    goto not_there;
#endif
	if (strEQ(name, "ICRNL"))
#ifdef ICRNL
	    return ICRNL;
#else
	    goto not_there;
#endif
	if (strEQ(name, "IEXTEN"))
#ifdef IEXTEN
	    return IEXTEN;
#else
	    goto not_there;
#endif
	if (strEQ(name, "IGNBRK"))
#ifdef IGNBRK
	    return IGNBRK;
#else
	    goto not_there;
#endif
	if (strEQ(name, "IGNCR"))
#ifdef IGNCR
	    return IGNCR;
#else
	    goto not_there;
#endif
	if (strEQ(name, "IGNPAR"))
#ifdef IGNPAR
	    return IGNPAR;
#else
	    goto not_there;
#endif
	if (strEQ(name, "INLCR"))
#ifdef INLCR
	    return INLCR;
#else
	    goto not_there;
#endif
	if (strEQ(name, "INPCK"))
#ifdef INPCK
	    return INPCK;
#else
	    goto not_there;
#endif
	if (strEQ(name, "ISIG"))
#ifdef ISIG
	    return ISIG;
#else
	    goto not_there;
#endif
	if (strEQ(name, "ISTRIP"))
#ifdef ISTRIP
	    return ISTRIP;
#else
	    goto not_there;
#endif
	if (strEQ(name, "IXOFF"))
#ifdef IXOFF
	    return IXOFF;
#else
	    goto not_there;
#endif
	if (strEQ(name, "IXON"))
#ifdef IXON
	    return IXON;
#else
	    goto not_there;
#endif
	break;
    case 'L':
	if (strnEQ(name, "LC_", 3)) {
	    if (strEQ(name, "LC_ALL"))
#ifdef LC_ALL
		return LC_ALL;
#else
		goto not_there;
#endif
	    if (strEQ(name, "LC_COLLATE"))
#ifdef LC_COLLATE
		return LC_COLLATE;
#else
		goto not_there;
#endif
	    if (strEQ(name, "LC_CTYPE"))
#ifdef LC_CTYPE
		return LC_CTYPE;
#else
		goto not_there;
#endif
	    if (strEQ(name, "LC_MONETARY"))
#ifdef LC_MONETARY
		return LC_MONETARY;
#else
		goto not_there;
#endif
	    if (strEQ(name, "LC_NUMERIC"))
#ifdef LC_NUMERIC
		return LC_NUMERIC;
#else
		goto not_there;
#endif
	    if (strEQ(name, "LC_TIME"))
#ifdef LC_TIME
		return LC_TIME;
#else
		goto not_there;
#endif
	    break;
	}
	if (strnEQ(name, "LDBL_", 5)) {
	    if (strEQ(name, "LDBL_MAX"))
#ifdef LDBL_MAX
		return LDBL_MAX;
#else
		goto not_there;
#endif
	    if (strEQ(name, "LDBL_MIN"))
#ifdef LDBL_MIN
		return LDBL_MIN;
#else
		goto not_there;
#endif
	    if (strEQ(name, "LDBL_DIG"))
#ifdef LDBL_DIG
		return LDBL_DIG;
#else
		goto not_there;
#endif
	    if (strEQ(name, "LDBL_EPSILON"))
#ifdef LDBL_EPSILON
		return LDBL_EPSILON;
#else
		goto not_there;
#endif
	    if (strEQ(name, "LDBL_MANT_DIG"))
#ifdef LDBL_MANT_DIG
		return LDBL_MANT_DIG;
#else
		goto not_there;
#endif
	    if (strEQ(name, "LDBL_MAX_10_EXP"))
#ifdef LDBL_MAX_10_EXP
		return LDBL_MAX_10_EXP;
#else
		goto not_there;
#endif
	    if (strEQ(name, "LDBL_MAX_EXP"))
#ifdef LDBL_MAX_EXP
		return LDBL_MAX_EXP;
#else
		goto not_there;
#endif
	    if (strEQ(name, "LDBL_MIN_10_EXP"))
#ifdef LDBL_MIN_10_EXP
		return LDBL_MIN_10_EXP;
#else
		goto not_there;
#endif
	    if (strEQ(name, "LDBL_MIN_EXP"))
#ifdef LDBL_MIN_EXP
		return LDBL_MIN_EXP;
#else
		goto not_there;
#endif
	    break;
	}
	if (strnEQ(name, "L_", 2)) {
	    if (strEQ(name, "L_ctermid"))
#ifdef L_ctermid
		return L_ctermid;
#else
		goto not_there;
#endif
	    if (strEQ(name, "L_cuserid"))
#ifdef L_cuserid
		return L_cuserid;
#else
		goto not_there;
#endif
	    if (strEQ(name, "L_tmpname"))
#ifdef L_tmpname
		return L_tmpname;
#else
		goto not_there;
#endif
	    break;
	}
	if (strEQ(name, "LONG_MAX"))
#ifdef LONG_MAX
	    return LONG_MAX;
#else
	    goto not_there;
#endif
	if (strEQ(name, "LONG_MIN"))
#ifdef LONG_MIN
	    return LONG_MIN;
#else
	    goto not_there;
#endif
	if (strEQ(name, "LINK_MAX"))
#ifdef LINK_MAX
	    return LINK_MAX;
#else
	    goto not_there;
#endif
	break;
    case 'M':
	if (strEQ(name, "MAX_CANON"))
#ifdef MAX_CANON
	    return MAX_CANON;
#else
	    goto not_there;
#endif
	if (strEQ(name, "MAX_INPUT"))
#ifdef MAX_INPUT
	    return MAX_INPUT;
#else
	    goto not_there;
#endif
	if (strEQ(name, "MB_CUR_MAX"))
#ifdef MB_CUR_MAX
	    return MB_CUR_MAX;
#else
	    goto not_there;
#endif
	if (strEQ(name, "MB_LEN_MAX"))
#ifdef MB_LEN_MAX
	    return MB_LEN_MAX;
#else
	    goto not_there;
#endif
	break;
    case 'N':
	if (strEQ(name, "NULL")) return 0;
	if (strEQ(name, "NAME_MAX"))
#ifdef NAME_MAX
	    return NAME_MAX;
#else
	    goto not_there;
#endif
	if (strEQ(name, "NCCS"))
#ifdef NCCS
	    return NCCS;
#else
	    goto not_there;
#endif
	if (strEQ(name, "NGROUPS_MAX"))
#ifdef NGROUPS_MAX
	    return NGROUPS_MAX;
#else
	    goto not_there;
#endif
	if (strEQ(name, "NOFLSH"))
#ifdef NOFLSH
	    return NOFLSH;
#else
	    goto not_there;
#endif
	break;
    case 'O':
	if (strnEQ(name, "O_", 2)) {
	    if (strEQ(name, "O_APPEND"))
#ifdef O_APPEND
		return O_APPEND;
#else
		goto not_there;
#endif
	    if (strEQ(name, "O_CREAT"))
#ifdef O_CREAT
		return O_CREAT;
#else
		goto not_there;
#endif
	    if (strEQ(name, "O_TRUNC"))
#ifdef O_TRUNC
		return O_TRUNC;
#else
		goto not_there;
#endif
	    if (strEQ(name, "O_RDONLY"))
#ifdef O_RDONLY
		return O_RDONLY;
#else
		goto not_there;
#endif
	    if (strEQ(name, "O_RDWR"))
#ifdef O_RDWR
		return O_RDWR;
#else
		goto not_there;
#endif
	    if (strEQ(name, "O_WRONLY"))
#ifdef O_WRONLY
		return O_WRONLY;
#else
		goto not_there;
#endif
	    if (strEQ(name, "O_EXCL"))
#ifdef O_EXCL
		return O_EXCL;
#else
		goto not_there;
#endif
	    if (strEQ(name, "O_NOCTTY"))
#ifdef O_NOCTTY
		return O_NOCTTY;
#else
		goto not_there;
#endif
	    if (strEQ(name, "O_NONBLOCK"))
#ifdef O_NONBLOCK
		return O_NONBLOCK;
#else
		goto not_there;
#endif
	    if (strEQ(name, "O_ACCMODE"))
#ifdef O_ACCMODE
		return O_ACCMODE;
#else
		goto not_there;
#endif
	    break;
	}
	if (strEQ(name, "OPEN_MAX"))
#ifdef OPEN_MAX
	    return OPEN_MAX;
#else
	    goto not_there;
#endif
	if (strEQ(name, "OPOST"))
#ifdef OPOST
	    return OPOST;
#else
	    goto not_there;
#endif
	break;
    case 'P':
	if (strEQ(name, "PATH_MAX"))
#ifdef PATH_MAX
	    return PATH_MAX;
#else
	    goto not_there;
#endif
	if (strEQ(name, "PARENB"))
#ifdef PARENB
	    return PARENB;
#else
	    goto not_there;
#endif
	if (strEQ(name, "PARMRK"))
#ifdef PARMRK
	    return PARMRK;
#else
	    goto not_there;
#endif
	if (strEQ(name, "PARODD"))
#ifdef PARODD
	    return PARODD;
#else
	    goto not_there;
#endif
	if (strEQ(name, "PIPE_BUF"))
#ifdef PIPE_BUF
	    return PIPE_BUF;
#else
	    goto not_there;
#endif
	break;
    case 'R':
	if (strEQ(name, "RAND_MAX"))
#ifdef RAND_MAX
	    return RAND_MAX;
#else
	    goto not_there;
#endif
	if (strEQ(name, "R_OK"))
#ifdef R_OK
	    return R_OK;
#else
	    goto not_there;
#endif
	break;
    case 'S':
	if (strnEQ(name, "SIG", 3)) {
	    if (name[3] == '_') {
		if (strEQ(name, "SIG_BLOCK"))
#ifdef SIG_BLOCK
		    return SIG_BLOCK;
#else
		    goto not_there;
#endif
#ifdef SIG_DFL
		if (strEQ(name, "SIG_DFL")) return (IV)SIG_DFL;
#endif
#ifdef SIG_ERR
		if (strEQ(name, "SIG_ERR")) return (IV)SIG_ERR;
#endif
#ifdef SIG_IGN
		if (strEQ(name, "SIG_IGN")) return (IV)SIG_IGN;
#endif
		if (strEQ(name, "SIG_SETMASK"))
#ifdef SIG_SETMASK
		    return SIG_SETMASK;
#else
		    goto not_there;
#endif
		if (strEQ(name, "SIG_UNBLOCK"))
#ifdef SIG_UNBLOCK
		    return SIG_UNBLOCK;
#else
		    goto not_there;
#endif
		break;
	    }
	    if (strEQ(name, "SIGABRT"))
#ifdef SIGABRT
		return SIGABRT;
#else
		goto not_there;
#endif
	    if (strEQ(name, "SIGALRM"))
#ifdef SIGALRM
		return SIGALRM;
#else
		goto not_there;
#endif
	    if (strEQ(name, "SIGCHLD"))
#ifdef SIGCHLD
		return SIGCHLD;
#else
		goto not_there;
#endif
	    if (strEQ(name, "SIGCONT"))
#ifdef SIGCONT
		return SIGCONT;
#else
		goto not_there;
#endif
	    if (strEQ(name, "SIGFPE"))
#ifdef SIGFPE
		return SIGFPE;
#else
		goto not_there;
#endif
	    if (strEQ(name, "SIGHUP"))
#ifdef SIGHUP
		return SIGHUP;
#else
		goto not_there;
#endif
	    if (strEQ(name, "SIGILL"))
#ifdef SIGILL
		return SIGILL;
#else
		goto not_there;
#endif
	    if (strEQ(name, "SIGINT"))
#ifdef SIGINT
		return SIGINT;
#else
		goto not_there;
#endif
	    if (strEQ(name, "SIGKILL"))
#ifdef SIGKILL
		return SIGKILL;
#else
		goto not_there;
#endif
	    if (strEQ(name, "SIGPIPE"))
#ifdef SIGPIPE
		return SIGPIPE;
#else
		goto not_there;
#endif
	    if (strEQ(name, "SIGQUIT"))
#ifdef SIGQUIT
		return SIGQUIT;
#else
		goto not_there;
#endif
	    if (strEQ(name, "SIGSEGV"))
#ifdef SIGSEGV
		return SIGSEGV;
#else
		goto not_there;
#endif
	    if (strEQ(name, "SIGSTOP"))
#ifdef SIGSTOP
		return SIGSTOP;
#else
		goto not_there;
#endif
	    if (strEQ(name, "SIGTERM"))
#ifdef SIGTERM
		return SIGTERM;
#else
		goto not_there;
#endif
	    if (strEQ(name, "SIGTSTP"))
#ifdef SIGTSTP
		return SIGTSTP;
#else
		goto not_there;
#endif
	    if (strEQ(name, "SIGTTIN"))
#ifdef SIGTTIN
		return SIGTTIN;
#else
		goto not_there;
#endif
	    if (strEQ(name, "SIGTTOU"))
#ifdef SIGTTOU
		return SIGTTOU;
#else
		goto not_there;
#endif
	    if (strEQ(name, "SIGUSR1"))
#ifdef SIGUSR1
		return SIGUSR1;
#else
		goto not_there;
#endif
	    if (strEQ(name, "SIGUSR2"))
#ifdef SIGUSR2
		return SIGUSR2;
#else
		goto not_there;
#endif
	    break;
	}
	if (name[1] == '_') {
	    if (strEQ(name, "S_ISGID"))
#ifdef S_ISGID
		return S_ISGID;
#else
		goto not_there;
#endif
	    if (strEQ(name, "S_ISUID"))
#ifdef S_ISUID
		return S_ISUID;
#else
		goto not_there;
#endif
	    if (strEQ(name, "S_IRGRP"))
#ifdef S_IRGRP
		return S_IRGRP;
#else
		goto not_there;
#endif
	    if (strEQ(name, "S_IROTH"))
#ifdef S_IROTH
		return S_IROTH;
#else
		goto not_there;
#endif
	    if (strEQ(name, "S_IRUSR"))
#ifdef S_IRUSR
		return S_IRUSR;
#else
		goto not_there;
#endif
	    if (strEQ(name, "S_IRWXG"))
#ifdef S_IRWXG
		return S_IRWXG;
#else
		goto not_there;
#endif
	    if (strEQ(name, "S_IRWXO"))
#ifdef S_IRWXO
		return S_IRWXO;
#else
		goto not_there;
#endif
	    if (strEQ(name, "S_IRWXU"))
#ifdef S_IRWXU
		return S_IRWXU;
#else
		goto not_there;
#endif
	    if (strEQ(name, "S_IWGRP"))
#ifdef S_IWGRP
		return S_IWGRP;
#else
		goto not_there;
#endif
	    if (strEQ(name, "S_IWOTH"))
#ifdef S_IWOTH
		return S_IWOTH;
#else
		goto not_there;
#endif
	    if (strEQ(name, "S_IWUSR"))
#ifdef S_IWUSR
		return S_IWUSR;
#else
		goto not_there;
#endif
	    if (strEQ(name, "S_IXGRP"))
#ifdef S_IXGRP
		return S_IXGRP;
#else
		goto not_there;
#endif
	    if (strEQ(name, "S_IXOTH"))
#ifdef S_IXOTH
		return S_IXOTH;
#else
		goto not_there;
#endif
	    if (strEQ(name, "S_IXUSR"))
#ifdef S_IXUSR
		return S_IXUSR;
#else
		goto not_there;
#endif
	    errno = EAGAIN;		/* the following aren't constants */
#ifdef S_ISBLK
	    if (strEQ(name, "S_ISBLK")) return S_ISBLK(arg);
#endif
#ifdef S_ISCHR
	    if (strEQ(name, "S_ISCHR")) return S_ISCHR(arg);
#endif
#ifdef S_ISDIR
	    if (strEQ(name, "S_ISDIR")) return S_ISDIR(arg);
#endif
#ifdef S_ISFIFO
	    if (strEQ(name, "S_ISFIFO")) return S_ISFIFO(arg);
#endif
#ifdef S_ISREG
	    if (strEQ(name, "S_ISREG")) return S_ISREG(arg);
#endif
	    break;
	}
	if (strEQ(name, "SEEK_CUR"))
#ifdef SEEK_CUR
	    return SEEK_CUR;
#else
	    goto not_there;
#endif
	if (strEQ(name, "SEEK_END"))
#ifdef SEEK_END
	    return SEEK_END;
#else
	    goto not_there;
#endif
	if (strEQ(name, "SEEK_SET"))
#ifdef SEEK_SET
	    return SEEK_SET;
#else
	    goto not_there;
#endif
	if (strEQ(name, "STREAM_MAX"))
#ifdef STREAM_MAX
	    return STREAM_MAX;
#else
	    goto not_there;
#endif
	if (strEQ(name, "SHRT_MAX"))
#ifdef SHRT_MAX
	    return SHRT_MAX;
#else
	    goto not_there;
#endif
	if (strEQ(name, "SHRT_MIN"))
#ifdef SHRT_MIN
	    return SHRT_MIN;
#else
	    goto not_there;
#endif
	if (strnEQ(name, "SA_", 3)) {
	    if (strEQ(name, "SA_NOCLDSTOP"))
#ifdef SA_NOCLDSTOP
		return SA_NOCLDSTOP;
#else
		goto not_there;
#endif
	    if (strEQ(name, "SA_NOCLDWAIT"))
#ifdef SA_NOCLDWAIT
		return SA_NOCLDWAIT;
#else
		goto not_there;
#endif
	    if (strEQ(name, "SA_NODEFER"))
#ifdef SA_NODEFER
		return SA_NODEFER;
#else
		goto not_there;
#endif
	    if (strEQ(name, "SA_ONSTACK"))
#ifdef SA_ONSTACK
		return SA_ONSTACK;
#else
		goto not_there;
#endif
	    if (strEQ(name, "SA_RESETHAND"))
#ifdef SA_RESETHAND
		return SA_RESETHAND;
#else
		goto not_there;
#endif
	    if (strEQ(name, "SA_RESTART"))
#ifdef SA_RESTART
		return SA_RESTART;
#else
		goto not_there;
#endif
	    if (strEQ(name, "SA_SIGINFO"))
#ifdef SA_SIGINFO
		return SA_SIGINFO;
#else
		goto not_there;
#endif
	    break;
	}
	if (strEQ(name, "SCHAR_MAX"))
#ifdef SCHAR_MAX
	    return SCHAR_MAX;
#else
	    goto not_there;
#endif
	if (strEQ(name, "SCHAR_MIN"))
#ifdef SCHAR_MIN
	    return SCHAR_MIN;
#else
	    goto not_there;
#endif
	if (strEQ(name, "SSIZE_MAX"))
#ifdef SSIZE_MAX
	    return SSIZE_MAX;
#else
	    goto not_there;
#endif
	if (strEQ(name, "STDIN_FILENO"))
#ifdef STDIN_FILENO
	    return STDIN_FILENO;
#else
	    goto not_there;
#endif
	if (strEQ(name, "STDOUT_FILENO"))
#ifdef STDOUT_FILENO
	    return STDOUT_FILENO;
#else
	    goto not_there;
#endif
	if (strEQ(name, "STRERR_FILENO"))
#ifdef STRERR_FILENO
	    return STRERR_FILENO;
#else
	    goto not_there;
#endif
	break;
    case 'T':
	if (strEQ(name, "TCIFLUSH"))
#ifdef TCIFLUSH
	    return TCIFLUSH;
#else
	    goto not_there;
#endif
	if (strEQ(name, "TCIOFF"))
#ifdef TCIOFF
	    return TCIOFF;
#else
	    goto not_there;
#endif
	if (strEQ(name, "TCIOFLUSH"))
#ifdef TCIOFLUSH
	    return TCIOFLUSH;
#else
	    goto not_there;
#endif
	if (strEQ(name, "TCION"))
#ifdef TCION
	    return TCION;
#else
	    goto not_there;
#endif
	if (strEQ(name, "TCOFLUSH"))
#ifdef TCOFLUSH
	    return TCOFLUSH;
#else
	    goto not_there;
#endif
	if (strEQ(name, "TCOOFF"))
#ifdef TCOOFF
	    return TCOOFF;
#else
	    goto not_there;
#endif
	if (strEQ(name, "TCOON"))
#ifdef TCOON
	    return TCOON;
#else
	    goto not_there;
#endif
	if (strEQ(name, "TCSADRAIN"))
#ifdef TCSADRAIN
	    return TCSADRAIN;
#else
	    goto not_there;
#endif
	if (strEQ(name, "TCSAFLUSH"))
#ifdef TCSAFLUSH
	    return TCSAFLUSH;
#else
	    goto not_there;
#endif
	if (strEQ(name, "TCSANOW"))
#ifdef TCSANOW
	    return TCSANOW;
#else
	    goto not_there;
#endif
	if (strEQ(name, "TMP_MAX"))
#ifdef TMP_MAX
	    return TMP_MAX;
#else
	    goto not_there;
#endif
	if (strEQ(name, "TOSTOP"))
#ifdef TOSTOP
	    return TOSTOP;
#else
	    goto not_there;
#endif
	if (strEQ(name, "TZNAME_MAX"))
#ifdef TZNAME_MAX
	    return TZNAME_MAX;
#else
	    goto not_there;
#endif
	break;
    case 'U':
	if (strEQ(name, "UCHAR_MAX"))
#ifdef UCHAR_MAX
	    return UCHAR_MAX;
#else
	    goto not_there;
#endif
	if (strEQ(name, "UINT_MAX"))
#ifdef UINT_MAX
	    return UINT_MAX;
#else
	    goto not_there;
#endif
	if (strEQ(name, "ULONG_MAX"))
#ifdef ULONG_MAX
	    return ULONG_MAX;
#else
	    goto not_there;
#endif
	if (strEQ(name, "USHRT_MAX"))
#ifdef USHRT_MAX
	    return USHRT_MAX;
#else
	    goto not_there;
#endif
	break;
    case 'V':
	if (strEQ(name, "VEOF"))
#ifdef VEOF
	    return VEOF;
#else
	    goto not_there;
#endif
	if (strEQ(name, "VEOL"))
#ifdef VEOL
	    return VEOL;
#else
	    goto not_there;
#endif
	if (strEQ(name, "VERASE"))
#ifdef VERASE
	    return VERASE;
#else
	    goto not_there;
#endif
	if (strEQ(name, "VINTR"))
#ifdef VINTR
	    return VINTR;
#else
	    goto not_there;
#endif
	if (strEQ(name, "VKILL"))
#ifdef VKILL
	    return VKILL;
#else
	    goto not_there;
#endif
	if (strEQ(name, "VMIN"))
#ifdef VMIN
	    return VMIN;
#else
	    goto not_there;
#endif
	if (strEQ(name, "VQUIT"))
#ifdef VQUIT
	    return VQUIT;
#else
	    goto not_there;
#endif
	if (strEQ(name, "VSTART"))
#ifdef VSTART
	    return VSTART;
#else
	    goto not_there;
#endif
	if (strEQ(name, "VSTOP"))
#ifdef VSTOP
	    return VSTOP;
#else
	    goto not_there;
#endif
	if (strEQ(name, "VSUSP"))
#ifdef VSUSP
	    return VSUSP;
#else
	    goto not_there;
#endif
	if (strEQ(name, "VTIME"))
#ifdef VTIME
	    return VTIME;
#else
	    goto not_there;
#endif
	break;
    case 'W':
	if (strEQ(name, "W_OK"))
#ifdef W_OK
	    return W_OK;
#else
	    goto not_there;
#endif
	if (strEQ(name, "WNOHANG"))
#ifdef WNOHANG
	    return WNOHANG;
#else
	    goto not_there;
#endif
	if (strEQ(name, "WUNTRACED"))
#ifdef WUNTRACED
	    return WUNTRACED;
#else
	    goto not_there;
#endif
	errno = EAGAIN;		/* the following aren't constants */
#ifdef WEXITSTATUS
	if (strEQ(name, "WEXITSTATUS")) return WEXITSTATUS(arg);
#endif
#ifdef WIFEXITED
	if (strEQ(name, "WIFEXITED")) return WIFEXITED(arg);
#endif
#ifdef WIFSIGNALED
	if (strEQ(name, "WIFSIGNALED")) return WIFSIGNALED(arg);
#endif
#ifdef WIFSTOPPED
	if (strEQ(name, "WIFSTOPPED")) return WIFSTOPPED(arg);
#endif
#ifdef WSTOPSIG
	if (strEQ(name, "WSTOPSIG")) return WSTOPSIG(arg);
#endif
#ifdef WTERMSIG
	if (strEQ(name, "WTERMSIG")) return WTERMSIG(arg);
#endif
	break;
    case 'X':
	if (strEQ(name, "X_OK"))
#ifdef X_OK
	    return X_OK;
#else
	    goto not_there;
#endif
	break;
    case '_':
	if (strnEQ(name, "_PC_", 4)) {
	    if (strEQ(name, "_PC_CHOWN_RESTRICTED"))
#if defined(_PC_CHOWN_RESTRICTED) || HINT_SC_EXIST
		return _PC_CHOWN_RESTRICTED;
#else
		goto not_there;
#endif
	    if (strEQ(name, "_PC_LINK_MAX"))
#if defined(_PC_LINK_MAX) || HINT_SC_EXIST
		return _PC_LINK_MAX;
#else
		goto not_there;
#endif
	    if (strEQ(name, "_PC_MAX_CANON"))
#if defined(_PC_MAX_CANON) || HINT_SC_EXIST
		return _PC_MAX_CANON;
#else
		goto not_there;
#endif
	    if (strEQ(name, "_PC_MAX_INPUT"))
#if defined(_PC_MAX_INPUT) || HINT_SC_EXIST
		return _PC_MAX_INPUT;
#else
		goto not_there;
#endif
	    if (strEQ(name, "_PC_NAME_MAX"))
#if defined(_PC_NAME_MAX) || HINT_SC_EXIST
		return _PC_NAME_MAX;
#else
		goto not_there;
#endif
	    if (strEQ(name, "_PC_NO_TRUNC"))
#if defined(_PC_NO_TRUNC) || HINT_SC_EXIST
		return _PC_NO_TRUNC;
#else
		goto not_there;
#endif
	    if (strEQ(name, "_PC_PATH_MAX"))
#if defined(_PC_PATH_MAX) || HINT_SC_EXIST
		return _PC_PATH_MAX;
#else
		goto not_there;
#endif
	    if (strEQ(name, "_PC_PIPE_BUF"))
#if defined(_PC_PIPE_BUF) || HINT_SC_EXIST
		return _PC_PIPE_BUF;
#else
		goto not_there;
#endif
	    if (strEQ(name, "_PC_VDISABLE"))
#if defined(_PC_VDISABLE) || HINT_SC_EXIST
		return _PC_VDISABLE;
#else
		goto not_there;
#endif
	    break;
	}
	if (strnEQ(name, "_POSIX_", 7)) {
	    if (strEQ(name, "_POSIX_ARG_MAX"))
#ifdef _POSIX_ARG_MAX
		return _POSIX_ARG_MAX;
#else
		return 0;
#endif
	    if (strEQ(name, "_POSIX_CHILD_MAX"))
#ifdef _POSIX_CHILD_MAX
		return _POSIX_CHILD_MAX;
#else
		return 0;
#endif
	    if (strEQ(name, "_POSIX_CHOWN_RESTRICTED"))
#ifdef _POSIX_CHOWN_RESTRICTED
		return _POSIX_CHOWN_RESTRICTED;
#else
		return 0;
#endif
	    if (strEQ(name, "_POSIX_JOB_CONTROL"))
#ifdef _POSIX_JOB_CONTROL
		return _POSIX_JOB_CONTROL;
#else
		return 0;
#endif
	    if (strEQ(name, "_POSIX_LINK_MAX"))
#ifdef _POSIX_LINK_MAX
		return _POSIX_LINK_MAX;
#else
		return 0;
#endif
	    if (strEQ(name, "_POSIX_MAX_CANON"))
#ifdef _POSIX_MAX_CANON
		return _POSIX_MAX_CANON;
#else
		return 0;
#endif
	    if (strEQ(name, "_POSIX_MAX_INPUT"))
#ifdef _POSIX_MAX_INPUT
		return _POSIX_MAX_INPUT;
#else
		return 0;
#endif
	    if (strEQ(name, "_POSIX_NAME_MAX"))
#ifdef _POSIX_NAME_MAX
		return _POSIX_NAME_MAX;
#else
		return 0;
#endif
	    if (strEQ(name, "_POSIX_NGROUPS_MAX"))
#ifdef _POSIX_NGROUPS_MAX
		return _POSIX_NGROUPS_MAX;
#else
		return 0;
#endif
	    if (strEQ(name, "_POSIX_NO_TRUNC"))
#ifdef _POSIX_NO_TRUNC
		return _POSIX_NO_TRUNC;
#else
		return 0;
#endif
	    if (strEQ(name, "_POSIX_OPEN_MAX"))
#ifdef _POSIX_OPEN_MAX
		return _POSIX_OPEN_MAX;
#else
		return 0;
#endif
	    if (strEQ(name, "_POSIX_PATH_MAX"))
#ifdef _POSIX_PATH_MAX
		return _POSIX_PATH_MAX;
#else
		return 0;
#endif
	    if (strEQ(name, "_POSIX_PIPE_BUF"))
#ifdef _POSIX_PIPE_BUF
		return _POSIX_PIPE_BUF;
#else
		return 0;
#endif
	    if (strEQ(name, "_POSIX_SAVED_IDS"))
#ifdef _POSIX_SAVED_IDS
		return _POSIX_SAVED_IDS;
#else
		return 0;
#endif
	    if (strEQ(name, "_POSIX_SSIZE_MAX"))
#ifdef _POSIX_SSIZE_MAX
		return _POSIX_SSIZE_MAX;
#else
		return 0;
#endif
	    if (strEQ(name, "_POSIX_STREAM_MAX"))
#ifdef _POSIX_STREAM_MAX
		return _POSIX_STREAM_MAX;
#else
		return 0;
#endif
	    if (strEQ(name, "_POSIX_TZNAME_MAX"))
#ifdef _POSIX_TZNAME_MAX
		return _POSIX_TZNAME_MAX;
#else
		return 0;
#endif
	    if (strEQ(name, "_POSIX_VDISABLE"))
#ifdef _POSIX_VDISABLE
		return _POSIX_VDISABLE;
#else
		return 0;
#endif
	    if (strEQ(name, "_POSIX_VERSION"))
#ifdef _POSIX_VERSION
		return _POSIX_VERSION;
#else
		return 0;
#endif
	    break;
	}
	if (strnEQ(name, "_SC_", 4)) {
	    if (strEQ(name, "_SC_ARG_MAX"))
#if defined(_SC_ARG_MAX) || HINT_SC_EXIST
		return _SC_ARG_MAX;
#else
		goto not_there;
#endif
	    if (strEQ(name, "_SC_CHILD_MAX"))
#if defined(_SC_CHILD_MAX) || HINT_SC_EXIST
		return _SC_CHILD_MAX;
#else
		goto not_there;
#endif
	    if (strEQ(name, "_SC_CLK_TCK"))
#if defined(_SC_CLK_TCK) || HINT_SC_EXIST
		return _SC_CLK_TCK;
#else
		goto not_there;
#endif
	    if (strEQ(name, "_SC_JOB_CONTROL"))
#if defined(_SC_JOB_CONTROL) || HINT_SC_EXIST
		return _SC_JOB_CONTROL;
#else
		goto not_there;
#endif
	    if (strEQ(name, "_SC_NGROUPS_MAX"))
#if defined(_SC_NGROUPS_MAX) || HINT_SC_EXIST
		return _SC_NGROUPS_MAX;
#else
		goto not_there;
#endif
	    if (strEQ(name, "_SC_OPEN_MAX"))
#if defined(_SC_OPEN_MAX) || HINT_SC_EXIST
		return _SC_OPEN_MAX;
#else
		goto not_there;
#endif
	    if (strEQ(name, "_SC_SAVED_IDS"))
#if defined(_SC_SAVED_IDS) || HINT_SC_EXIST
		return _SC_SAVED_IDS;
#else
		goto not_there;
#endif
	    if (strEQ(name, "_SC_STREAM_MAX"))
#if defined(_SC_STREAM_MAX) || HINT_SC_EXIST
		return _SC_STREAM_MAX;
#else
		goto not_there;
#endif
	    if (strEQ(name, "_SC_TZNAME_MAX"))
#if defined(_SC_TZNAME_MAX) || HINT_SC_EXIST
		return _SC_TZNAME_MAX;
#else
		goto not_there;
#endif
	    if (strEQ(name, "_SC_VERSION"))
#if defined(_SC_VERSION) || HINT_SC_EXIST
		return _SC_VERSION;
#else
		goto not_there;
#endif
	    break;
	}
    }
    errno = EINVAL;
    return 0;

not_there:
    errno = ENOENT;
    return 0;
}

MODULE = SigSet		PACKAGE = POSIX::SigSet		PREFIX = sig

POSIX::SigSet
new(packname = "POSIX::SigSet", ...)
    char *		packname
    CODE:
	{
	    int i;
	    RETVAL = (sigset_t*)safemalloc(sizeof(sigset_t));
	    sigemptyset(RETVAL);
	    for (i = 1; i < items; i++)
		sigaddset(RETVAL, SvIV(ST(i)));
	}
    OUTPUT:
	RETVAL

void
DESTROY(sigset)
	POSIX::SigSet	sigset
    CODE:
	safefree((char *)sigset);

SysRet
sigaddset(sigset, sig)
	POSIX::SigSet	sigset
	int		sig

SysRet
sigdelset(sigset, sig)
	POSIX::SigSet	sigset
	int		sig

SysRet
sigemptyset(sigset)
	POSIX::SigSet	sigset

SysRet
sigfillset(sigset)
	POSIX::SigSet	sigset

int
sigismember(sigset, sig)
	POSIX::SigSet	sigset
	int		sig


MODULE = Termios	PACKAGE = POSIX::Termios	PREFIX = cf

POSIX::Termios
new(packname = "POSIX::Termios", ...)
    char *		packname
    CODE:
	{
#ifdef I_TERMIOS
	    RETVAL = (struct termios*)safemalloc(sizeof(struct termios));
#else
	    not_here("termios");
        RETVAL = 0;
#endif
	}
    OUTPUT:
	RETVAL

void
DESTROY(termios_ref)
	POSIX::Termios	termios_ref
    CODE:
#ifdef I_TERMIOS
	safefree((char *)termios_ref);
#else
	    not_here("termios");
#endif

SysRet
getattr(termios_ref, fd = 0)
	POSIX::Termios	termios_ref
	int		fd
    CODE:
	RETVAL = tcgetattr(fd, termios_ref);
    OUTPUT:
	RETVAL

SysRet
setattr(termios_ref, fd = 0, optional_actions = 0)
	POSIX::Termios	termios_ref
	int		fd
	int		optional_actions
    CODE:
	RETVAL = tcsetattr(fd, optional_actions, termios_ref);
    OUTPUT:
	RETVAL

speed_t
cfgetispeed(termios_ref)
	POSIX::Termios	termios_ref

speed_t
cfgetospeed(termios_ref)
	POSIX::Termios	termios_ref

tcflag_t
getiflag(termios_ref)
	POSIX::Termios	termios_ref
    CODE:
#ifdef I_TERMIOS /* References a termios structure member so ifdef it out. */
	RETVAL = termios_ref->c_iflag;
#else
     not_here("getiflag");
     RETVAL = 0;
#endif
    OUTPUT:
	RETVAL

tcflag_t
getoflag(termios_ref)
	POSIX::Termios	termios_ref
    CODE:
#ifdef I_TERMIOS /* References a termios structure member so ifdef it out. */
	RETVAL = termios_ref->c_oflag;
#else
     not_here("getoflag");
     RETVAL = 0;
#endif
    OUTPUT:
	RETVAL

tcflag_t
getcflag(termios_ref)
	POSIX::Termios	termios_ref
    CODE:
#ifdef I_TERMIOS /* References a termios structure member so ifdef it out. */
	RETVAL = termios_ref->c_cflag;
#else
     not_here("getcflag");
     RETVAL = 0;
#endif
    OUTPUT:
	RETVAL

tcflag_t
getlflag(termios_ref)
	POSIX::Termios	termios_ref
    CODE:
#ifdef I_TERMIOS /* References a termios structure member so ifdef it out. */
	RETVAL = termios_ref->c_lflag;
#else
     not_here("getlflag");
     RETVAL = 0;
#endif
    OUTPUT:
	RETVAL

cc_t
getcc(termios_ref, ccix)
	POSIX::Termios	termios_ref
	int		ccix
    CODE:
#ifdef I_TERMIOS /* References a termios structure member so ifdef it out. */
	if (ccix >= NCCS)
	    croak("Bad getcc subscript");
	RETVAL = termios_ref->c_cc[ccix];
#else
     not_here("getcc");
     RETVAL = 0;
#endif
    OUTPUT:
	RETVAL

SysRet
cfsetispeed(termios_ref, speed)
	POSIX::Termios	termios_ref
	speed_t		speed

SysRet
cfsetospeed(termios_ref, speed)
	POSIX::Termios	termios_ref
	speed_t		speed

void
setiflag(termios_ref, iflag)
	POSIX::Termios	termios_ref
	tcflag_t	iflag
    CODE:
#ifdef I_TERMIOS /* References a termios structure member so ifdef it out. */
	termios_ref->c_iflag = iflag;
#else
	    not_here("setiflag");
#endif

void
setoflag(termios_ref, oflag)
	POSIX::Termios	termios_ref
	tcflag_t	oflag
    CODE:
#ifdef I_TERMIOS /* References a termios structure member so ifdef it out. */
	termios_ref->c_oflag = oflag;
#else
	    not_here("setoflag");
#endif

void
setcflag(termios_ref, cflag)
	POSIX::Termios	termios_ref
	tcflag_t	cflag
    CODE:
#ifdef I_TERMIOS /* References a termios structure member so ifdef it out. */
	termios_ref->c_cflag = cflag;
#else
	    not_here("setcflag");
#endif

void
setlflag(termios_ref, lflag)
	POSIX::Termios	termios_ref
	tcflag_t	lflag
    CODE:
#ifdef I_TERMIOS /* References a termios structure member so ifdef it out. */
	termios_ref->c_lflag = lflag;
#else
	    not_here("setlflag");
#endif

void
setcc(termios_ref, ccix, cc)
	POSIX::Termios	termios_ref
	int		ccix
	cc_t		cc
    CODE:
#ifdef I_TERMIOS /* References a termios structure member so ifdef it out. */
	if (ccix >= NCCS)
	    croak("Bad setcc subscript");
	termios_ref->c_cc[ccix] = cc;
#else
	    not_here("setcc");
#endif


MODULE = POSIX		PACKAGE = POSIX

double
constant(name,arg)
	char *		name
	int		arg

int
isalnum(charstring)
	unsigned char *	charstring
    CODE:
	unsigned char *s = charstring;
	unsigned char *e = s + na;	/* "na" set by typemap side effect */
	for (RETVAL = 1; RETVAL && s < e; s++)
	    if (!isalnum(*s))
		RETVAL = 0;
    OUTPUT:
	RETVAL

int
isalpha(charstring)
	unsigned char *	charstring
    CODE:
	unsigned char *s = charstring;
	unsigned char *e = s + na;	/* "na" set by typemap side effect */
	for (RETVAL = 1; RETVAL && s < e; s++)
	    if (!isalpha(*s))
		RETVAL = 0;
    OUTPUT:
	RETVAL

int
iscntrl(charstring)
	unsigned char *	charstring
    CODE:
	unsigned char *s = charstring;
	unsigned char *e = s + na;	/* "na" set by typemap side effect */
	for (RETVAL = 1; RETVAL && s < e; s++)
	    if (!iscntrl(*s))
		RETVAL = 0;
    OUTPUT:
	RETVAL

int
isdigit(charstring)
	unsigned char *	charstring
    CODE:
	unsigned char *s = charstring;
	unsigned char *e = s + na;	/* "na" set by typemap side effect */
	for (RETVAL = 1; RETVAL && s < e; s++)
	    if (!isdigit(*s))
		RETVAL = 0;
    OUTPUT:
	RETVAL

int
isgraph(charstring)
	unsigned char *	charstring
    CODE:
	unsigned char *s = charstring;
	unsigned char *e = s + na;	/* "na" set by typemap side effect */
	for (RETVAL = 1; RETVAL && s < e; s++)
	    if (!isgraph(*s))
		RETVAL = 0;
    OUTPUT:
	RETVAL

int
islower(charstring)
	unsigned char *	charstring
    CODE:
	unsigned char *s = charstring;
	unsigned char *e = s + na;	/* "na" set by typemap side effect */
	for (RETVAL = 1; RETVAL && s < e; s++)
	    if (!islower(*s))
		RETVAL = 0;
    OUTPUT:
	RETVAL

int
isprint(charstring)
	unsigned char *	charstring
    CODE:
	unsigned char *s = charstring;
	unsigned char *e = s + na;	/* "na" set by typemap side effect */
	for (RETVAL = 1; RETVAL && s < e; s++)
	    if (!isprint(*s))
		RETVAL = 0;
    OUTPUT:
	RETVAL

int
ispunct(charstring)
	unsigned char *	charstring
    CODE:
	unsigned char *s = charstring;
	unsigned char *e = s + na;	/* "na" set by typemap side effect */
	for (RETVAL = 1; RETVAL && s < e; s++)
	    if (!ispunct(*s))
		RETVAL = 0;
    OUTPUT:
	RETVAL

int
isspace(charstring)
	unsigned char *	charstring
    CODE:
	unsigned char *s = charstring;
	unsigned char *e = s + na;	/* "na" set by typemap side effect */
	for (RETVAL = 1; RETVAL && s < e; s++)
	    if (!isspace(*s))
		RETVAL = 0;
    OUTPUT:
	RETVAL

int
isupper(charstring)
	unsigned char *	charstring
    CODE:
	unsigned char *s = charstring;
	unsigned char *e = s + na;	/* "na" set by typemap side effect */
	for (RETVAL = 1; RETVAL && s < e; s++)
	    if (!isupper(*s))
		RETVAL = 0;
    OUTPUT:
	RETVAL

int
isxdigit(charstring)
	unsigned char *	charstring
    CODE:
	unsigned char *s = charstring;
	unsigned char *e = s + na;	/* "na" set by typemap side effect */
	for (RETVAL = 1; RETVAL && s < e; s++)
	    if (!isxdigit(*s))
		RETVAL = 0;
    OUTPUT:
	RETVAL

SysRet
open(filename, flags = O_RDONLY, mode = 0666)
	char *		filename
	int		flags
	Mode_t		mode
    CODE:
	if (flags & (O_APPEND|O_CREAT|O_TRUNC|O_RDWR|O_WRONLY|O_EXCL))
	    TAINT_PROPER("open");
	RETVAL = open(filename, flags, mode);
    OUTPUT:
	RETVAL


HV *
localeconv()
    CODE:
#ifdef HAS_LOCALECONV
	struct lconv *lcbuf;
	RETVAL = newHV();
	SET_NUMERIC_LOCAL();
	if (lcbuf = localeconv()) {
	    /* the strings */
	    if (lcbuf->decimal_point && *lcbuf->decimal_point)
		hv_store(RETVAL, "decimal_point", 13,
		    newSVpv(lcbuf->decimal_point, 0), 0);
	    if (lcbuf->thousands_sep && *lcbuf->thousands_sep)
		hv_store(RETVAL, "thousands_sep", 13,
		    newSVpv(lcbuf->thousands_sep, 0), 0);
	    if (lcbuf->grouping && *lcbuf->grouping)
		hv_store(RETVAL, "grouping", 8,
		    newSVpv(lcbuf->grouping, 0), 0);
	    if (lcbuf->int_curr_symbol && *lcbuf->int_curr_symbol)
		hv_store(RETVAL, "int_curr_symbol", 15,
		    newSVpv(lcbuf->int_curr_symbol, 0), 0);
	    if (lcbuf->currency_symbol && *lcbuf->currency_symbol)
		hv_store(RETVAL, "currency_symbol", 15,
		    newSVpv(lcbuf->currency_symbol, 0), 0);
	    if (lcbuf->mon_decimal_point && *lcbuf->mon_decimal_point)
		hv_store(RETVAL, "mon_decimal_point", 17,
		    newSVpv(lcbuf->mon_decimal_point, 0), 0);
#ifndef NO_LOCALECONV_MON_THOUSANDS_SEP
	    if (lcbuf->mon_thousands_sep && *lcbuf->mon_thousands_sep)
		hv_store(RETVAL, "mon_thousands_sep", 17,
		    newSVpv(lcbuf->mon_thousands_sep, 0), 0);
#endif                    
	    if (lcbuf->mon_grouping && *lcbuf->mon_grouping)
		hv_store(RETVAL, "mon_grouping", 12,
		    newSVpv(lcbuf->mon_grouping, 0), 0);
	    if (lcbuf->positive_sign && *lcbuf->positive_sign)
		hv_store(RETVAL, "positive_sign", 13,
		    newSVpv(lcbuf->positive_sign, 0), 0);
	    if (lcbuf->negative_sign && *lcbuf->negative_sign)
		hv_store(RETVAL, "negative_sign", 13,
		    newSVpv(lcbuf->negative_sign, 0), 0);
	    /* the integers */
	    if (lcbuf->int_frac_digits != CHAR_MAX)
		hv_store(RETVAL, "int_frac_digits", 15,
		    newSViv(lcbuf->int_frac_digits), 0);
	    if (lcbuf->frac_digits != CHAR_MAX)
		hv_store(RETVAL, "frac_digits", 11,
		    newSViv(lcbuf->frac_digits), 0);
	    if (lcbuf->p_cs_precedes != CHAR_MAX)
		hv_store(RETVAL, "p_cs_precedes", 13,
		    newSViv(lcbuf->p_cs_precedes), 0);
	    if (lcbuf->p_sep_by_space != CHAR_MAX)
		hv_store(RETVAL, "p_sep_by_space", 14,
		    newSViv(lcbuf->p_sep_by_space), 0);
	    if (lcbuf->n_cs_precedes != CHAR_MAX)
		hv_store(RETVAL, "n_cs_precedes", 13,
		    newSViv(lcbuf->n_cs_precedes), 0);
	    if (lcbuf->n_sep_by_space != CHAR_MAX)
		hv_store(RETVAL, "n_sep_by_space", 14,
		    newSViv(lcbuf->n_sep_by_space), 0);
	    if (lcbuf->p_sign_posn != CHAR_MAX)
		hv_store(RETVAL, "p_sign_posn", 11,
		    newSViv(lcbuf->p_sign_posn), 0);
	    if (lcbuf->n_sign_posn != CHAR_MAX)
		hv_store(RETVAL, "n_sign_posn", 11,
		    newSViv(lcbuf->n_sign_posn), 0);
	}
#else
	localeconv(); /* A stub to call not_here(). */
#endif
    OUTPUT:
	RETVAL

char *
setlocale(category, locale = 0)
	int		category
	char *		locale
    CODE:
	RETVAL = setlocale(category, locale);
	if (RETVAL) {
#ifdef USE_LOCALE_CTYPE
	    if (category == LC_CTYPE
#ifdef LC_ALL
		|| category == LC_ALL
#endif
		)
	    {
		char *newctype;
#ifdef LC_ALL
		if (category == LC_ALL)
		    newctype = setlocale(LC_CTYPE, NULL);
		else
#endif
		    newctype = RETVAL;
		perl_new_ctype(newctype);
	    }
#endif /* USE_LOCALE_CTYPE */
#ifdef USE_LOCALE_COLLATE
	    if (category == LC_COLLATE
#ifdef LC_ALL
		|| category == LC_ALL
#endif
		)
	    {
		char *newcoll;
#ifdef LC_ALL
		if (category == LC_ALL)
		    newcoll = setlocale(LC_COLLATE, NULL);
		else
#endif
		    newcoll = RETVAL;
		perl_new_collate(newcoll);
	    }
#endif /* USE_LOCALE_COLLATE */
#ifdef USE_LOCALE_NUMERIC
	    if (category == LC_NUMERIC
#ifdef LC_ALL
		|| category == LC_ALL
#endif
		)
	    {
		char *newnum;
#ifdef LC_ALL
		if (category == LC_ALL)
		    newnum = setlocale(LC_NUMERIC, NULL);
		else
#endif
		    newnum = RETVAL;
		perl_new_numeric(newnum);
	    }
#endif /* USE_LOCALE_NUMERIC */
	}
    OUTPUT:
	RETVAL


double
acos(x)
	double		x

double
asin(x)
	double		x

double
atan(x)
	double		x

double
ceil(x)
	double		x

double
cosh(x)
	double		x

double
floor(x)
	double		x

double
fmod(x,y)
	double		x
	double		y

void
frexp(x)
	double		x
    PPCODE:
	int expvar;
	/* (We already know stack is long enough.) */
	PUSHs(sv_2mortal(newSVnv(frexp(x,&expvar))));
	PUSHs(sv_2mortal(newSViv(expvar)));

double
ldexp(x,exp)
	double		x
	int		exp

double
log10(x)
	double		x

void
modf(x)
	double		x
    PPCODE:
	double intvar;
	/* (We already know stack is long enough.) */
	PUSHs(sv_2mortal(newSVnv(modf(x,&intvar))));
	PUSHs(sv_2mortal(newSVnv(intvar)));

double
sinh(x)
	double		x

double
tan(x)
	double		x

double
tanh(x)
	double		x

SysRet
sigaction(sig, action, oldaction = 0)
	int			sig
	POSIX::SigAction	action
	POSIX::SigAction	oldaction
    CODE:
#ifdef WIN32
	RETVAL = not_here("sigaction");
#else
# This code is really grody because we're trying to make the signal
# interface look beautiful, which is hard.

	if (!siggv)
	    gv_fetchpv("SIG", TRUE, SVt_PVHV);

	{
	    struct sigaction act;
	    struct sigaction oact;
	    POSIX__SigSet sigset;
	    SV** svp;
	    SV** sigsvp = hv_fetch(GvHVn(siggv),
				 sig_name[sig],
				 strlen(sig_name[sig]),
				 TRUE);

	    /* Remember old handler name if desired. */
	    if (oldaction) {
		char *hand = SvPVx(*sigsvp, na);
		svp = hv_fetch(oldaction, "HANDLER", 7, TRUE);
		sv_setpv(*svp, *hand ? hand : "DEFAULT");
	    }

	    if (action) {
		/* Vector new handler through %SIG.  (We always use sighandler
		   for the C signal handler, which reads %SIG to dispatch.) */
		svp = hv_fetch(action, "HANDLER", 7, FALSE);
		if (!svp)
		    croak("Can't supply an action without a HANDLER");
		sv_setpv(*sigsvp, SvPV(*svp, na));
		mg_set(*sigsvp);	/* handles DEFAULT and IGNORE */
		act.sa_handler = sighandler;

		/* Set up any desired mask. */
		svp = hv_fetch(action, "MASK", 4, FALSE);
		if (svp && sv_isa(*svp, "POSIX::SigSet")) {
		    unsigned long tmp;
		    tmp = (unsigned long)SvNV((SV*)SvRV(*svp));
		    sigset = (sigset_t*) tmp;
		    act.sa_mask = *sigset;
		}
		else
		    sigemptyset(& act.sa_mask);

		/* Set up any desired flags. */
		svp = hv_fetch(action, "FLAGS", 5, FALSE);
		act.sa_flags = svp ? SvIV(*svp) : 0;
	    }

	    /* Now work around sigaction oddities */
	    if (action && oldaction)
		RETVAL = sigaction(sig, & act, & oact);
	    else if (action)
		RETVAL = sigaction(sig, & act, (struct sigaction *)0);
	    else if (oldaction)
		RETVAL = sigaction(sig, (struct sigaction *)0, & oact);
	    else
		RETVAL = -1;

	    if (oldaction) {
		/* Get back the mask. */
		svp = hv_fetch(oldaction, "MASK", 4, TRUE);
		if (sv_isa(*svp, "POSIX::SigSet")) {
		    unsigned long tmp;
		    tmp = (unsigned long)SvNV((SV*)SvRV(*svp));
		    sigset = (sigset_t*) tmp;
		}
		else {
		    sigset = (sigset_t*)safemalloc(sizeof(sigset_t));
		    sv_setptrobj(*svp, sigset, "POSIX::SigSet");
		}
		*sigset = oact.sa_mask;

		/* Get back the flags. */
		svp = hv_fetch(oldaction, "FLAGS", 5, TRUE);
		sv_setiv(*svp, oact.sa_flags);
	    }
	}
#endif
    OUTPUT:
	RETVAL

SysRet
sigpending(sigset)
	POSIX::SigSet		sigset

SysRet
sigprocmask(how, sigset, oldsigset = 0)
	int			how
	POSIX::SigSet		sigset
	POSIX::SigSet		oldsigset

SysRet
sigsuspend(signal_mask)
	POSIX::SigSet		signal_mask

void
_exit(status)
	int		status

SysRet
close(fd)
	int		fd

SysRet
dup(fd)
	int		fd

SysRet
dup2(fd1, fd2)
	int		fd1
	int		fd2

SysRetLong
lseek(fd, offset, whence)
	int		fd
	Off_t		offset
	int		whence

SysRet
nice(incr)
	int		incr

int
pipe()
    PPCODE:
	int fds[2];
	if (pipe(fds) != -1) {
	    EXTEND(SP,2);
	    PUSHs(sv_2mortal(newSViv(fds[0])));
	    PUSHs(sv_2mortal(newSViv(fds[1])));
	}

SysRet
read(fd, buffer, nbytes)
    PREINIT:
        SV *sv_buffer = SvROK(ST(1)) ? SvRV(ST(1)) : ST(1);
    INPUT:
        int             fd
        size_t          nbytes
        char *          buffer = sv_grow( sv_buffer, nbytes+1 );
    CLEANUP:
        if (RETVAL >= 0) {
            SvCUR(sv_buffer) = RETVAL;
            SvPOK_only(sv_buffer);
            *SvEND(sv_buffer) = '\0';
            SvTAINTED_on(sv_buffer);
        }

SysRet
setpgid(pid, pgid)
	pid_t		pid
	pid_t		pgid

pid_t
setsid()

pid_t
tcgetpgrp(fd)
	int		fd

SysRet
tcsetpgrp(fd, pgrp_id)
	int		fd
	pid_t		pgrp_id

int
uname()
    PPCODE:
#ifdef HAS_UNAME
	struct utsname buf;
	if (uname(&buf) >= 0) {
	    EXTEND(SP, 5);
	    PUSHs(sv_2mortal(newSVpv(buf.sysname, 0)));
	    PUSHs(sv_2mortal(newSVpv(buf.nodename, 0)));
	    PUSHs(sv_2mortal(newSVpv(buf.release, 0)));
	    PUSHs(sv_2mortal(newSVpv(buf.version, 0)));
	    PUSHs(sv_2mortal(newSVpv(buf.machine, 0)));
	}
#else
	uname((char *) 0); /* A stub to call not_here(). */
#endif

SysRet
write(fd, buffer, nbytes)
	int		fd
	char *		buffer
	size_t		nbytes

char *
tmpnam(s = 0)
	char *		s = 0;

void
abort()

int
mblen(s, n)
	char *		s
	size_t		n

size_t
mbstowcs(s, pwcs, n)
	wchar_t *	s
	char *		pwcs
	size_t		n

int
mbtowc(pwc, s, n)
	wchar_t *	pwc
	char *		s
	size_t		n

int
wcstombs(s, pwcs, n)
	char *		s
	wchar_t *	pwcs
	size_t		n

int
wctomb(s, wchar)
	char *		s
	wchar_t		wchar

int
strcoll(s1, s2)
	char *		s1
	char *		s2

void
strtod(str)
	char *		str
    PREINIT:
	double num;
	char *unparsed;
    PPCODE:
	SET_NUMERIC_LOCAL();
	num = strtod(str, &unparsed);
	PUSHs(sv_2mortal(newSVnv(num)));
	if (GIMME == G_ARRAY) {
	    EXTEND(SP, 1);
	    if (unparsed)
		PUSHs(sv_2mortal(newSViv(strlen(unparsed))));
	    else
		PUSHs(&sv_undef);
	}

void
strtol(str, base = 0)
	char *		str
	int		base
    PREINIT:
	long num;
	char *unparsed;
    PPCODE:
	num = strtol(str, &unparsed, base);
	if (num >= IV_MIN && num <= IV_MAX)
	    PUSHs(sv_2mortal(newSViv((IV)num)));
	else
	    PUSHs(sv_2mortal(newSVnv((double)num)));
	if (GIMME == G_ARRAY) {
	    EXTEND(SP, 1);
	    if (unparsed)
		PUSHs(sv_2mortal(newSViv(strlen(unparsed))));
	    else
		PUSHs(&sv_undef);
	}

void
strtoul(str, base = 0)
	char *		str
	int		base
    PREINIT:
	unsigned long num;
	char *unparsed;
    PPCODE:
	num = strtoul(str, &unparsed, base);
	if (num <= IV_MAX)
	    PUSHs(sv_2mortal(newSViv((IV)num)));
	else
	    PUSHs(sv_2mortal(newSVnv((double)num)));
	if (GIMME == G_ARRAY) {
	    EXTEND(SP, 1);
	    if (unparsed)
		PUSHs(sv_2mortal(newSViv(strlen(unparsed))));
	    else
		PUSHs(&sv_undef);
	}

SV *
strxfrm(src)
	SV *		src
    CODE:
	{
          STRLEN srclen;
          STRLEN dstlen;
          char *p = SvPV(src,srclen);
          srclen++;
          ST(0) = sv_2mortal(NEWSV(800,srclen));
          dstlen = strxfrm(SvPVX(ST(0)), p, (size_t)srclen);
          if (dstlen > srclen) {
              dstlen++;
              SvGROW(ST(0), dstlen);
              strxfrm(SvPVX(ST(0)), p, (size_t)dstlen);
              dstlen--;
          }
          SvCUR(ST(0)) = dstlen;
	    SvPOK_only(ST(0));
	}

SysRet
mkfifo(filename, mode)
	char *		filename
	Mode_t		mode
    CODE:
	TAINT_PROPER("mkfifo");
	RETVAL = mkfifo(filename, mode);
    OUTPUT:
	RETVAL

SysRet
mknod(filename, mode, device)
	char *		filename
	Mode_t		mode
	Dev_t		device
    CODE:
	TAINT_PROPER("mknod");
	RETVAL = mknod(filename, mode, device);
    OUTPUT:
	RETVAL

SysRet
tcdrain(fd)
	int		fd


SysRet
tcflow(fd, action)
	int		fd
	int		action


SysRet
tcflush(fd, queue_selector)
	int		fd
	int		queue_selector

SysRet
tcsendbreak(fd, duration)
	int		fd
	int		duration

char *
asctime(sec, min, hour, mday, mon, year, wday = 0, yday = 0, isdst = 0)
	int		sec
	int		min
	int		hour
	int		mday
	int		mon
	int		year
	int		wday
	int		yday
	int		isdst
    CODE:
	{
	    struct tm mytm;
	    init_tm(&mytm);	/* XXX workaround - see init_tm() above */
	    mytm.tm_sec = sec;
	    mytm.tm_min = min;
	    mytm.tm_hour = hour;
	    mytm.tm_mday = mday;
	    mytm.tm_mon = mon;
	    mytm.tm_year = year;
	    mytm.tm_wday = wday;
	    mytm.tm_yday = yday;
	    mytm.tm_isdst = isdst;
	    RETVAL = asctime(&mytm);
	}
    OUTPUT:
	RETVAL

long
clock()

char *
ctime(time)
	Time_t		&time

void
times()
	PPCODE:
	struct tms tms;
	clock_t realtime;
	realtime = times( &tms );
	EXTEND(SP,5);
	PUSHs( sv_2mortal( newSViv( (IV) realtime ) ) );
	PUSHs( sv_2mortal( newSViv( (IV) tms.tms_utime ) ) );
	PUSHs( sv_2mortal( newSViv( (IV) tms.tms_stime ) ) );
	PUSHs( sv_2mortal( newSViv( (IV) tms.tms_cutime ) ) );
	PUSHs( sv_2mortal( newSViv( (IV) tms.tms_cstime ) ) );

double
difftime(time1, time2)
	Time_t		time1
	Time_t		time2

SysRetLong
mktime(sec, min, hour, mday, mon, year, wday = 0, yday = 0, isdst = 0)
	int		sec
	int		min
	int		hour
	int		mday
	int		mon
	int		year
	int		wday
	int		yday
	int		isdst
    CODE:
	{
	    struct tm mytm;
	    init_tm(&mytm);	/* XXX workaround - see init_tm() above */
	    mytm.tm_sec = sec;
	    mytm.tm_min = min;
	    mytm.tm_hour = hour;
	    mytm.tm_mday = mday;
	    mytm.tm_mon = mon;
	    mytm.tm_year = year;
	    mytm.tm_wday = wday;
	    mytm.tm_yday = yday;
	    mytm.tm_isdst = isdst;
	    RETVAL = mktime(&mytm);
	}
    OUTPUT:
	RETVAL

char *
strftime(fmt, sec, min, hour, mday, mon, year, wday = 0, yday = 0, isdst = 0)
	char *		fmt
	int		sec
	int		min
	int		hour
	int		mday
	int		mon
	int		year
	int		wday
	int		yday
	int		isdst
    CODE:
	{
	    char tmpbuf[128];
	    struct tm mytm;
	    int len;
	    init_tm(&mytm);	/* XXX workaround - see init_tm() above */
	    mytm.tm_sec = sec;
	    mytm.tm_min = min;
	    mytm.tm_hour = hour;
	    mytm.tm_mday = mday;
	    mytm.tm_mon = mon;
	    mytm.tm_year = year;
	    mytm.tm_wday = wday;
	    mytm.tm_yday = yday;
	    mytm.tm_isdst = isdst;
	    len = strftime(tmpbuf, sizeof tmpbuf, fmt, &mytm);
	    ST(0) = sv_2mortal(newSVpv(tmpbuf, len));
	}

void
tzset()

void
tzname()
    PPCODE:
	EXTEND(SP,2);
	PUSHs(sv_2mortal(newSVpv(tzname[0],strlen(tzname[0]))));
	PUSHs(sv_2mortal(newSVpv(tzname[1],strlen(tzname[1]))));

SysRet
access(filename, mode)
	char *		filename
	Mode_t		mode

char *
ctermid(s = 0)
	char *		s = 0;

char *
cuserid(s = 0)
	char *		s = 0;

SysRetLong
fpathconf(fd, name)
	int		fd
	int		name

SysRetLong
pathconf(filename, name)
	char *		filename
	int		name

SysRet
pause()

SysRetLong
sysconf(name)
	int		name

char *
ttyname(fd)
	int		fd<|MERGE_RESOLUTION|>--- conflicted
+++ resolved
@@ -285,11 +285,7 @@
 extern char *tzname[];
 #  endif
 #else
-<<<<<<< HEAD
-#if !defined(__GNUC__) && !defined(tzname)
-=======
 #if !defined(WIN32) || (defined(__MINGW32__) && !defined(tzname))
->>>>>>> 9666903d
 char *tzname[] = { "" , "" };
 #endif
 #endif
