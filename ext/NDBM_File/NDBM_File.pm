--- conflicted
+++ resolved
@@ -28,93 +28,11 @@
   $h{newkey} = newvalue;
   print $h{oldkey}; 
   ...
-<<<<<<< HEAD
- 
-  untie %h;
- 
-=head1 DESCRIPTION
- 
-C<NDBM_File> establishes a connection between a Perl hash variable and
-a file in NDBM_File format;.  You can manipulate the data in the file
-just as if it were in a Perl hash, but when your program exits, the
-data will remain in the file, to be used the next time your program
-runs.
-
-Use C<NDBM_File> with the Perl built-in C<tie> function to establish
-the connection between the variable and the file.  The arguments to
-C<tie> should be:
-=======
 
   untie %h;
->>>>>>> dd2bab0f
 
-=over 4
+=head1 DESCRIPTION
 
-=item 1.
-
-The hash variable you want to tie.
-
-=item 2. 
-
-The string C<"NDBM_File">.  (Ths tells Perl to use the C<NDBM_File>
-package to perform the functions of the hash.)
-
-=item 3. 
-
-The name of the file you want to tie to the hash.  
-
-=item 4.
-
-Flags.  Use one of:
-
-=over 2
-
-=item C<O_RDONLY>
-
-Read-only access to the data in the file.
-
-=item C<O_WRONLY>
-
-Write-only access to the data in the file.
-
-=item C<O_RDWR>
-
-Both read and write access.
-
-=back
-
-If you want to create the file if it does not exist, add C<O_CREAT> to
-any of these, as in the example.  If you omit C<O_CREAT> and the file
-does not already exist, the C<tie> call will fail.
-
-=item 5.
-
-The default permissions to use if a new file is created.  The actual
-permissions will be modified by the user's umask, so you should
-probably use 0666 here. (See L<perlfunc/umask>.)
-
-=back
-
-=head1 DIAGNOSTICS
-
-On failure, the C<tie> call returns an undefined value and probably
-sets C<$!> to contain the reason the file could not be tied.
-
-=head2 C<ndbm store returned -1, errno 22, key "..." at ...>
-
-This warning is emmitted when you try to store a key or a value that
-is too long.  It means that the change was not recorded in the
-database.  See BUGS AND WARNINGS below.
-
-=head1 BUGS AND WARNINGS
-
-There are a number of limits on the size of the data that you can
-store in the NDBM file.  The most important is that the length of a
-key, plus the length of its associated value, may not exceed 1008
-bytes.
-
-<<<<<<< HEAD
-=======
 C<NDBM_File> establishes a connection between a Perl hash variable and
 a file in NDBM_File format;.  You can manipulate the data in the file
 just as if it were in a Perl hash, but when your program exits, the
@@ -190,7 +108,6 @@
 key, plus the length of its associated value, may not exceed 1008
 bytes.
 
->>>>>>> dd2bab0f
 See L<perlfunc/tie>, L<perldbmfilter>, L<Fcntl>
 
 =cut