/*
 * Copyright (c) 1997-8 Graham Barr <gbarr@pobox.com>. All rights reserved.
 * This program is free software; you can redistribute it and/or
 * modify it under the same terms as Perl itself.
 */

#define PERL_EXT_IO

#define PERL_NO_GET_CONTEXT
#include "EXTERN.h"
#define PERLIO_NOT_STDIO 1
#include "perl.h"
#include "XSUB.h"
#include "poll.h"
#ifdef I_UNISTD
#  include <unistd.h>
#endif
#if defined(I_FCNTL) || defined(HAS_FCNTL)
#  include <fcntl.h>
#endif

#ifndef SIOCATMARK
#   ifdef I_SYS_SOCKIO
#       include <sys/sockio.h>
#   endif
#endif

#ifdef PerlIO
#ifdef MACOS_TRADITIONAL
#define PERLIO_IS_STDIO 1
#undef setbuf
#undef setvbuf
#define setvbuf		_stdsetvbuf
#define setbuf(f,b)	( __sf_setbuf(f,b) )
#endif
typedef int SysRet;
typedef PerlIO * InputStream;
typedef PerlIO * OutputStream;
#else
#define PERLIO_IS_STDIO 1
typedef int SysRet;
typedef FILE * InputStream;
typedef FILE * OutputStream;
#endif

#define MY_start_subparse(fmt,flags) start_subparse(fmt,flags)

#ifndef gv_stashpvn
#define gv_stashpvn(str,len,flags) gv_stashpv(str,flags)
#endif

static int
not_here(char *s)
{
    croak("%s not implemented on this architecture", s);
    return -1;
}


#ifndef PerlIO
#define PerlIO_fileno(f) fileno(f)
#endif

static int
io_blocking(pTHX_ InputStream f, int block)
{
#if defined(HAS_FCNTL)
    int RETVAL;
    if(!f) {
	errno = EBADF;
	return -1;
    }
    RETVAL = fcntl(PerlIO_fileno(f), F_GETFL, 0);
    if (RETVAL >= 0) {
	int mode = RETVAL;
#ifdef O_NONBLOCK
	/* POSIX style */
#if defined(O_NDELAY) && O_NDELAY != O_NONBLOCK
	/* Ooops has O_NDELAY too - make sure we don't
	 * get SysV behaviour by mistake. */

	/* E.g. In UNICOS and UNICOS/mk a F_GETFL returns an O_NDELAY
	 * after a successful F_SETFL of an O_NONBLOCK. */
	RETVAL = RETVAL & (O_NONBLOCK | O_NDELAY) ? 0 : 1;

	if (block >= 0) {
	    if ((mode & O_NDELAY) || ((block == 0) && !(mode & O_NONBLOCK))) {
	        int ret;
	        mode = (mode & ~O_NDELAY) | O_NONBLOCK;
	        ret = fcntl(PerlIO_fileno(f),F_SETFL,mode);
	        if(ret < 0)
		    RETVAL = ret;
	    }
	    else
              if ((mode & O_NDELAY) || ((block > 0) && (mode & O_NONBLOCK))) {
	        int ret;
	        mode &= ~(O_NONBLOCK | O_NDELAY);
	        ret = fcntl(PerlIO_fileno(f),F_SETFL,mode);
	        if(ret < 0)
		    RETVAL = ret;
              }
	}
#else
	/* Standard POSIX */
	RETVAL = RETVAL & O_NONBLOCK ? 0 : 1;

	if ((block == 0) && !(mode & O_NONBLOCK)) {
	    int ret;
	    mode |= O_NONBLOCK;
	    ret = fcntl(PerlIO_fileno(f),F_SETFL,mode);
	    if(ret < 0)
		RETVAL = ret;
	 }
	else if ((block > 0) && (mode & O_NONBLOCK)) {
	    int ret;
	    mode &= ~O_NONBLOCK;
	    ret = fcntl(PerlIO_fileno(f),F_SETFL,mode);
	    if(ret < 0)
		RETVAL = ret;
	 }
#endif
#else
	/* Not POSIX - better have O_NDELAY or we can't cope.
	 * for BSD-ish machines this is an acceptable alternative
	 * for SysV we can't tell "would block" from EOF but that is
	 * the way SysV is...
	 */
	RETVAL = RETVAL & O_NDELAY ? 0 : 1;

	if ((block == 0) && !(mode & O_NDELAY)) {
	    int ret;
	    mode |= O_NDELAY;
	    ret = fcntl(PerlIO_fileno(f),F_SETFL,mode);
	    if(ret < 0)
		RETVAL = ret;
	 }
	else if ((block > 0) && (mode & O_NDELAY)) {
	    int ret;
	    mode &= ~O_NDELAY;
	    ret = fcntl(PerlIO_fileno(f),F_SETFL,mode);
	    if(ret < 0)
		RETVAL = ret;
	 }
#endif
    }
    return RETVAL;
#else
    return -1;
#endif
}

MODULE = IO	PACKAGE = IO::Seekable	PREFIX = f

void
fgetpos(handle)
	InputStream	handle
    CODE:
	if (handle) {
<<<<<<< HEAD
	    Fpos_t pos;
	    if (
#ifdef PerlIO
		PerlIO_getpos(handle, &pos)
#else
		fgetpos(handle, &pos)
#endif
		) {
		ST(0) = &PL_sv_undef;
	    } else {
		ST(0) = sv_2mortal(newSVpv((char*)&pos, sizeof(Fpos_t)));
	    }
=======
#ifdef PerlIO
	    ST(0) = sv_2mortal(newSV(0));
	    if (PerlIO_getpos(handle, ST(0)) != 0) {
		ST(0) = &PL_sv_undef;
	    }
#else
	    if (fgetpos(handle, &pos)) {
		ST(0) = &PL_sv_undef;
	    } else {
		ST(0) = sv_2mortal(newSVpv((char*)&pos, sizeof(Fpos_t)));
	    }
#endif
>>>>>>> dd2bab0f
	}
	else {
	    ST(0) = &PL_sv_undef;
	    errno = EINVAL;
	}

SysRet
fsetpos(handle, pos)
	InputStream	handle
	SV *		pos
    CODE:
	if (handle) {
#ifdef PerlIO
	    RETVAL = PerlIO_setpos(handle, pos);
#else
	    char *p;
	    STRLEN len;
	    if ((p = SvPV(pos,len)) && len == sizeof(Fpos_t)) {
		RETVAL = fsetpos(handle, (Fpos_t*)p);
	    }
	    else {
		RETVAL = -1;
		errno = EINVAL;
	    }
#endif
	}
	else {
	    RETVAL = -1;
	    errno = EINVAL;
	}
    OUTPUT:
	RETVAL

MODULE = IO	PACKAGE = IO::File	PREFIX = f

void
new_tmpfile(packname = "IO::File")
    char *		packname
    PREINIT:
	OutputStream fp;
	GV *gv;
    CODE:
#ifdef PerlIO
	fp = PerlIO_tmpfile();
#else
	fp = tmpfile();
#endif
	gv = (GV*)SvREFCNT_inc(newGVgen(packname));
	hv_delete(GvSTASH(gv), GvNAME(gv), GvNAMELEN(gv), G_DISCARD);
	if (do_open(gv, "+>&", 3, FALSE, 0, 0, fp)) {
	    ST(0) = sv_2mortal(newRV((SV*)gv));
	    sv_bless(ST(0), gv_stashpv(packname, TRUE));
	    SvREFCNT_dec(gv);   /* undo increment in newRV() */
	}
	else {
	    ST(0) = &PL_sv_undef;
	    SvREFCNT_dec(gv);
	}

MODULE = IO	PACKAGE = IO::Poll

void
_poll(timeout,...)
	int timeout;
PPCODE:
{
#ifdef HAS_POLL
    int nfd = (items - 1) / 2;
    SV *tmpsv = NEWSV(999,nfd * sizeof(struct pollfd));
    struct pollfd *fds = (struct pollfd *)SvPVX(tmpsv);
    int i,j,ret;
    for(i=1, j=0  ; j < nfd ; j++) {
	fds[j].fd = SvIV(ST(i));
	i++;
	fds[j].events = SvIV(ST(i));
	i++;
	fds[j].revents = 0;
    }
    if((ret = poll(fds,nfd,timeout)) >= 0) {
	for(i=1, j=0 ; j < nfd ; j++) {
	    sv_setiv(ST(i), fds[j].fd); i++;
	    sv_setiv(ST(i), fds[j].revents); i++;
	}
    }
    SvREFCNT_dec(tmpsv);
    XSRETURN_IV(ret);
#else
	not_here("IO::Poll::poll");
#endif
}

MODULE = IO	PACKAGE = IO::Handle	PREFIX = io_

void
io_blocking(handle,blk=-1)
	InputStream	handle
	int		blk
PROTOTYPE: $;$
CODE:
{
    int ret = io_blocking(aTHX_ handle, items == 1 ? -1 : blk ? 1 : 0);
    if(ret >= 0)
	XSRETURN_IV(ret);
    else
	XSRETURN_UNDEF;
}

MODULE = IO	PACKAGE = IO::Handle	PREFIX = f

int
ungetc(handle, c)
	InputStream	handle
	int		c
    CODE:
	if (handle)
#ifdef PerlIO
	    RETVAL = PerlIO_ungetc(handle, c);
#else
	    RETVAL = ungetc(c, handle);
#endif
	else {
	    RETVAL = -1;
	    errno = EINVAL;
	}
    OUTPUT:
	RETVAL

int
ferror(handle)
	InputStream	handle
    CODE:
	if (handle)
#ifdef PerlIO
	    RETVAL = PerlIO_error(handle);
#else
	    RETVAL = ferror(handle);
#endif
	else {
	    RETVAL = -1;
	    errno = EINVAL;
	}
    OUTPUT:
	RETVAL

int
clearerr(handle)
	InputStream	handle
    CODE:
	if (handle) {
#ifdef PerlIO
	    PerlIO_clearerr(handle);
#else
	    clearerr(handle);
#endif
	    RETVAL = 0;
	}
	else {
	    RETVAL = -1;
	    errno = EINVAL;
	}
    OUTPUT:
	RETVAL

int
untaint(handle)
       SV *	handle
    CODE:
#ifdef IOf_UNTAINT
	IO * io;
	io = sv_2io(handle);
	if (io) {
	    IoFLAGS(io) |= IOf_UNTAINT;
	    RETVAL = 0;
	}
        else {
#endif
	    RETVAL = -1;
	    errno = EINVAL;
#ifdef IOf_UNTAINT
	}
#endif
    OUTPUT:
	RETVAL

SysRet
fflush(handle)
	OutputStream	handle
    CODE:
	if (handle)
#ifdef PerlIO
	    RETVAL = PerlIO_flush(handle);
#else
	    RETVAL = Fflush(handle);
#endif
	else {
	    RETVAL = -1;
	    errno = EINVAL;
	}
    OUTPUT:
	RETVAL

void
setbuf(handle, ...)
	OutputStream	handle
    CODE:
	if (handle)
#ifdef PERLIO_IS_STDIO
        {
	    char *buf = items == 2 && SvPOK(ST(1)) ?
	      sv_grow(ST(1), BUFSIZ) : 0;
	    setbuf(handle, buf);
	}
#else
	    not_here("IO::Handle::setbuf");
#endif

SysRet
setvbuf(...)
    CODE:
	if (items != 4)
            Perl_croak(aTHX_ "Usage: IO::Handle::setvbuf(handle, buf, type, size)");
#if defined(PERLIO_IS_STDIO) && defined(_IOFBF) && defined(HAS_SETVBUF)
    {
        OutputStream	handle = 0;
	char *		buf = SvPOK(ST(1)) ? sv_grow(ST(1), SvIV(ST(3))) : 0;
	int		type;
	int		size;

	if (items == 4) {
	    handle = IoOFP(sv_2io(ST(0)));
	    buf    = SvPOK(ST(1)) ? sv_grow(ST(1), SvIV(ST(3))) : 0;
	    type   = (int)SvIV(ST(2));
	    size   = (int)SvIV(ST(3));
	}
	if (!handle)			/* Try input stream. */
	    handle = IoIFP(sv_2io(ST(0)));
	if (items == 4 && handle)
	    RETVAL = setvbuf(handle, buf, type, size);
	else {
	    RETVAL = -1;
	    errno = EINVAL;
	}
    }
#else
	RETVAL = (SysRet) not_here("IO::Handle::setvbuf");
#endif
    OUTPUT:
	RETVAL


SysRet
fsync(handle)
	OutputStream handle
    CODE:
#ifdef HAS_FSYNC
	if(handle)
	    RETVAL = fsync(PerlIO_fileno(handle));
	else {
	    RETVAL = -1;
	    errno = EINVAL;
	}
#else
	RETVAL = (SysRet) not_here("IO::Handle::sync");
#endif
    OUTPUT:
	RETVAL


MODULE = IO	PACKAGE = IO::Socket

SysRet
sockatmark (sock)
   InputStream sock
   PROTOTYPE: $
   PREINIT:
     int fd;
   CODE:
   {
     fd = PerlIO_fileno(sock);
#ifdef HAS_SOCKATMARK
     RETVAL = sockatmark(fd);
#else
     {
       int flag = 0;
#   ifdef SIOCATMARK
#     if defined(NETWARE) || defined(WIN32)
       if (ioctl(fd, SIOCATMARK, (void*)&flag) != 0)
#     else
       if (ioctl(fd, SIOCATMARK, &flag) != 0)
#     endif
	 XSRETURN_UNDEF;
#   else
       not_here("IO::Socket::atmark");
#   endif
       RETVAL = flag;
     }
#endif
   }
   OUTPUT:
     RETVAL

BOOT:
{
    HV *stash;
    /*
     * constant subs for IO::Poll
     */
    stash = gv_stashpvn("IO::Poll", 8, TRUE);
#ifdef	POLLIN
	newCONSTSUB(stash,"POLLIN",newSViv(POLLIN));
#endif
#ifdef	POLLPRI
        newCONSTSUB(stash,"POLLPRI", newSViv(POLLPRI));
#endif
#ifdef	POLLOUT
        newCONSTSUB(stash,"POLLOUT", newSViv(POLLOUT));
#endif
#ifdef	POLLRDNORM
        newCONSTSUB(stash,"POLLRDNORM", newSViv(POLLRDNORM));
#endif
#ifdef	POLLWRNORM
        newCONSTSUB(stash,"POLLWRNORM", newSViv(POLLWRNORM));
#endif
#ifdef	POLLRDBAND
        newCONSTSUB(stash,"POLLRDBAND", newSViv(POLLRDBAND));
#endif
#ifdef	POLLWRBAND
        newCONSTSUB(stash,"POLLWRBAND", newSViv(POLLWRBAND));
#endif
#ifdef	POLLNORM
        newCONSTSUB(stash,"POLLNORM", newSViv(POLLNORM));
#endif
#ifdef	POLLERR
        newCONSTSUB(stash,"POLLERR", newSViv(POLLERR));
#endif
#ifdef	POLLHUP
        newCONSTSUB(stash,"POLLHUP", newSViv(POLLHUP));
#endif
#ifdef	POLLNVAL
        newCONSTSUB(stash,"POLLNVAL", newSViv(POLLNVAL));
#endif
    /*
     * constant subs for IO::Handle
     */
    stash = gv_stashpvn("IO::Handle", 10, TRUE);
#ifdef _IOFBF
        newCONSTSUB(stash,"_IOFBF", newSViv(_IOFBF));
#endif
#ifdef _IOLBF
        newCONSTSUB(stash,"_IOLBF", newSViv(_IOLBF));
#endif
#ifdef _IONBF
        newCONSTSUB(stash,"_IONBF", newSViv(_IONBF));
#endif
#ifdef SEEK_SET
        newCONSTSUB(stash,"SEEK_SET", newSViv(SEEK_SET));
#endif
#ifdef SEEK_CUR
        newCONSTSUB(stash,"SEEK_CUR", newSViv(SEEK_CUR));
#endif
#ifdef SEEK_END
        newCONSTSUB(stash,"SEEK_END", newSViv(SEEK_END));
#endif
}
<|MERGE_RESOLUTION|>--- conflicted
+++ resolved
@@ -156,20 +156,6 @@
 	InputStream	handle
     CODE:
 	if (handle) {
-<<<<<<< HEAD
-	    Fpos_t pos;
-	    if (
-#ifdef PerlIO
-		PerlIO_getpos(handle, &pos)
-#else
-		fgetpos(handle, &pos)
-#endif
-		) {
-		ST(0) = &PL_sv_undef;
-	    } else {
-		ST(0) = sv_2mortal(newSVpv((char*)&pos, sizeof(Fpos_t)));
-	    }
-=======
 #ifdef PerlIO
 	    ST(0) = sv_2mortal(newSV(0));
 	    if (PerlIO_getpos(handle, ST(0)) != 0) {
@@ -182,7 +168,6 @@
 		ST(0) = sv_2mortal(newSVpv((char*)&pos, sizeof(Fpos_t)));
 	    }
 #endif
->>>>>>> dd2bab0f
 	}
 	else {
 	    ST(0) = &PL_sv_undef;
