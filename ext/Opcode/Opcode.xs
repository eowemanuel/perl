#define PERL_NO_GET_CONTEXT
#include "EXTERN.h"
#include "perl.h"
#include "XSUB.h"

/* PL_maxo shouldn't differ from MAXO but leave room anyway (see BOOT:)	*/
#define OP_MASK_BUF_SIZE (MAXO + 100)

/* XXX op_named_bits and opset_all are never freed */
#define MY_CXT_KEY "Opcode::_guts" XS_VERSION

typedef struct {
    HV *	x_op_named_bits;	/* cache shared for whole process */
    SV *	x_opset_all;		/* mask with all bits set	*/
    IV		x_opset_len;		/* length of opmasks in bytes	*/
    int		x_opcode_debug;
} my_cxt_t;

START_MY_CXT

#define op_named_bits		(MY_CXT.x_op_named_bits)
#define opset_all		(MY_CXT.x_opset_all)
#define opset_len		(MY_CXT.x_opset_len)
#define opcode_debug		(MY_CXT.x_opcode_debug)

static SV  *new_opset (pTHX_ SV *old_opset);
static int  verify_opset (pTHX_ SV *opset, int fatal);
static void set_opset_bits (pTHX_ char *bitmap, SV *bitspec, int on, char *opname);
static void put_op_bitspec (pTHX_ char *optag,  STRLEN len, SV *opset);
static SV  *get_op_bitspec (pTHX_ char *opname, STRLEN len, int fatal);


/* Initialise our private op_named_bits HV.
 * It is first loaded with the name and number of each perl operator.
 * Then the builtin tags :none and :all are added.
 * Opcode.pm loads the standard optags from __DATA__
 * XXX leak-alert: data allocated here is never freed, call this
 *     at most once
 */

static void
op_names_init(pTHX)
{
    int i;
    STRLEN len;
    char **op_names;
    char *bitmap;
    dMY_CXT;

    op_named_bits = newHV();
    op_names = get_op_names();
    for(i=0; i < PL_maxo; ++i) {
	SV *sv;
	sv = newSViv(i);
	SvREADONLY_on(sv);
	hv_store(op_named_bits, op_names[i], strlen(op_names[i]), sv, 0);
    }

    put_op_bitspec(aTHX_ ":none",0, sv_2mortal(new_opset(aTHX_ Nullsv)));

    opset_all = new_opset(aTHX_ Nullsv);
    bitmap = SvPV(opset_all, len);
    i = len-1; /* deal with last byte specially, see below */
    while(i-- > 0)
	bitmap[i] = (char)0xFF;
    /* Take care to set the right number of bits in the last byte */
    bitmap[len-1] = (PL_maxo & 0x07) ? ~(0xFF << (PL_maxo & 0x07)) : 0xFF;
    put_op_bitspec(aTHX_ ":all",0, opset_all); /* don't mortalise */
}


/* Store a new tag definition. Always a mask.
 * The tag must not already be defined.
 * SV *mask is copied not referenced.
 */

static void
put_op_bitspec(pTHX_ char *optag, STRLEN len, SV *mask)
{
    SV **svp;
    dMY_CXT;

    verify_opset(aTHX_ mask,1);
    if (!len)
	len = strlen(optag);
    svp = hv_fetch(op_named_bits, optag, len, 1);
    if (SvOK(*svp))
	croak("Opcode tag \"%s\" already defined", optag);
    sv_setsv(*svp, mask);
    SvREADONLY_on(*svp);
}



/* Fetch a 'bits' entry for an opname or optag (IV/PV).
 * Note that we return the actual entry for speed.
 * Always sv_mortalcopy() if returing it to user code.
 */

static SV *
get_op_bitspec(pTHX_ char *opname, STRLEN len, int fatal)
{
    SV **svp;
    dMY_CXT;

    if (!len)
	len = strlen(opname);
    svp = hv_fetch(op_named_bits, opname, len, 0);
    if (!svp || !SvOK(*svp)) {
	if (!fatal)
	    return Nullsv;
	if (*opname == ':')
	    croak("Unknown operator tag \"%s\"", opname);
	if (*opname == '!')	/* XXX here later, or elsewhere? */
	    croak("Can't negate operators here (\"%s\")", opname);
	if (isALPHA(*opname))
	    croak("Unknown operator name \"%s\"", opname);
	croak("Unknown operator prefix \"%s\"", opname);
    }
    return *svp;
}



static SV *
new_opset(pTHX_ SV *old_opset)
{
    SV *opset;
    dMY_CXT;

    if (old_opset) {
	verify_opset(aTHX_ old_opset,1);
	opset = newSVsv(old_opset);
    }
    else {
	opset = NEWSV(1156, opset_len);
	Zero(SvPVX(opset), opset_len + 1, char);
	SvCUR_set(opset, opset_len);
	(void)SvPOK_only(opset);
    }
    /* not mortalised here */
    return opset;
}


static int
verify_opset(pTHX_ SV *opset, int fatal)
{
    char *err = Nullch;
    dMY_CXT;

    if      (!SvOK(opset))              err = "undefined";
    else if (!SvPOK(opset))             err = "wrong type";
    else if (SvCUR(opset) != opset_len) err = "wrong size";
    if (err && fatal) {
	croak("Invalid opset: %s", err);
    }
    return !err;
}


static void
set_opset_bits(pTHX_ char *bitmap, SV *bitspec, int on, char *opname)
{
    dMY_CXT;
<<<<<<< HEAD
=======

>>>>>>> dd2bab0f
    if (SvIOK(bitspec)) {
	int myopcode = SvIV(bitspec);
	int offset = myopcode >> 3;
	int bit    = myopcode & 0x07;
	if (myopcode >= PL_maxo || myopcode < 0)
	    croak("panic: opcode \"%s\" value %d is invalid", opname, myopcode);
	if (opcode_debug >= 2)
	    warn("set_opset_bits bit %2d (off=%d, bit=%d) %s %s\n",
			myopcode, offset, bit, opname, (on)?"on":"off");
	if (on)
	    bitmap[offset] |= 1 << bit;
	else
	    bitmap[offset] &= ~(1 << bit);
    }
    else if (SvPOK(bitspec) && SvCUR(bitspec) == opset_len) {

	STRLEN len;
	char *specbits = SvPV(bitspec, len);
	if (opcode_debug >= 2)
	    warn("set_opset_bits opset %s %s\n", opname, (on)?"on":"off");
	if (on) 
	    while(len-- > 0) bitmap[len] |=  specbits[len];
	else
	    while(len-- > 0) bitmap[len] &= ~specbits[len];
    }
    else
	croak("panic: invalid bitspec for \"%s\" (type %u)",
		opname, (unsigned)SvTYPE(bitspec));
}


static void
opmask_add(pTHX_ SV *opset)	/* THE ONLY FUNCTION TO EDIT PL_op_mask ITSELF	*/
{
    int i,j;
    char *bitmask;
    STRLEN len;
    int myopcode = 0;
    dMY_CXT;

    verify_opset(aTHX_ opset,1);		/* croaks on bad opset	*/

    if (!PL_op_mask)		/* caller must ensure PL_op_mask exists	*/
	croak("Can't add to uninitialised PL_op_mask");

    /* OPCODES ALREADY MASKED ARE NEVER UNMASKED. See opmask_addlocal()	*/

    bitmask = SvPV(opset, len);
    for (i=0; i < opset_len; i++) {
	U16 bits = bitmask[i];
	if (!bits) {	/* optimise for sparse masks */
	    myopcode += 8;
	    continue;
	}
	for (j=0; j < 8 && myopcode < PL_maxo; )
	    PL_op_mask[myopcode++] |= bits & (1 << j++);
    }
}

static void
opmask_addlocal(pTHX_ SV *opset, char *op_mask_buf) /* Localise PL_op_mask then opmask_add() */
{
    char *orig_op_mask = PL_op_mask;
    dMY_CXT;

    SAVEVPTR(PL_op_mask);
    /* XXX casting to an ordinary function ptr from a member function ptr
     * is disallowed by Borland
     */
    if (opcode_debug >= 2)
	SAVEDESTRUCTOR((void(*)(void*))Perl_warn,"PL_op_mask restored");
    PL_op_mask = &op_mask_buf[0];
    if (orig_op_mask)
	Copy(orig_op_mask, PL_op_mask, PL_maxo, char);
    else
	Zero(PL_op_mask, PL_maxo, char);
    opmask_add(aTHX_ opset);
}



MODULE = Opcode	PACKAGE = Opcode

PROTOTYPES: ENABLE

BOOT:
{
    MY_CXT_INIT;
    assert(PL_maxo < OP_MASK_BUF_SIZE);
    opset_len = (PL_maxo + 7) / 8;
    if (opcode_debug >= 1)
	warn("opset_len %ld\n", (long)opset_len);
    op_names_init(aTHX);
}
<<<<<<< HEAD
=======

void
_safe_pkg_prep(Package)
    char *	Package
PPCODE:
    HV *hv; 
    ENTER;
   
    hv = gv_stashpv(Package, GV_ADDWARN); /* should exist already	*/

    if (strNE(HvNAME(hv),"main")) {
        Safefree(HvNAME(hv));         
        HvNAME(hv) = savepv("main"); /* make it think it's in main:: */
        hv_store(hv,"_",1,(SV *)PL_defgv,0);  /* connect _ to global */
        SvREFCNT_inc((SV *)PL_defgv);  /* want to keep _ around! */
    }
    LEAVE;




>>>>>>> dd2bab0f

void
_safe_call_sv(Package, mask, codesv)
    char *	Package
    SV *	mask
    SV *	codesv
PPCODE:
    char op_mask_buf[OP_MASK_BUF_SIZE];
    GV *gv;

    ENTER;

    opmask_addlocal(aTHX_ mask, op_mask_buf);

    save_aptr(&PL_endav);
    PL_endav = (AV*)sv_2mortal((SV*)newAV()); /* ignore END blocks for now	*/

    save_hptr(&PL_defstash);		/* save current default stash	*/
    /* the assignment to global defstash changes our sense of 'main'	*/
    PL_defstash = gv_stashpv(Package, GV_ADDWARN); /* should exist already	*/

    save_hptr(&PL_curstash);
    PL_curstash = PL_defstash;

    /* defstash must itself contain a main:: so we'll add that now	*/
    /* take care with the ref counts (was cause of long standing bug)	*/
    /* XXX I'm still not sure if this is right, GV_ADDWARN should warn!	*/
    gv = gv_fetchpv("main::", GV_ADDWARN, SVt_PVHV);
    sv_free((SV*)GvHV(gv));
    GvHV(gv) = (HV*)SvREFCNT_inc(PL_defstash);

    /* %INC must be clean for use/require in compartment */
    save_hash(PL_incgv);
    sv_free((SV*)GvHV(PL_incgv));  /* get rid of what save_hash gave us*/
    GvHV(PL_incgv) = (HV*)SvREFCNT_inc(GvHV(gv_HVadd(gv_fetchpv("INC",TRUE,SVt_PVHV))));

    PUSHMARK(SP);
    perl_call_sv(codesv, GIMME|G_EVAL|G_KEEPERR); /* use callers context */
    SPAGAIN; /* for the PUTBACK added by xsubpp */
    LEAVE;


int
verify_opset(opset, fatal = 0)
    SV *opset
    int fatal
CODE:
    RETVAL = verify_opset(aTHX_ opset,fatal);
OUTPUT:
    RETVAL

void
invert_opset(opset)
    SV *opset
CODE:
    {
    char *bitmap;
    dMY_CXT;
<<<<<<< HEAD

=======
>>>>>>> dd2bab0f
    STRLEN len = opset_len;

    opset = sv_2mortal(new_opset(aTHX_ opset));	/* verify and clone opset */
    bitmap = SvPVX(opset);
    while(len-- > 0)
	bitmap[len] = ~bitmap[len];
    /* take care of extra bits beyond PL_maxo in last byte	*/
    if (PL_maxo & 07)
	bitmap[opset_len-1] &= ~(0xFF << (PL_maxo & 0x07));
    }
    ST(0) = opset;


void
opset_to_ops(opset, desc = 0)
    SV *opset
    int	desc
PPCODE:
    {
    STRLEN len;
    int i, j, myopcode;
    char *bitmap = SvPV(opset, len);
    char **names = (desc) ? get_op_descs() : get_op_names();
    dMY_CXT;

    verify_opset(aTHX_ opset,1);
    for (myopcode=0, i=0; i < opset_len; i++) {
	U16 bits = bitmap[i];
	for (j=0; j < 8 && myopcode < PL_maxo; j++, myopcode++) {
	    if ( bits & (1 << j) )
		XPUSHs(sv_2mortal(newSVpv(names[myopcode], 0)));
	}
    }
    }


void
opset(...)
CODE:
    int i;
    SV *bitspec, *opset;
    char *bitmap;
    STRLEN len, on;

    opset = sv_2mortal(new_opset(aTHX_ Nullsv));
    bitmap = SvPVX(opset);
    for (i = 0; i < items; i++) {
	char *opname;
	on = 1;
	if (verify_opset(aTHX_ ST(i),0)) {
	    opname = "(opset)";
	    bitspec = ST(i);
	}
	else {
	    opname = SvPV(ST(i), len);
	    if (*opname == '!') { on=0; ++opname;--len; }
	    bitspec = get_op_bitspec(aTHX_ opname, len, 1);
	}
	set_opset_bits(aTHX_ bitmap, bitspec, on, opname);
    }
    ST(0) = opset;


#define PERMITING  (ix == 0 || ix == 1)
#define ONLY_THESE (ix == 0 || ix == 2)

void
permit_only(safe, ...)
    SV *safe
ALIAS:
	permit    = 1
	deny_only = 2
	deny      = 3
CODE:
    int i, on;
    SV *bitspec, *mask;
    char *bitmap, *opname;
    STRLEN len;
    dMY_CXT;

    if (!SvROK(safe) || !SvOBJECT(SvRV(safe)) || SvTYPE(SvRV(safe))!=SVt_PVHV)
	croak("Not a Safe object");
    mask = *hv_fetch((HV*)SvRV(safe), "Mask",4, 1);
    if (ONLY_THESE)	/* *_only = new mask, else edit current	*/
	sv_setsv(mask, sv_2mortal(new_opset(aTHX_ PERMITING ? opset_all : Nullsv)));
    else
	verify_opset(aTHX_ mask,1); /* croaks */
    bitmap = SvPVX(mask);
    for (i = 1; i < items; i++) {
	on = PERMITING ? 0 : 1;		/* deny = mask bit on	*/
	if (verify_opset(aTHX_ ST(i),0)) {	/* it's a valid mask	*/
	    opname = "(opset)";
	    bitspec = ST(i);
	}
	else {				/* it's an opname/optag	*/
	    opname = SvPV(ST(i), len);
	    /* invert if op has ! prefix (only one allowed)	*/
	    if (*opname == '!') { on = !on; ++opname; --len; }
	    bitspec = get_op_bitspec(aTHX_ opname, len, 1); /* croaks */
	}
	set_opset_bits(aTHX_ bitmap, bitspec, on, opname);
    }
    ST(0) = &PL_sv_yes;



void
opdesc(...)
PPCODE:
    int i, myopcode;
    STRLEN len;
    SV **args;
    char **op_desc = get_op_descs(); 
    dMY_CXT;
<<<<<<< HEAD
=======

>>>>>>> dd2bab0f
    /* copy args to a scratch area since we may push output values onto	*/
    /* the stack faster than we read values off it if masks are used.	*/
    args = (SV**)SvPVX(sv_2mortal(newSVpvn((char*)&ST(0), items*sizeof(SV*))));
    for (i = 0; i < items; i++) {
	char *opname = SvPV(args[i], len);
	SV *bitspec = get_op_bitspec(aTHX_ opname, len, 1);
	if (SvIOK(bitspec)) {
	    myopcode = SvIV(bitspec);
	    if (myopcode < 0 || myopcode >= PL_maxo)
		croak("panic: opcode %d (%s) out of range",myopcode,opname);
	    XPUSHs(sv_2mortal(newSVpv(op_desc[myopcode], 0)));
	}
	else if (SvPOK(bitspec) && SvCUR(bitspec) == opset_len) {
	    int b, j;
	    STRLEN n_a;
	    char *bitmap = SvPV(bitspec,n_a);
	    myopcode = 0;
	    for (b=0; b < opset_len; b++) {
		U16 bits = bitmap[b];
		for (j=0; j < 8 && myopcode < PL_maxo; j++, myopcode++)
		    if (bits & (1 << j))
			XPUSHs(sv_2mortal(newSVpv(op_desc[myopcode], 0)));
	    }
	}
	else
	    croak("panic: invalid bitspec for \"%s\" (type %u)",
		opname, (unsigned)SvTYPE(bitspec));
    }


void
define_optag(optagsv, mask)
    SV *optagsv
    SV *mask
CODE:
    STRLEN len;
    char *optag = SvPV(optagsv, len);

    put_op_bitspec(aTHX_ optag, len, mask); /* croaks */
    ST(0) = &PL_sv_yes;


void
empty_opset()
CODE:
    ST(0) = sv_2mortal(new_opset(aTHX_ Nullsv));

void
full_opset()
CODE:
    dMY_CXT;
    ST(0) = sv_2mortal(new_opset(aTHX_ opset_all));

void
opmask_add(opset)
    SV *opset
PREINIT:
    if (!PL_op_mask)
	Newz(0, PL_op_mask, PL_maxo, char);
CODE:
    opmask_add(aTHX_ opset);

void
opcodes()
PPCODE:
    if (GIMME == G_ARRAY) {
	croak("opcodes in list context not yet implemented"); /* XXX */
    }
    else {
	XPUSHs(sv_2mortal(newSViv(PL_maxo)));
    }

void
opmask()
CODE:
    ST(0) = sv_2mortal(new_opset(aTHX_ Nullsv));
    if (PL_op_mask) {
	char *bitmap = SvPVX(ST(0));
	int myopcode;
	for(myopcode=0; myopcode < PL_maxo; ++myopcode) {
	    if (PL_op_mask[myopcode])
		bitmap[myopcode >> 3] |= 1 << (myopcode & 0x07);
	}
    }
<|MERGE_RESOLUTION|>--- conflicted
+++ resolved
@@ -163,10 +163,7 @@
 set_opset_bits(pTHX_ char *bitmap, SV *bitspec, int on, char *opname)
 {
     dMY_CXT;
-<<<<<<< HEAD
-=======
-
->>>>>>> dd2bab0f
+
     if (SvIOK(bitspec)) {
 	int myopcode = SvIV(bitspec);
 	int offset = myopcode >> 3;
@@ -261,8 +258,6 @@
 	warn("opset_len %ld\n", (long)opset_len);
     op_names_init(aTHX);
 }
-<<<<<<< HEAD
-=======
 
 void
 _safe_pkg_prep(Package)
@@ -284,7 +279,6 @@
 
 
 
->>>>>>> dd2bab0f
 
 void
 _safe_call_sv(Package, mask, codesv)
@@ -343,10 +337,6 @@
     {
     char *bitmap;
     dMY_CXT;
-<<<<<<< HEAD
-
-=======
->>>>>>> dd2bab0f
     STRLEN len = opset_len;
 
     opset = sv_2mortal(new_opset(aTHX_ opset));	/* verify and clone opset */
@@ -461,10 +451,7 @@
     SV **args;
     char **op_desc = get_op_descs(); 
     dMY_CXT;
-<<<<<<< HEAD
-=======
-
->>>>>>> dd2bab0f
+
     /* copy args to a scratch area since we may push output values onto	*/
     /* the stack faster than we read values off it if masks are used.	*/
     args = (SV**)SvPVX(sv_2mortal(newSVpvn((char*)&ST(0), items*sizeof(SV*))));
