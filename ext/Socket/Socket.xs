--- conflicted
+++ resolved
@@ -29,13 +29,6 @@
 # include "sockadapt.h"
 #endif
 
-<<<<<<< HEAD
-#ifndef WIN32 /* I_NETINET_TCP */
-#include <netinet/tcp.h>
-#endif
-
-=======
->>>>>>> df1e65fb
 #ifdef I_SYSUIO
 # include <sys/uio.h>
 #endif
