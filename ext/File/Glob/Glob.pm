package File::Glob;

use strict;
our($VERSION, @ISA, @EXPORT_OK, @EXPORT_FAIL, %EXPORT_TAGS,
    $AUTOLOAD, $DEFAULT_FLAGS);

use XSLoader ();

@ISA = qw(Exporter);

# NOTE: The glob() export is only here for compatibility with 5.6.0.
# csh_glob() should not be used directly, unless you know what you're doing.

@EXPORT_OK   = qw(
    csh_glob
    bsd_glob
    glob
    GLOB_ABEND
    GLOB_ALPHASORT
    GLOB_ALTDIRFUNC
    GLOB_BRACE
    GLOB_CSH
    GLOB_ERR
    GLOB_ERROR
    GLOB_LIMIT
    GLOB_MARK
    GLOB_NOCASE
    GLOB_NOCHECK
    GLOB_NOMAGIC
    GLOB_NOSORT
    GLOB_NOSPACE
    GLOB_QUOTE
    GLOB_TILDE
);

%EXPORT_TAGS = (
    'glob' => [ qw(
        GLOB_ABEND
	GLOB_ALPHASORT
        GLOB_ALTDIRFUNC
        GLOB_BRACE
        GLOB_CSH
        GLOB_ERR
        GLOB_ERROR
        GLOB_LIMIT
        GLOB_MARK
        GLOB_NOCASE
        GLOB_NOCHECK
        GLOB_NOMAGIC
        GLOB_NOSORT
        GLOB_NOSPACE
        GLOB_QUOTE
        GLOB_TILDE
        glob
        bsd_glob
    ) ],
);

<<<<<<< HEAD
$VERSION = '1.0';
=======
$VERSION = '1.01';
>>>>>>> dd2bab0f

sub import {
    require Exporter;
    my $i = 1;
    while ($i < @_) {
	if ($_[$i] =~ /^:(case|nocase|globally)$/) {
	    splice(@_, $i, 1);
	    $DEFAULT_FLAGS &= ~GLOB_NOCASE() if $1 eq 'case';
	    $DEFAULT_FLAGS |= GLOB_NOCASE() if $1 eq 'nocase';
	    if ($1 eq 'globally') {
		local $^W;
		*CORE::GLOBAL::glob = \&File::Glob::csh_glob;
	    }
	    next;
	}
	++$i;
    }
    goto &Exporter::import;
}

sub AUTOLOAD {
    # This AUTOLOAD is used to 'autoload' constants from the constant()
    # XS function.  If a constant is not found then control is passed
    # to the AUTOLOAD in AutoLoader.

    my $constname;
    ($constname = $AUTOLOAD) =~ s/.*:://;
    my ($error, $val) = constant($constname);
    if ($error) {
	require Carp;
	Carp::croak($error);
    }
    eval "sub $AUTOLOAD { $val }";
    goto &$AUTOLOAD;
}

XSLoader::load 'File::Glob', $VERSION;

# Preloaded methods go here.

sub GLOB_ERROR {
    return (constant('GLOB_ERROR'))[1];
}

sub GLOB_CSH () {
    GLOB_BRACE()
	| GLOB_NOMAGIC()
	| GLOB_QUOTE()
	| GLOB_TILDE()
	| GLOB_ALPHASORT()
}

$DEFAULT_FLAGS = GLOB_CSH();
if ($^O =~ /^(?:MSWin32|VMS|os2|dos|riscos|MacOS)$/) {
    $DEFAULT_FLAGS |= GLOB_NOCASE();
}

# Autoload methods go after =cut, and are processed by the autosplit program.

sub bsd_glob {
    my ($pat,$flags) = @_;
    $flags = $DEFAULT_FLAGS if @_ < 2;
    return doglob($pat,$flags);
}

# File::Glob::glob() is deprecated because its prototype is different from
# CORE::glob() (use bsd_glob() instead)
sub glob {
    goto &bsd_glob;
}

## borrowed heavily from gsar's File::DosGlob
my %iter;
my %entries;

sub csh_glob {
    my $pat = shift;
    my $cxix = shift;
    my @pat;

    # glob without args defaults to $_
    $pat = $_ unless defined $pat;

    # extract patterns
    $pat =~ s/^\s+//;	# Protect against empty elements in
    $pat =~ s/\s+$//;	# things like < *.c> and <*.c >.
			# These alone shouldn't trigger ParseWords.
    if ($pat =~ /\s/) {
        # XXX this is needed for compatibility with the csh
	# implementation in Perl.  Need to support a flag
	# to disable this behavior.
	require Text::ParseWords;
	@pat = Text::ParseWords::parse_line('\s+',0,$pat);
    }

    # assume global context if not provided one
    $cxix = '_G_' unless defined $cxix;
    $iter{$cxix} = 0 unless exists $iter{$cxix};

    # if we're just beginning, do it all first
    if ($iter{$cxix} == 0) {
	if (@pat) {
	    $entries{$cxix} = [ map { doglob($_, $DEFAULT_FLAGS) } @pat ];
	}
	else {
	    $entries{$cxix} = [ doglob($pat, $DEFAULT_FLAGS) ];
	}
    }

    # chuck it all out, quick or slow
    if (wantarray) {
        delete $iter{$cxix};
        return @{delete $entries{$cxix}};
    }
    else {
        if ($iter{$cxix} = scalar @{$entries{$cxix}}) {
            return shift @{$entries{$cxix}};
        }
        else {
            # return undef for EOL
            delete $iter{$cxix};
            delete $entries{$cxix};
            return undef;
        }
    }
}

1;
__END__

=head1 NAME

File::Glob - Perl extension for BSD glob routine

=head1 SYNOPSIS

  use File::Glob ':glob';
  @list = bsd_glob('*.[ch]');
  $homedir = bsd_glob('~gnat', GLOB_TILDE | GLOB_ERR);
  if (GLOB_ERROR) {
    # an error occurred reading $homedir
  }

  ## override the core glob (CORE::glob() does this automatically
  ## by default anyway, since v5.6.0)
  use File::Glob ':globally';
  my @sources = <*.{c,h,y}>

  ## override the core glob, forcing case sensitivity
  use File::Glob qw(:globally :case);
  my @sources = <*.{c,h,y}>

  ## override the core glob forcing case insensitivity
  use File::Glob qw(:globally :nocase);
  my @sources = <*.{c,h,y}>

=head1 DESCRIPTION

File::Glob::bsd_glob() implements the FreeBSD glob(3) routine, which is
a superset of the POSIX glob() (described in IEEE Std 1003.2 "POSIX.2").
bsd_glob() takes a mandatory C<pattern> argument, and an optional
C<flags> argument, and returns a list of filenames matching the
pattern, with interpretation of the pattern modified by the C<flags>
variable.

Since v5.6.0, Perl's CORE::glob() is implemented in terms of bsd_glob().
Note that they don't share the same prototype--CORE::glob() only accepts
a single argument.  Due to historical reasons, CORE::glob() will also
split its argument on whitespace, treating it as multiple patterns,
whereas bsd_glob() considers them as one pattern.

The POSIX defined flags for bsd_glob() are:

=over 4

=item C<GLOB_ERR>

Force bsd_glob() to return an error when it encounters a directory it
cannot open or read.  Ordinarily bsd_glob() continues to find matches.

=item C<GLOB_LIMIT>

Make bsd_glob() return an error (GLOB_NOSPACE) when the pattern expands
to a size bigger than the system constant C<ARG_MAX> (usually found in
limits.h).  If your system does not define this constant, bsd_glob() uses
C<sysconf(_SC_ARG_MAX)> or C<_POSIX_ARG_MAX> where available (in that
order).  You can inspect these values using the standard C<POSIX>
extension.

=item C<GLOB_MARK>

Each pathname that is a directory that matches the pattern has a slash
appended.

=item C<GLOB_NOCASE>

By default, file names are assumed to be case sensitive; this flag
makes bsd_glob() treat case differences as not significant.

=item C<GLOB_NOCHECK>

If the pattern does not match any pathname, then bsd_glob() returns a list
consisting of only the pattern.  If C<GLOB_QUOTE> is set, its effect
is present in the pattern returned.

=item C<GLOB_NOSORT>

By default, the pathnames are sorted in ascending ASCII order; this
flag prevents that sorting (speeding up bsd_glob()).

=back

The FreeBSD extensions to the POSIX standard are the following flags:

=over 4

=item C<GLOB_BRACE>

Pre-process the string to expand C<{pat,pat,...}> strings like csh(1).
The pattern '{}' is left unexpanded for historical reasons (and csh(1)
does the same thing to ease typing of find(1) patterns).

=item C<GLOB_NOMAGIC>

Same as C<GLOB_NOCHECK> but it only returns the pattern if it does not
contain any of the special characters "*", "?" or "[".  C<NOMAGIC> is
provided to simplify implementing the historic csh(1) globbing
behaviour and should probably not be used anywhere else.

=item C<GLOB_QUOTE>

Use the backslash ('\') character for quoting: every occurrence of a
backslash followed by a character in the pattern is replaced by that
character, avoiding any special interpretation of the character.
(But see below for exceptions on DOSISH systems).

=item C<GLOB_TILDE>

Expand patterns that start with '~' to user name home directories.

=item C<GLOB_CSH>

For convenience, C<GLOB_CSH> is a synonym for
C<GLOB_BRACE | GLOB_NOMAGIC | GLOB_QUOTE | GLOB_TILDE | GLOB_ALPHASORT>.

=back

The POSIX provided C<GLOB_APPEND>, C<GLOB_DOOFFS>, and the FreeBSD
extensions C<GLOB_ALTDIRFUNC>, and C<GLOB_MAGCHAR> flags have not been
implemented in the Perl version because they involve more complex
interaction with the underlying C structures.

The following flag has been added in the Perl implementation for
<<<<<<< HEAD
compatibility with common flavors of csh:
=======
csh compatibility:
>>>>>>> dd2bab0f

=over 4

=item C<GLOB_ALPHASORT>

If C<GLOB_NOSORT> is not in effect, sort filenames is alphabetical
order (case does not matter) rather than in ASCII order.

=back

=head1 DIAGNOSTICS

bsd_glob() returns a list of matching paths, possibly zero length.  If an
error occurred, &File::Glob::GLOB_ERROR will be non-zero and C<$!> will be
set.  &File::Glob::GLOB_ERROR is guaranteed to be zero if no error occurred,
or one of the following values otherwise:

=over 4

=item C<GLOB_NOSPACE>

An attempt to allocate memory failed.

=item C<GLOB_ABEND>

The glob was stopped because an error was encountered.

=back

In the case where bsd_glob() has found some matching paths, but is
interrupted by an error, it will return a list of filenames B<and>
set &File::Glob::ERROR.

Note that bsd_glob() deviates from POSIX and FreeBSD glob(3) behaviour
by not considering C<ENOENT> and C<ENOTDIR> as errors - bsd_glob() will
continue processing despite those errors, unless the C<GLOB_ERR> flag is
set.

Be aware that all filenames returned from File::Glob are tainted.

=head1 NOTES

=over 4

=item *

If you want to use multiple patterns, e.g. C<bsd_glob "a* b*">, you should
probably throw them in a set as in C<bsd_glob "{a*,b*}">.  This is because
the argument to bsd_glob() isn't subjected to parsing by the C shell.
Remember that you can use a backslash to escape things.

=item *

On DOSISH systems, backslash is a valid directory separator character.
In this case, use of backslash as a quoting character (via GLOB_QUOTE)
interferes with the use of backslash as a directory separator. The
best (simplest, most portable) solution is to use forward slashes for
directory separators, and backslashes for quoting. However, this does
not match "normal practice" on these systems. As a concession to user
expectation, therefore, backslashes (under GLOB_QUOTE) only quote the
glob metacharacters '[', ']', '{', '}', '-', '~', and backslash itself.
All other backslashes are passed through unchanged.

=item *

Win32 users should use the real slash.  If you really want to use
backslashes, consider using Sarathy's File::DosGlob, which comes with
the standard Perl distribution.

=item *

Mac OS (Classic) users should note a few differences. Since
Mac OS is not Unix, when the glob code encounters a tilde glob (e.g.
~user) and the C<GLOB_TILDE> flag is used, it simply returns that
pattern without doing any expansion.

Glob on Mac OS is case-insensitive by default (if you don't use any
flags). If you specify any flags at all and still want glob
to be case-insensitive, you must include C<GLOB_NOCASE> in the flags.

<<<<<<< HEAD
=======
The path separator is ':' (aka colon), not '/' (aka slash). Mac OS users
should be careful about specifying relative pathnames. While a full path
always begins with a volume name, a relative pathname should always
begin with a ':'.  If specifying a volume name only, a trailing ':' is
required.

>>>>>>> dd2bab0f
The specification of pathnames in glob patterns adheres to the usual Mac
OS conventions: The path separator is a colon ':', not a slash '/'. A
full path always begins with a volume name. A relative pathname on Mac
OS must always begin with a ':', except when specifying a file or
directory name in the current working directory, where the leading colon
is optional. If specifying a volume name only, a trailing ':' is
required. Due to these rules, a glob like E<lt>*:E<gt> will find all
mounted volumes, while a glob like E<lt>*E<gt> or E<lt>:*E<gt> will find
all files and directories in the current directory.

Note that updirs in the glob pattern are resolved before the matching begins,
i.e. a pattern like "*HD:t?p::a*" will be matched as "*HD:a*". Note also,
that a single trailing ':' in the pattern is ignored (unless it's a volume
name pattern like "*HD:"), i.e. a glob like E<lt>:*:E<gt> will find both
directories I<and> files (and not, as one might expect, only directories).
You can, however, use the C<GLOB_MARK> flag to distinguish (without a file
test) directory names from file names.

If the C<GLOB_MARK> flag is set, all directory paths will have a ':' appended.
Since a directory like 'lib:' is I<not> a valid I<relative> path on Mac OS,
both a leading and a trailing colon will be added, when the directory name in
question doesn't contain any colons (e.g. 'lib' becomes ':lib:').

=back

=head1 AUTHOR

The Perl interface was written by Nathan Torkington E<lt>gnat@frii.comE<gt>,
and is released under the artistic license.  Further modifications were
made by Greg Bacon E<lt>gbacon@cs.uah.eduE<gt>, Gurusamy Sarathy
E<lt>gsar@activestate.comE<gt>, and Thomas Wegner
E<lt>wegner_thomas@yahoo.comE<gt>.  The C glob code has the
following copyright:

    Copyright (c) 1989, 1993 The Regents of the University of California.
    All rights reserved.

    This code is derived from software contributed to Berkeley by
    Guido van Rossum.

    Redistribution and use in source and binary forms, with or without
    modification, are permitted provided that the following conditions
    are met:

    1. Redistributions of source code must retain the above copyright
       notice, this list of conditions and the following disclaimer.
    2. Redistributions in binary form must reproduce the above copyright
       notice, this list of conditions and the following disclaimer in the
       documentation and/or other materials provided with the distribution.
    3. Neither the name of the University nor the names of its contributors
       may be used to endorse or promote products derived from this software
       without specific prior written permission.

    THIS SOFTWARE IS PROVIDED BY THE REGENTS AND CONTRIBUTORS ``AS IS'' AND
    ANY EXPRESS OR IMPLIED WARRANTIES, INCLUDING, BUT NOT LIMITED TO, THE
    IMPLIED WARRANTIES OF MERCHANTABILITY AND FITNESS FOR A PARTICULAR PURPOSE
    ARE DISCLAIMED.  IN NO EVENT SHALL THE REGENTS OR CONTRIBUTORS BE LIABLE
    FOR ANY DIRECT, INDIRECT, INCIDENTAL, SPECIAL, EXEMPLARY, OR CONSEQUENTIAL
    DAMAGES (INCLUDING, BUT NOT LIMITED TO, PROCUREMENT OF SUBSTITUTE GOODS
    OR SERVICES; LOSS OF USE, DATA, OR PROFITS; OR BUSINESS INTERRUPTION)
    HOWEVER CAUSED AND ON ANY THEORY OF LIABILITY, WHETHER IN CONTRACT, STRICT
    LIABILITY, OR TORT (INCLUDING NEGLIGENCE OR OTHERWISE) ARISING IN ANY WAY
    OUT OF THE USE OF THIS SOFTWARE, EVEN IF ADVISED OF THE POSSIBILITY OF
    SUCH DAMAGE.

=cut<|MERGE_RESOLUTION|>--- conflicted
+++ resolved
@@ -56,11 +56,7 @@
     ) ],
 );
 
-<<<<<<< HEAD
-$VERSION = '1.0';
-=======
 $VERSION = '1.01';
->>>>>>> dd2bab0f
 
 sub import {
     require Exporter;
@@ -314,11 +310,7 @@
 interaction with the underlying C structures.
 
 The following flag has been added in the Perl implementation for
-<<<<<<< HEAD
-compatibility with common flavors of csh:
-=======
 csh compatibility:
->>>>>>> dd2bab0f
 
 =over 4
 
@@ -399,15 +391,12 @@
 flags). If you specify any flags at all and still want glob
 to be case-insensitive, you must include C<GLOB_NOCASE> in the flags.
 
-<<<<<<< HEAD
-=======
 The path separator is ':' (aka colon), not '/' (aka slash). Mac OS users
 should be careful about specifying relative pathnames. While a full path
 always begins with a volume name, a relative pathname should always
 begin with a ':'.  If specifying a volume name only, a trailing ':' is
 required.
 
->>>>>>> dd2bab0f
 The specification of pathnames in glob patterns adheres to the usual Mac
 OS conventions: The path separator is a colon ':', not a slash '/'. A
 full path always begins with a volume name. A relative pathname on Mac
