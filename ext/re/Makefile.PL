use ExtUtils::MakeMaker;
use File::Spec;
<<<<<<< HEAD
=======
use Config;

my $object = 're_exec$(OBJ_EXT) re_comp$(OBJ_EXT) re$(OBJ_EXT)';

my $defines = '-DPERL_EXT_RE_BUILD -DPERL_EXT_RE_DEBUG';
>>>>>>> dd2bab0f

WriteMakefile(
    NAME		=> 're',
    VERSION_FROM	=> 're.pm',
    MAN3PODS		=> {}, 	# Pods will be built by installman.
    XSPROTOARG		=> '-noprototypes',
    OBJECT		=> $object,
    DEFINE             => $defines,
    clean		=> { FILES => '*$(OBJ_EXT) *.c ../../lib/re.pm' },
);

package MY;

sub upupfile {
    File::Spec->catfile(File::Spec->updir, File::Spec->updir, $_[0]);
}

sub postamble {
    my $regcomp_c = upupfile('regcomp.c');
    my $regexec_c = upupfile('regexec.c');

    <<EOF;
re_comp.c : $regcomp_c
	- \$(RM_F) re_comp.c
	\$(CP) $regcomp_c re_comp.c

re_comp\$(OBJ_EXT) : re_comp.c

re_exec.c : $regexec_c
	- \$(RM_F) re_exec.c
	\$(CP) $regexec_c re_exec.c

re_exec\$(OBJ_EXT) : re_exec.c

EOF
<<<<<<< HEAD
=======
}

sub MY::c_o {
    my($self) = @_;
    package MY; # so that "SUPER" works right
    my $inh = $self->SUPER::c_o(@_);
    use Config;
    if ($Config{osname} eq 'aix' && $Config{ccversion} eq '5.0.1.0') {
	# Known buggy optimizer.
	my $cccmd = $self->const_cccmd;
	$cccmd =~ s/^CCCMD\s*=\s*//;
	$cccmd =~ s/\s\$\(OPTIMIZE\)\s/ /;
	$inh .= qq{

re_comp\$\(OBJ_EXT\): re_comp.c
\t$cccmd \$(CCCDLFLAGS) -I\$(PERL_INC) \$(DEFINE) \$*.c
};
    }
    $inh;
>>>>>>> dd2bab0f
}<|MERGE_RESOLUTION|>--- conflicted
+++ resolved
@@ -1,13 +1,10 @@
 use ExtUtils::MakeMaker;
 use File::Spec;
-<<<<<<< HEAD
-=======
 use Config;
 
 my $object = 're_exec$(OBJ_EXT) re_comp$(OBJ_EXT) re$(OBJ_EXT)';
 
 my $defines = '-DPERL_EXT_RE_BUILD -DPERL_EXT_RE_DEBUG';
->>>>>>> dd2bab0f
 
 WriteMakefile(
     NAME		=> 're',
@@ -43,8 +40,6 @@
 re_exec\$(OBJ_EXT) : re_exec.c
 
 EOF
-<<<<<<< HEAD
-=======
 }
 
 sub MY::c_o {
@@ -64,5 +59,4 @@
 };
     }
     $inh;
->>>>>>> dd2bab0f
 }