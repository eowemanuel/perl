--- conflicted
+++ resolved
@@ -1,10 +1,6 @@
 /*    cop.h
  *
-<<<<<<< HEAD
- *    Copyright (c) 1991-2001, Larry Wall
-=======
  *    Copyright (c) 1991-2002, Larry Wall
->>>>>>> dd2bab0f
  *
  *    You may distribute under the terms of either the GNU General Public
  *    License or the Artistic License, as specified in the README file.
@@ -46,9 +42,6 @@
 #  define CopFILEAV(c)		(CopFILE(c) \
 				 ? GvAV(gv_fetchfile(CopFILE(c))) : Nullav)
 #  define CopSTASHPV(c)		((c)->cop_stashpv)
-<<<<<<< HEAD
-#  define CopSTASHPV_set(c,pv)	((c)->cop_stashpv = ((pv) ? savepv(pv) : Nullch))
-=======
 
   #ifdef NETWARE
     #define CopSTASHPV_set(c,pv)	((c)->cop_stashpv = ((pv) ? savepv(pv) : Nullch))
@@ -56,7 +49,6 @@
     #define CopSTASHPV_set(c,pv)	((c)->cop_stashpv = savesharedpv(pv))
   #endif
 
->>>>>>> dd2bab0f
 #  define CopSTASH(c)		(CopSTASHPV(c) \
 				 ? gv_stashpv(CopSTASHPV(c),GV_ADD) : Nullhv)
 #  define CopSTASH_set(c,hv)	CopSTASHPV_set(c, (hv) ? HvNAME(hv) : Nullch)
