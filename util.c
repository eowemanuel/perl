/*    util.c
 *
 *    Copyright (c) 1991-1997, Larry Wall
 *
 *    You may distribute under the terms of either the GNU General Public
 *    License or the Artistic License, as specified in the README file.
 *
 */

/*
 * "Very useful, no doubt, that was to Saruman; yet it seems that he was
 * not content."  --Gandalf
 */

#include "EXTERN.h"
#include "perl.h"

#if !defined(NSIG) || defined(M_UNIX) || defined(M_XENIX)
#include <signal.h>
#endif

#ifndef SIG_ERR
# define SIG_ERR ((Sighandler_t) -1)
#endif

/* XXX If this causes problems, set i_unistd=undef in the hint file.  */
#ifdef I_UNISTD
#  include <unistd.h>
#endif

#ifdef I_VFORK
#  include <vfork.h>
#endif

/* Put this after #includes because fork and vfork prototypes may
   conflict.
*/
#ifndef HAS_VFORK
#   define vfork fork
#endif

#ifdef I_FCNTL
#  include <fcntl.h>
#endif
#ifdef I_SYS_FILE
#  include <sys/file.h>
#endif

#ifdef I_SYS_WAIT
#  include <sys/wait.h>
#endif

#define FLUSH

#ifdef LEAKTEST

static void xstat _((int));
long xcount[MAXXCOUNT];
long lastxcount[MAXXCOUNT];
long xycount[MAXXCOUNT][MAXYCOUNT];
long lastxycount[MAXXCOUNT][MAXYCOUNT];

#endif

#ifndef MYMALLOC

/* paranoid version of malloc */

/* NOTE:  Do not call the next three routines directly.  Use the macros
 * in handy.h, so that we can easily redefine everything to do tracking of
 * allocated hunks back to the original New to track down any memory leaks.
 * XXX This advice seems to be widely ignored :-(   --AD  August 1996.
 */

Malloc_t
safemalloc(MEM_SIZE size)
{
    Malloc_t ptr;
#ifdef HAS_64K_LIMIT
	if (size > 0xffff) {
		PerlIO_printf(PerlIO_stderr(), "Allocation too large: %lx\n", size) FLUSH;
		my_exit(1);
	}
#endif /* HAS_64K_LIMIT */
#ifdef DEBUGGING
    if ((long)size < 0)
	croak("panic: malloc");
#endif
    ptr = PerlMem_malloc(size?size:1);	/* malloc(0) is NASTY on our system */
#if !(defined(I286) || defined(atarist))
    DEBUG_m(PerlIO_printf(Perl_debug_log, "0x%x: (%05d) malloc %ld bytes\n",ptr,PL_an++,(long)size));
#else
    DEBUG_m(PerlIO_printf(Perl_debug_log, "0x%lx: (%05d) malloc %ld bytes\n",ptr,an++,(long)size));
#endif
    if (ptr != Nullch)
	return ptr;
    else if (PL_nomemok)
	return Nullch;
    else {
	PerlIO_puts(PerlIO_stderr(),no_mem) FLUSH;
	my_exit(1);
        return Nullch;
    }
    /*NOTREACHED*/
}

/* paranoid version of realloc */

Malloc_t
saferealloc(Malloc_t where,MEM_SIZE size)
{
    Malloc_t ptr;
#if !defined(STANDARD_C) && !defined(HAS_REALLOC_PROTOTYPE)
    Malloc_t PerlMem_realloc();
#endif /* !defined(STANDARD_C) && !defined(HAS_REALLOC_PROTOTYPE) */

#ifdef HAS_64K_LIMIT 
    if (size > 0xffff) {
	PerlIO_printf(PerlIO_stderr(),
		      "Reallocation too large: %lx\n", size) FLUSH;
	my_exit(1);
    }
#endif /* HAS_64K_LIMIT */
    if (!size) {
	safefree(where);
	return NULL;
    }

    if (!where)
	return safemalloc(size);
#ifdef DEBUGGING
    if ((long)size < 0)
	croak("panic: realloc");
#endif
    ptr = PerlMem_realloc(where,size);

#if !(defined(I286) || defined(atarist))
    DEBUG_m( {
	PerlIO_printf(Perl_debug_log, "0x%x: (%05d) rfree\n",where,PL_an++);
	PerlIO_printf(Perl_debug_log, "0x%x: (%05d) realloc %ld bytes\n",ptr,PL_an++,(long)size);
    } )
#else
    DEBUG_m( {
	PerlIO_printf(Perl_debug_log, "0x%lx: (%05d) rfree\n",where,an++);
	PerlIO_printf(Perl_debug_log, "0x%lx: (%05d) realloc %ld bytes\n",ptr,an++,(long)size);
    } )
#endif

    if (ptr != Nullch)
	return ptr;
    else if (PL_nomemok)
	return Nullch;
    else {
	PerlIO_puts(PerlIO_stderr(),no_mem) FLUSH;
	my_exit(1);
	return Nullch;
    }
    /*NOTREACHED*/
}

/* safe version of free */

Free_t
safefree(Malloc_t where)
{
#if !(defined(I286) || defined(atarist))
    DEBUG_m( PerlIO_printf(Perl_debug_log, "0x%x: (%05d) free\n",(char *) where,PL_an++));
#else
    DEBUG_m( PerlIO_printf(Perl_debug_log, "0x%lx: (%05d) free\n",(char *) where,an++));
#endif
    if (where) {
	/*SUPPRESS 701*/
	PerlMem_free(where);
    }
}

/* safe version of calloc */

Malloc_t
safecalloc(MEM_SIZE count, MEM_SIZE size)
{
    Malloc_t ptr;

#ifdef HAS_64K_LIMIT
    if (size * count > 0xffff) {
	PerlIO_printf(PerlIO_stderr(),
		      "Allocation too large: %lx\n", size * count) FLUSH;
	my_exit(1);
    }
#endif /* HAS_64K_LIMIT */
#ifdef DEBUGGING
    if ((long)size < 0 || (long)count < 0)
	croak("panic: calloc");
#endif
    size *= count;
    ptr = PerlMem_malloc(size?size:1);	/* malloc(0) is NASTY on our system */
#if !(defined(I286) || defined(atarist))
    DEBUG_m(PerlIO_printf(Perl_debug_log, "0x%x: (%05d) calloc %ld  x %ld bytes\n",ptr,PL_an++,(long)count,(long)size));
#else
    DEBUG_m(PerlIO_printf(Perl_debug_log, "0x%lx: (%05d) calloc %ld x %ld bytes\n",ptr,an++,(long)count,(long)size));
#endif
    if (ptr != Nullch) {
	memset((void*)ptr, 0, size);
	return ptr;
    }
    else if (PL_nomemok)
	return Nullch;
    else {
	PerlIO_puts(PerlIO_stderr(),no_mem) FLUSH;
	my_exit(1);
	return Nullch;
    }
    /*NOTREACHED*/
}

#endif /* !MYMALLOC */

#ifdef LEAKTEST

struct mem_test_strut {
    union {
	long type;
	char c[2];
    } u;
    long size;
};

#    define ALIGN sizeof(struct mem_test_strut)

#    define sizeof_chunk(ch) (((struct mem_test_strut*) (ch))->size)
#    define typeof_chunk(ch) \
	(((struct mem_test_strut*) (ch))->u.c[0] + ((struct mem_test_strut*) (ch))->u.c[1]*100)
#    define set_typeof_chunk(ch,t) \
	(((struct mem_test_strut*) (ch))->u.c[0] = t % 100, ((struct mem_test_strut*) (ch))->u.c[1] = t / 100)
#define SIZE_TO_Y(size) ( (size) > MAXY_SIZE				\
			  ? MAXYCOUNT - 1 				\
			  : ( (size) > 40 				\
			      ? ((size) - 1)/8 + 5			\
			      : ((size) - 1)/4))

Malloc_t
safexmalloc(I32 x, MEM_SIZE size)
{
    register char* where = (char*)safemalloc(size + ALIGN);

    xcount[x] += size;
    xycount[x][SIZE_TO_Y(size)]++;
    set_typeof_chunk(where, x);
    sizeof_chunk(where) = size;
    return (Malloc_t)(where + ALIGN);
}

Malloc_t
safexrealloc(Malloc_t wh, MEM_SIZE size)
{
    char *where = (char*)wh;

    if (!wh)
	return safexmalloc(0,size);
    
    {
	MEM_SIZE old = sizeof_chunk(where - ALIGN);
	int t = typeof_chunk(where - ALIGN);
	register char* new = (char*)saferealloc(where - ALIGN, size + ALIGN);
    
	xycount[t][SIZE_TO_Y(old)]--;
	xycount[t][SIZE_TO_Y(size)]++;
	xcount[t] += size - old;
	sizeof_chunk(new) = size;
	return (Malloc_t)(new + ALIGN);
    }
}

void
safexfree(Malloc_t wh)
{
    I32 x;
    char *where = (char*)wh;
    MEM_SIZE size;
    
    if (!where)
	return;
    where -= ALIGN;
    size = sizeof_chunk(where);
    x = where[0] + 100 * where[1];
    xcount[x] -= size;
    xycount[x][SIZE_TO_Y(size)]--;
    safefree(where);
}

Malloc_t
safexcalloc(I32 x,MEM_SIZE count, MEM_SIZE size)
{
    register char * where = (char*)safexmalloc(x, size * count + ALIGN);
    xcount[x] += size;
    xycount[x][SIZE_TO_Y(size)]++;
    memset((void*)(where + ALIGN), 0, size * count);
    set_typeof_chunk(where, x);
    sizeof_chunk(where) = size;
    return (Malloc_t)(where + ALIGN);
}

static void
xstat(int flag)
{
    register I32 i, j, total = 0;
    I32 subtot[MAXYCOUNT];

    for (j = 0; j < MAXYCOUNT; j++) {
	subtot[j] = 0;
    }
    
    PerlIO_printf(PerlIO_stderr(), "   Id  subtot   4   8  12  16  20  24  28  32  36  40  48  56  64  72  80 80+\n", total);
    for (i = 0; i < MAXXCOUNT; i++) {
	total += xcount[i];
	for (j = 0; j < MAXYCOUNT; j++) {
	    subtot[j] += xycount[i][j];
	}
	if (flag == 0
	    ? xcount[i]			/* Have something */
	    : (flag == 2 
	       ? xcount[i] != lastxcount[i] /* Changed */
	       : xcount[i] > lastxcount[i])) { /* Growed */
	    PerlIO_printf(PerlIO_stderr(),"%2d %02d %7ld ", i / 100, i % 100, 
			  flag == 2 ? xcount[i] - lastxcount[i] : xcount[i]);
	    lastxcount[i] = xcount[i];
	    for (j = 0; j < MAXYCOUNT; j++) {
		if ( flag == 0 
		     ? xycount[i][j]	/* Have something */
		     : (flag == 2 
			? xycount[i][j] != lastxycount[i][j] /* Changed */
			: xycount[i][j] > lastxycount[i][j])) {	/* Growed */
		    PerlIO_printf(PerlIO_stderr(),"%3ld ", 
				  flag == 2 
				  ? xycount[i][j] - lastxycount[i][j] 
				  : xycount[i][j]);
		    lastxycount[i][j] = xycount[i][j];
		} else {
		    PerlIO_printf(PerlIO_stderr(), "  . ", xycount[i][j]);
		}
	    }
	    PerlIO_printf(PerlIO_stderr(), "\n");
	}
    }
    if (flag != 2) {
	PerlIO_printf(PerlIO_stderr(), "Total %7ld ", total);
	for (j = 0; j < MAXYCOUNT; j++) {
	    if (subtot[j]) {
		PerlIO_printf(PerlIO_stderr(), "%3ld ", subtot[j]);
	    } else {
		PerlIO_printf(PerlIO_stderr(), "  . ");
	    }
	}
	PerlIO_printf(PerlIO_stderr(), "\n");	
    }
}

#endif /* LEAKTEST */

/* copy a string up to some (non-backslashed) delimiter, if any */

char *
delimcpy(register char *to, register char *toend, register char *from, register char *fromend, register int delim, I32 *retlen)
{
    register I32 tolen;
    for (tolen = 0; from < fromend; from++, tolen++) {
	if (*from == '\\') {
	    if (from[1] == delim)
		from++;
	    else {
		if (to < toend)
		    *to++ = *from;
		tolen++;
		from++;
	    }
	}
	else if (*from == delim)
	    break;
	if (to < toend)
	    *to++ = *from;
    }
    if (to < toend)
	*to = '\0';
    *retlen = tolen;
    return from;
}

/* return ptr to little string in big string, NULL if not found */
/* This routine was donated by Corey Satten. */

char *
instr(register char *big, register char *little)
{
    register char *s, *x;
    register I32 first;

    if (!little)
	return big;
    first = *little++;
    if (!first)
	return big;
    while (*big) {
	if (*big++ != first)
	    continue;
	for (x=big,s=little; *s; /**/ ) {
	    if (!*x)
		return Nullch;
	    if (*s++ != *x++) {
		s--;
		break;
	    }
	}
	if (!*s)
	    return big-1;
    }
    return Nullch;
}

/* same as instr but allow embedded nulls */

char *
ninstr(register char *big, register char *bigend, char *little, char *lend)
{
    register char *s, *x;
    register I32 first = *little;
    register char *littleend = lend;

    if (!first && little >= littleend)
	return big;
    if (bigend - big < littleend - little)
	return Nullch;
    bigend -= littleend - little++;
    while (big <= bigend) {
	if (*big++ != first)
	    continue;
	for (x=big,s=little; s < littleend; /**/ ) {
	    if (*s++ != *x++) {
		s--;
		break;
	    }
	}
	if (s >= littleend)
	    return big-1;
    }
    return Nullch;
}

/* reverse of the above--find last substring */

char *
rninstr(register char *big, char *bigend, char *little, char *lend)
{
    register char *bigbeg;
    register char *s, *x;
    register I32 first = *little;
    register char *littleend = lend;

    if (!first && little >= littleend)
	return bigend;
    bigbeg = big;
    big = bigend - (littleend - little++);
    while (big >= bigbeg) {
	if (*big-- != first)
	    continue;
	for (x=big+2,s=little; s < littleend; /**/ ) {
	    if (*s++ != *x++) {
		s--;
		break;
	    }
	}
	if (s >= littleend)
	    return big+1;
    }
    return Nullch;
}

/*
 * Set up for a new ctype locale.
 */
void
perl_new_ctype(char *newctype)
{
#ifdef USE_LOCALE_CTYPE

    int i;

    for (i = 0; i < 256; i++) {
	if (isUPPER_LC(i))
	    fold_locale[i] = toLOWER_LC(i);
	else if (isLOWER_LC(i))
	    fold_locale[i] = toUPPER_LC(i);
	else
	    fold_locale[i] = i;
    }

#endif /* USE_LOCALE_CTYPE */
}

/*
 * Set up for a new collation locale.
 */
void
perl_new_collate(char *newcoll)
{
#ifdef USE_LOCALE_COLLATE

    if (! newcoll) {
	if (PL_collation_name) {
	    ++PL_collation_ix;
	    Safefree(PL_collation_name);
	    PL_collation_name = NULL;
	    PL_collation_standard = TRUE;
	    PL_collxfrm_base = 0;
	    PL_collxfrm_mult = 2;
	}
	return;
    }

    if (! PL_collation_name || strNE(PL_collation_name, newcoll)) {
	++PL_collation_ix;
	Safefree(PL_collation_name);
	PL_collation_name = savepv(newcoll);
	PL_collation_standard = (strEQ(newcoll, "C") || strEQ(newcoll, "POSIX"));

	{
	  /*  2: at most so many chars ('a', 'b'). */
	  /* 50: surely no system expands a char more. */
#define XFRMBUFSIZE  (2 * 50)
	  char xbuf[XFRMBUFSIZE];
	  Size_t fa = strxfrm(xbuf, "a",  XFRMBUFSIZE);
	  Size_t fb = strxfrm(xbuf, "ab", XFRMBUFSIZE);
	  SSize_t mult = fb - fa;
	  if (mult < 1)
	      croak("strxfrm() gets absurd");
	  PL_collxfrm_base = (fa > mult) ? (fa - mult) : 0;
	  PL_collxfrm_mult = mult;
	}
    }

#endif /* USE_LOCALE_COLLATE */
}

/*
 * Set up for a new numeric locale.
 */
void
perl_new_numeric(char *newnum)
{
#ifdef USE_LOCALE_NUMERIC

    if (! newnum) {
	if (PL_numeric_name) {
	    Safefree(PL_numeric_name);
	    PL_numeric_name = NULL;
	    PL_numeric_standard = TRUE;
	    PL_numeric_local = TRUE;
	}
	return;
    }

    if (! PL_numeric_name || strNE(PL_numeric_name, newnum)) {
	Safefree(PL_numeric_name);
	PL_numeric_name = savepv(newnum);
	PL_numeric_standard = (strEQ(newnum, "C") || strEQ(newnum, "POSIX"));
	PL_numeric_local = TRUE;
    }

#endif /* USE_LOCALE_NUMERIC */
}

void
perl_set_numeric_standard(void)
{
#ifdef USE_LOCALE_NUMERIC

    if (! PL_numeric_standard) {
	setlocale(LC_NUMERIC, "C");
	PL_numeric_standard = TRUE;
	PL_numeric_local = FALSE;
    }

#endif /* USE_LOCALE_NUMERIC */
}

void
perl_set_numeric_local(void)
{
#ifdef USE_LOCALE_NUMERIC

    if (! PL_numeric_local) {
	setlocale(LC_NUMERIC, PL_numeric_name);
	PL_numeric_standard = FALSE;
	PL_numeric_local = TRUE;
    }

#endif /* USE_LOCALE_NUMERIC */
}


/*
 * Initialize locale awareness.
 */
int
perl_init_i18nl10n(int printwarn)
{
    int ok = 1;
    /* returns
     *    1 = set ok or not applicable,
     *    0 = fallback to C locale,
     *   -1 = fallback to C locale failed
     */

#ifdef USE_LOCALE

#ifdef USE_LOCALE_CTYPE
    char *curctype   = NULL;
#endif /* USE_LOCALE_CTYPE */
#ifdef USE_LOCALE_COLLATE
    char *curcoll    = NULL;
#endif /* USE_LOCALE_COLLATE */
#ifdef USE_LOCALE_NUMERIC
    char *curnum     = NULL;
#endif /* USE_LOCALE_NUMERIC */
    char *lc_all     = PerlEnv_getenv("LC_ALL");
    char *lang       = PerlEnv_getenv("LANG");
    bool setlocale_failure = FALSE;

#ifdef LOCALE_ENVIRON_REQUIRED

    /*
     * Ultrix setlocale(..., "") fails if there are no environment
     * variables from which to get a locale name.
     */

    bool done = FALSE;

#ifdef LC_ALL
    if (lang) {
	if (setlocale(LC_ALL, ""))
	    done = TRUE;
	else
	    setlocale_failure = TRUE;
    }
    if (!setlocale_failure)
#endif /* LC_ALL */
    {
#ifdef USE_LOCALE_CTYPE
	if (! (curctype = setlocale(LC_CTYPE,
				    (!done && (lang || PerlEnv_getenv("LC_CTYPE")))
				    ? "" : Nullch)))
	    setlocale_failure = TRUE;
#endif /* USE_LOCALE_CTYPE */
#ifdef USE_LOCALE_COLLATE
	if (! (curcoll = setlocale(LC_COLLATE,
				   (!done && (lang || PerlEnv_getenv("LC_COLLATE")))
				   ? "" : Nullch)))
	    setlocale_failure = TRUE;
#endif /* USE_LOCALE_COLLATE */
#ifdef USE_LOCALE_NUMERIC
	if (! (curnum = setlocale(LC_NUMERIC,
				  (!done && (lang || PerlEnv_getenv("LC_NUMERIC")))
				  ? "" : Nullch)))
	    setlocale_failure = TRUE;
#endif /* USE_LOCALE_NUMERIC */
    }

#else /* !LOCALE_ENVIRON_REQUIRED */

#ifdef LC_ALL

    if (! setlocale(LC_ALL, ""))
	setlocale_failure = TRUE;
    else {
#ifdef USE_LOCALE_CTYPE
	curctype = setlocale(LC_CTYPE, Nullch);
#endif /* USE_LOCALE_CTYPE */
#ifdef USE_LOCALE_COLLATE
	curcoll = setlocale(LC_COLLATE, Nullch);
#endif /* USE_LOCALE_COLLATE */
#ifdef USE_LOCALE_NUMERIC
	curnum = setlocale(LC_NUMERIC, Nullch);
#endif /* USE_LOCALE_NUMERIC */
    }

#else /* !LC_ALL */

#ifdef USE_LOCALE_CTYPE
    if (! (curctype = setlocale(LC_CTYPE, "")))
	setlocale_failure = TRUE;
#endif /* USE_LOCALE_CTYPE */
#ifdef USE_LOCALE_COLLATE
    if (! (curcoll = setlocale(LC_COLLATE, "")))
	setlocale_failure = TRUE;
#endif /* USE_LOCALE_COLLATE */
#ifdef USE_LOCALE_NUMERIC
    if (! (curnum = setlocale(LC_NUMERIC, "")))
	setlocale_failure = TRUE;
#endif /* USE_LOCALE_NUMERIC */

#endif /* LC_ALL */

#endif /* !LOCALE_ENVIRON_REQUIRED */

    if (setlocale_failure) {
	char *p;
	bool locwarn = (printwarn > 1 || 
			printwarn &&
			(!(p = PerlEnv_getenv("PERL_BADLANG")) || atoi(p)));

	if (locwarn) {
#ifdef LC_ALL
  
	    PerlIO_printf(PerlIO_stderr(),
	       "perl: warning: Setting locale failed.\n");

#else /* !LC_ALL */
  
	    PerlIO_printf(PerlIO_stderr(),
	       "perl: warning: Setting locale failed for the categories:\n\t");
#ifdef USE_LOCALE_CTYPE
	    if (! curctype)
		PerlIO_printf(PerlIO_stderr(), "LC_CTYPE ");
#endif /* USE_LOCALE_CTYPE */
#ifdef USE_LOCALE_COLLATE
	    if (! curcoll)
		PerlIO_printf(PerlIO_stderr(), "LC_COLLATE ");
#endif /* USE_LOCALE_COLLATE */
#ifdef USE_LOCALE_NUMERIC
	    if (! curnum)
		PerlIO_printf(PerlIO_stderr(), "LC_NUMERIC ");
#endif /* USE_LOCALE_NUMERIC */
	    PerlIO_printf(PerlIO_stderr(), "\n");

#endif /* LC_ALL */

	    PerlIO_printf(PerlIO_stderr(),
		"perl: warning: Please check that your locale settings:\n");

	    PerlIO_printf(PerlIO_stderr(),
			  "\tLC_ALL = %c%s%c,\n",
			  lc_all ? '"' : '(',
			  lc_all ? lc_all : "unset",
			  lc_all ? '"' : ')');

	    {
	      char **e;
	      for (e = environ; *e; e++) {
		  if (strnEQ(*e, "LC_", 3)
			&& strnNE(*e, "LC_ALL=", 7)
			&& (p = strchr(*e, '=')))
		      PerlIO_printf(PerlIO_stderr(), "\t%.*s = \"%s\",\n",
				    (int)(p - *e), *e, p + 1);
	      }
	    }

	    PerlIO_printf(PerlIO_stderr(),
			  "\tLANG = %c%s%c\n",
			  lang ? '"' : '(',
			  lang ? lang : "unset",
			  lang ? '"' : ')');

	    PerlIO_printf(PerlIO_stderr(),
			  "    are supported and installed on your system.\n");
	}

#ifdef LC_ALL

	if (setlocale(LC_ALL, "C")) {
	    if (locwarn)
		PerlIO_printf(PerlIO_stderr(),
      "perl: warning: Falling back to the standard locale (\"C\").\n");
	    ok = 0;
	}
	else {
	    if (locwarn)
		PerlIO_printf(PerlIO_stderr(),
      "perl: warning: Failed to fall back to the standard locale (\"C\").\n");
	    ok = -1;
	}

#else /* ! LC_ALL */

	if (0
#ifdef USE_LOCALE_CTYPE
	    || !(curctype || setlocale(LC_CTYPE, "C"))
#endif /* USE_LOCALE_CTYPE */
#ifdef USE_LOCALE_COLLATE
	    || !(curcoll || setlocale(LC_COLLATE, "C"))
#endif /* USE_LOCALE_COLLATE */
#ifdef USE_LOCALE_NUMERIC
	    || !(curnum || setlocale(LC_NUMERIC, "C"))
#endif /* USE_LOCALE_NUMERIC */
	    )
	{
	    if (locwarn)
		PerlIO_printf(PerlIO_stderr(),
      "perl: warning: Cannot fall back to the standard locale (\"C\").\n");
	    ok = -1;
	}

#endif /* ! LC_ALL */

#ifdef USE_LOCALE_CTYPE
	curctype = setlocale(LC_CTYPE, Nullch);
#endif /* USE_LOCALE_CTYPE */
#ifdef USE_LOCALE_COLLATE
	curcoll = setlocale(LC_COLLATE, Nullch);
#endif /* USE_LOCALE_COLLATE */
#ifdef USE_LOCALE_NUMERIC
	curnum = setlocale(LC_NUMERIC, Nullch);
#endif /* USE_LOCALE_NUMERIC */
    }

#ifdef USE_LOCALE_CTYPE
    perl_new_ctype(curctype);
#endif /* USE_LOCALE_CTYPE */

#ifdef USE_LOCALE_COLLATE
    perl_new_collate(curcoll);
#endif /* USE_LOCALE_COLLATE */

#ifdef USE_LOCALE_NUMERIC
    perl_new_numeric(curnum);
#endif /* USE_LOCALE_NUMERIC */

#endif /* USE_LOCALE */

    return ok;
}

/* Backwards compatibility. */
int
perl_init_i18nl14n(int printwarn)
{
    return perl_init_i18nl10n(printwarn);
}

#ifdef USE_LOCALE_COLLATE

/*
 * mem_collxfrm() is a bit like strxfrm() but with two important
 * differences. First, it handles embedded NULs. Second, it allocates
 * a bit more memory than needed for the transformed data itself.
 * The real transformed data begins at offset sizeof(collationix).
 * Please see sv_collxfrm() to see how this is used.
 */
char *
mem_collxfrm(const char *s, STRLEN len, STRLEN *xlen)
{
    char *xbuf;
    STRLEN xAlloc, xin, xout; /* xalloc is a reserved word in VC */

    /* the first sizeof(collationix) bytes are used by sv_collxfrm(). */
    /* the +1 is for the terminating NUL. */

    xAlloc = sizeof(PL_collation_ix) + PL_collxfrm_base + (PL_collxfrm_mult * len) + 1;
    New(171, xbuf, xAlloc, char);
    if (! xbuf)
	goto bad;

    *(U32*)xbuf = PL_collation_ix;
    xout = sizeof(PL_collation_ix);
    for (xin = 0; xin < len; ) {
	SSize_t xused;

	for (;;) {
	    xused = strxfrm(xbuf + xout, s + xin, xAlloc - xout);
	    if (xused == -1)
		goto bad;
	    if (xused < xAlloc - xout)
		break;
	    xAlloc = (2 * xAlloc) + 1;
	    Renew(xbuf, xAlloc, char);
	    if (! xbuf)
		goto bad;
	}

	xin += strlen(s + xin) + 1;
	xout += xused;

	/* Embedded NULs are understood but silently skipped
	 * because they make no sense in locale collation. */
    }

    xbuf[xout] = '\0';
    *xlen = xout - sizeof(PL_collation_ix);
    return xbuf;

  bad:
    Safefree(xbuf);
    *xlen = 0;
    return NULL;
}

#endif /* USE_LOCALE_COLLATE */

void
fbm_compile(SV *sv, U32 flags /* not used yet */)
{
    register unsigned char *s;
    register unsigned char *table;
    register U32 i;
    register U32 len = SvCUR(sv);
    I32 rarest = 0;
    U32 frequency = 256;

    sv_upgrade(sv, SVt_PVBM);
    if (len > 255 || len == 0)	/* TAIL might be on on a zero-length string. */
	return;			/* can't have offsets that big */
    if (len > 2) {
	Sv_Grow(sv,len + 258);
	table = (unsigned char*)(SvPVX(sv) + len + 1);
	s = table - 2;
	for (i = 0; i < 256; i++) {
	    table[i] = len;
	}
	i = 0;
	while (s >= (unsigned char*)(SvPVX(sv)))
	    {
		if (table[*s] == len)
		    table[*s] = i;
		s--,i++;
	    }
    }
    sv_magic(sv, Nullsv, 'B', Nullch, 0);	/* deep magic */
    SvVALID_on(sv);

    s = (unsigned char*)(SvPVX(sv));		/* deeper magic */
    for (i = 0; i < len; i++) {
	if (freq[s[i]] < frequency) {
	    rarest = i;
	    frequency = freq[s[i]];
	}
    }
    BmRARE(sv) = s[rarest];
    BmPREVIOUS(sv) = rarest;
    DEBUG_r(PerlIO_printf(Perl_debug_log, "rarest char %c at %d\n",BmRARE(sv),BmPREVIOUS(sv)));
}

char *
fbm_instr(unsigned char *big, register unsigned char *bigend, SV *littlestr, U32 flags)
{
    register unsigned char *s;
    register I32 tmp;
    register I32 littlelen;
    register unsigned char *little;
    register unsigned char *table;
    register unsigned char *olds;
    register unsigned char *oldlittle;

    if (SvTYPE(littlestr) != SVt_PVBM || !SvVALID(littlestr)) {
	STRLEN len;
	char *l = SvPV(littlestr,len);
	if (!len) {
	    if (SvTAIL(littlestr)) {	/* Can be only 0-len constant
					   substr => we can ignore SvVALID */
		if (PL_multiline) {
		    char *t = "\n";
		    if ((s = (unsigned char*)ninstr((char*)big, (char*)bigend,
			 			    t, t + len))) {
			return (char*)s;
		    }
		}
		if (bigend > big && bigend[-1] == '\n')
		    return (char *)(bigend - 1);
		else
		    return (char *) bigend;
	    }
	    return (char*)big;
	}
	return ninstr((char*)big,(char*)bigend, l, l + len);
    }

    littlelen = SvCUR(littlestr);
    if (SvTAIL(littlestr) && !PL_multiline) {	/* tail anchored? */
	if (littlelen > bigend - big)
	    return Nullch;
	little = (unsigned char*)SvPVX(littlestr);
	s = bigend - littlelen;
	if (s > big
	    && bigend[-1] == '\n' 
	    && s[-1] == *little && memEQ((char*)s - 1,(char*)little,littlelen))
	    return (char*)s - 1;	/* how sweet it is */
	else if (*s == *little && memEQ((char*)s,(char*)little,littlelen))
	    return (char*)s;		/* how sweet it is */
	return Nullch;
    }
    if (littlelen <= 2) {
	unsigned char c1 = (unsigned char)SvPVX(littlestr)[0];
	unsigned char c2 = (unsigned char)SvPVX(littlestr)[1];
	/* This may do extra comparisons if littlelen == 2, but this
	   should be hidden in the noise since we do less indirection. */
	
	s = big;
	bigend -= littlelen;
	while (s <= bigend) {
	    if (s[0] == c1 
		&& (littlelen == 1 || s[1] == c2)
		&& (!SvTAIL(littlestr)
		    || s == bigend
		    || s[littlelen] == '\n')) /* Automatically multiline */
	    {
		return (char*)s;
	    }
	    s++;
	}
	return Nullch;
    }
    table = (unsigned char*)(SvPVX(littlestr) + littlelen + 1);
    if (--littlelen >= bigend - big)
	return Nullch;
    s = big + littlelen;
    oldlittle = little = table - 2;
    if (s < bigend) {
      top2:
	/*SUPPRESS 560*/
	if (tmp = table[*s]) {
#ifdef POINTERRIGOR
	    if (bigend - s > tmp) {
		s += tmp;
		goto top2;
	    }
#else
	    if ((s += tmp) < bigend)
		goto top2;
#endif
	    return Nullch;
	}
	else {
	    tmp = littlelen;	/* less expensive than calling strncmp() */
	    olds = s;
	    while (tmp--) {
		if (*--s == *--little)
		    continue;
	      differ:
		s = olds + 1;	/* here we pay the price for failure */
		little = oldlittle;
		if (s < bigend)	/* fake up continue to outer loop */
		    goto top2;
		return Nullch;
	    }
	    if (SvTAIL(littlestr)	/* automatically multiline */
		&& olds + 1 != bigend
		&& olds[1] != '\n') 
		goto differ;
	    return (char *)s;
	}
    }
    return Nullch;
}

/* start_shift, end_shift are positive quantities which give offsets
   of ends of some substring of bigstr.
   If `last' we want the last occurence.
   old_posp is the way of communication between consequent calls if
   the next call needs to find the . 
   The initial *old_posp should be -1.
   Note that we do not take into account SvTAIL, so it may give wrong
   positives if _ALL flag is set.
 */

char *
screaminstr(SV *bigstr, SV *littlestr, I32 start_shift, I32 end_shift, I32 *old_posp, I32 last)
{
    dTHR;
    register unsigned char *s, *x;
    register unsigned char *big;
    register I32 pos;
    register I32 previous;
    register I32 first;
    register unsigned char *little;
    register I32 stop_pos;
    register unsigned char *littleend;
    I32 found = 0;

    if (*old_posp == -1
	? (pos = PL_screamfirst[BmRARE(littlestr)]) < 0
	: (((pos = *old_posp), pos += PL_screamnext[pos]) == 0))
	return Nullch;
    little = (unsigned char *)(SvPVX(littlestr));
    littleend = little + SvCUR(littlestr);
    first = *little++;
    /* The value of pos we can start at: */
    previous = BmPREVIOUS(littlestr);
    big = (unsigned char *)(SvPVX(bigstr));
    /* The value of pos we can stop at: */
    stop_pos = SvCUR(bigstr) - end_shift - (SvCUR(littlestr) - 1 - previous);
    if (previous + start_shift > stop_pos) return Nullch;
    while (pos < previous + start_shift) {
	if (!(pos += PL_screamnext[pos]))
	    return Nullch;
    }
#ifdef POINTERRIGOR
    do {
	if (pos >= stop_pos) break;
	if (big[pos-previous] != first)
	    continue;
	for (x=big+pos+1-previous,s=little; s < littleend; /**/ ) {
	    if (*s++ != *x++) {
		s--;
		break;
	    }
	}
	if (s == littleend) {
	    *old_posp = pos;
	    if (!last) return (char *)(big+pos-previous);
	    found = 1;
	}
    } while ( pos += screamnext[pos] );
    return (last && found) ? (char *)(big+(*old_posp)-previous) : Nullch;
#else /* !POINTERRIGOR */
    big -= previous;
    do {
	if (pos >= stop_pos) break;
	if (big[pos] != first)
	    continue;
	for (x=big+pos+1,s=little; s < littleend; /**/ ) {
	    if (*s++ != *x++) {
		s--;
		break;
	    }
	}
	if (s == littleend) {
	    *old_posp = pos;
	    if (!last) return (char *)(big+pos);
	    found = 1;
	}
    } while ( pos += PL_screamnext[pos] );
    return (last && found) ? (char *)(big+(*old_posp)) : Nullch;
#endif /* POINTERRIGOR */
}

I32
ibcmp(char *s1, char *s2, register I32 len)
{
    register U8 *a = (U8 *)s1;
    register U8 *b = (U8 *)s2;
    while (len--) {
	if (*a != *b && *a != fold[*b])
	    return 1;
	a++,b++;
    }
    return 0;
}

I32
ibcmp_locale(char *s1, char *s2, register I32 len)
{
    register U8 *a = (U8 *)s1;
    register U8 *b = (U8 *)s2;
    while (len--) {
	if (*a != *b && *a != fold_locale[*b])
	    return 1;
	a++,b++;
    }
    return 0;
}

/* copy a string to a safe spot */

char *
savepv(char *sv)
{
    register char *newaddr;

    New(902,newaddr,strlen(sv)+1,char);
    (void)strcpy(newaddr,sv);
    return newaddr;
}

/* same thing but with a known length */

char *
savepvn(char *sv, register I32 len)
{
    register char *newaddr;

    New(903,newaddr,len+1,char);
    Copy(sv,newaddr,len,char);		/* might not be null terminated */
    newaddr[len] = '\0';		/* is now */
    return newaddr;
}

/* the SV for form() and mess() is not kept in an arena */

STATIC SV *
mess_alloc(void)
{
    SV *sv;
    XPVMG *any;

    /* Create as PVMG now, to avoid any upgrading later */
    New(905, sv, 1, SV);
    Newz(905, any, 1, XPVMG);
    SvFLAGS(sv) = SVt_PVMG;
    SvANY(sv) = (void*)any;
    SvREFCNT(sv) = 1 << 30; /* practically infinite */
    return sv;
}

char *
form(const char* pat, ...)
{
    va_list args;
    va_start(args, pat);
    if (!PL_mess_sv)
	PL_mess_sv = mess_alloc();
    sv_vsetpvfn(PL_mess_sv, pat, strlen(pat), &args, Null(SV**), 0, Null(bool*));
    va_end(args);
    return SvPVX(PL_mess_sv);
}

char *
mess(const char *pat, va_list *args)
{
    SV *sv;
    static char dgd[] = " during global destruction.\n";

    if (!PL_mess_sv)
	PL_mess_sv = mess_alloc();
    sv = PL_mess_sv;
    sv_vsetpvfn(sv, pat, strlen(pat), args, Null(SV**), 0, Null(bool*));
    if (!SvCUR(sv) || *(SvEND(sv) - 1) != '\n') {
	dTHR;
	if (PL_dirty)
	    sv_catpv(sv, dgd);
	else {
	    if (PL_curcop->cop_line)
		sv_catpvf(sv, " at %_ line %ld",
			  GvSV(PL_curcop->cop_filegv), (long)PL_curcop->cop_line);
	    if (GvIO(PL_last_in_gv) && IoLINES(GvIOp(PL_last_in_gv))) {
		bool line_mode = (RsSIMPLE(PL_rs) &&
				  SvLEN(PL_rs) == 1 && *SvPVX(PL_rs) == '\n');
		sv_catpvf(sv, ", <%s> %s %ld",
			  PL_last_in_gv == PL_argvgv ? "" : GvNAME(PL_last_in_gv),
			  line_mode ? "line" : "chunk", 
			  (long)IoLINES(GvIOp(PL_last_in_gv)));
	    }
	    sv_catpv(sv, ".\n");
	}
    }
    return SvPVX(sv);
}

OP *
die(const char* pat, ...)
{
    dTHR;
    va_list args;
    char *message;
    int was_in_eval = PL_in_eval;
    HV *stash;
    GV *gv;
    CV *cv;

#ifdef USE_THREADS
    DEBUG_L(PerlIO_printf(PerlIO_stderr(),
			  "%p: die: curstack = %p, mainstack = %p\n",
			  thr, PL_curstack, PL_mainstack));
#endif /* USE_THREADS */

    va_start(args, pat);
    message = pat ? mess(pat, &args) : Nullch;
    va_end(args);

#ifdef USE_THREADS
    DEBUG_L(PerlIO_printf(PerlIO_stderr(),
			  "%p: die: message = %s\ndiehook = %p\n",
			  thr, message, PL_diehook));
#endif /* USE_THREADS */
    if (PL_diehook) {
	/* sv_2cv might call croak() */
	SV *olddiehook = PL_diehook;
	ENTER;
	SAVESPTR(PL_diehook);
	PL_diehook = Nullsv;
	cv = sv_2cv(olddiehook, &stash, &gv, 0);
	LEAVE;
	if (cv && !CvDEPTH(cv) && (CvROOT(cv) || CvXSUB(cv))) {
	    dSP;
	    SV *msg;

	    ENTER;
	    if(message) {
		msg = newSVpv(message, 0);
		SvREADONLY_on(msg);
		SAVEFREESV(msg);
	    }
	    else {
		msg = ERRSV;
	    }

	    PUSHSTACKi(PERLSI_DIEHOOK);
	    PUSHMARK(SP);
	    XPUSHs(msg);
	    PUTBACK;
	    perl_call_sv((SV*)cv, G_DISCARD);
	    POPSTACK;
	    LEAVE;
	}
    }

    PL_restartop = die_where(message);
#ifdef USE_THREADS
    DEBUG_L(PerlIO_printf(PerlIO_stderr(),
	  "%p: die: restartop = %p, was_in_eval = %d, top_env = %p\n",
	  thr, PL_restartop, was_in_eval, PL_top_env));
#endif /* USE_THREADS */
    if ((!PL_restartop && was_in_eval) || PL_top_env->je_prev)
	JMPENV_JUMP(3);
    return PL_restartop;
}

void
croak(const char* pat, ...)
{
    dTHR;
    va_list args;
    char *message;
    HV *stash;
    GV *gv;
    CV *cv;

    va_start(args, pat);
    message = mess(pat, &args);
    va_end(args);
#ifdef USE_THREADS
    DEBUG_L(PerlIO_printf(PerlIO_stderr(), "croak: 0x%lx %s", (unsigned long) thr, message));
#endif /* USE_THREADS */
    if (PL_diehook) {
	/* sv_2cv might call croak() */
	SV *olddiehook = PL_diehook;
	ENTER;
	SAVESPTR(PL_diehook);
	PL_diehook = Nullsv;
	cv = sv_2cv(olddiehook, &stash, &gv, 0);
	LEAVE;
	if (cv && !CvDEPTH(cv) && (CvROOT(cv) || CvXSUB(cv))) {
	    dSP;
	    SV *msg;

	    ENTER;
	    msg = newSVpv(message, 0);
	    SvREADONLY_on(msg);
	    SAVEFREESV(msg);

	    PUSHSTACKi(PERLSI_DIEHOOK);
	    PUSHMARK(SP);
	    XPUSHs(msg);
	    PUTBACK;
	    perl_call_sv((SV*)cv, G_DISCARD);
	    POPSTACK;
	    LEAVE;
	}
    }
    if (PL_in_eval) {
	PL_restartop = die_where(message);
	JMPENV_JUMP(3);
    }
    PerlIO_puts(PerlIO_stderr(),message);
    (void)PerlIO_flush(PerlIO_stderr());
    my_failure_exit();
}

void
warn(const char* pat,...)
{
    va_list args;
    char *message;
    HV *stash;
    GV *gv;
    CV *cv;

    va_start(args, pat);
    message = mess(pat, &args);
    va_end(args);

    if (PL_warnhook) {
	/* sv_2cv might call warn() */
	dTHR;
	SV *oldwarnhook = PL_warnhook;
	ENTER;
	SAVESPTR(PL_warnhook);
	PL_warnhook = Nullsv;
	cv = sv_2cv(oldwarnhook, &stash, &gv, 0);
	LEAVE;
	if (cv && !CvDEPTH(cv) && (CvROOT(cv) || CvXSUB(cv))) {
	    dSP;
	    SV *msg;

	    ENTER;
	    msg = newSVpv(message, 0);
	    SvREADONLY_on(msg);
	    SAVEFREESV(msg);

	    PUSHSTACKi(PERLSI_WARNHOOK);
	    PUSHMARK(SP);
	    XPUSHs(msg);
	    PUTBACK;
	    perl_call_sv((SV*)cv, G_DISCARD);
	    POPSTACK;
	    LEAVE;
	    return;
	}
    }
    PerlIO_puts(PerlIO_stderr(),message);
#ifdef LEAKTEST
    DEBUG_L(*message == '!' 
	    ? (xstat(message[1]=='!'
		     ? (message[2]=='!' ? 2 : 1)
		     : 0)
	       , 0)
	    : 0);
#endif
    (void)PerlIO_flush(PerlIO_stderr());
}

#ifndef VMS  /* VMS' my_setenv() is in VMS.c */
#ifndef WIN32
void
my_setenv(char *nam, char *val)
{
    register I32 i=setenv_getix(nam);		/* where does it go? */

    if (environ == PL_origenviron) {	/* need we copy environment? */
	I32 j;
	I32 max;
	char **tmpenv;

	/*SUPPRESS 530*/
	for (max = i; environ[max]; max++) ;
	New(901,tmpenv, max+2, char*);
	for (j=0; j<max; j++)		/* copy environment */
	    tmpenv[j] = savepv(environ[j]);
	tmpenv[max] = Nullch;
	environ = tmpenv;		/* tell exec where it is now */
    }
    if (!val) {
	Safefree(environ[i]);
	while (environ[i]) {
	    environ[i] = environ[i+1];
	    i++;
	}
	return;
    }
    if (!environ[i]) {			/* does not exist yet */
	Renew(environ, i+2, char*);	/* just expand it a bit */
	environ[i+1] = Nullch;	/* make sure it's null terminated */
    }
    else
	Safefree(environ[i]);
    New(904, environ[i], strlen(nam) + strlen(val) + 2, char);
#ifndef MSDOS
    (void)sprintf(environ[i],"%s=%s",nam,val);/* all that work just for this */
#else
    /* MS-DOS requires environment variable names to be in uppercase */
    /* [Tom Dinger, 27 August 1990: Well, it doesn't _require_ it, but
     * some utilities and applications may break because they only look
     * for upper case strings. (Fixed strupr() bug here.)]
     */
    strcpy(environ[i],nam); strupr(environ[i]);
    (void)sprintf(environ[i] + strlen(nam),"=%s",val);
#endif /* MSDOS */
}

#else /* if WIN32 */

void
my_setenv(char *nam,char *val)
{

#ifdef USE_WIN32_RTL_ENV

    register char *envstr;
    STRLEN namlen = strlen(nam);
    STRLEN vallen;
    char *oldstr = environ[setenv_getix(nam)];

    /* putenv() has totally broken semantics in both the Borland
     * and Microsoft CRTLs.  They either store the passed pointer in
     * the environment without making a copy, or make a copy and don't
     * free it. And on top of that, they dont free() old entries that
     * are being replaced/deleted.  This means the caller must
     * free any old entries somehow, or we end up with a memory
     * leak every time my_setenv() is called.  One might think
     * one could directly manipulate environ[], like the UNIX code
     * above, but direct changes to environ are not allowed when
     * calling putenv(), since the RTLs maintain an internal
     * *copy* of environ[]. Bad, bad, *bad* stink.
     * GSAR 97-06-07
     */

    if (!val) {
	if (!oldstr)
	    return;
	val = "";
	vallen = 0;
    }
    else
	vallen = strlen(val);
    New(904, envstr, namlen + vallen + 3, char);
    (void)sprintf(envstr,"%s=%s",nam,val);
    (void)PerlEnv_putenv(envstr);
    if (oldstr)
	Safefree(oldstr);
#ifdef _MSC_VER
    Safefree(envstr);		/* MSVCRT leaks without this */
#endif

#else /* !USE_WIN32_RTL_ENV */

    /* The sane way to deal with the environment.
     * Has these advantages over putenv() & co.:
     *  * enables us to store a truly empty value in the
     *    environment (like in UNIX).
     *  * we don't have to deal with RTL globals, bugs and leaks.
     *  * Much faster.
     * Why you may want to enable USE_WIN32_RTL_ENV:
     *  * environ[] and RTL functions will not reflect changes,
     *    which might be an issue if extensions want to access
     *    the env. via RTL.  This cuts both ways, since RTL will
     *    not see changes made by extensions that call the Win32
     *    functions directly, either.
     * GSAR 97-06-07
     */
    SetEnvironmentVariable(nam,val);

#endif
}

#endif /* WIN32 */

I32
setenv_getix(char *nam)
{
    register I32 i, len = strlen(nam);

    for (i = 0; environ[i]; i++) {
	if (
#ifdef WIN32
	    strnicmp(environ[i],nam,len) == 0
#else
	    strnEQ(environ[i],nam,len)
#endif
	    && environ[i][len] == '=')
	    break;			/* strnEQ must come first to avoid */
    }					/* potential SEGV's */
    return i;
}

#endif /* !VMS */

#ifdef UNLINK_ALL_VERSIONS
I32
unlnk(f)	/* unlink all versions of a file */
char *f;
{
    I32 i;

    for (i = 0; PerlLIO_unlink(f) >= 0; i++) ;
    return i ? 0 : -1;
}
#endif

#if !defined(HAS_BCOPY) || !defined(HAS_SAFE_BCOPY)
char *
my_bcopy(register char *from,register char *to,register I32 len)
{
    char *retval = to;

    if (from - to >= 0) {
	while (len--)
	    *to++ = *from++;
    }
    else {
	to += len;
	from += len;
	while (len--)
	    *(--to) = *(--from);
    }
    return retval;
}
#endif

#ifndef HAS_MEMSET
void *
my_memset(loc,ch,len)
register char *loc;
register I32 ch;
register I32 len;
{
    char *retval = loc;

    while (len--)
	*loc++ = ch;
    return retval;
}
#endif

#if !defined(HAS_BZERO) && !defined(HAS_MEMSET)
char *
my_bzero(loc,len)
register char *loc;
register I32 len;
{
    char *retval = loc;

    while (len--)
	*loc++ = 0;
    return retval;
}
#endif

#if !defined(HAS_MEMCMP) || !defined(HAS_SANE_MEMCMP)
I32
my_memcmp(s1,s2,len)
char *s1;
char *s2;
register I32 len;
{
    register U8 *a = (U8 *)s1;
    register U8 *b = (U8 *)s2;
    register I32 tmp;

    while (len--) {
	if (tmp = *a++ - *b++)
	    return tmp;
    }
    return 0;
}
#endif /* !HAS_MEMCMP || !HAS_SANE_MEMCMP */

#ifndef HAS_VPRINTF

#ifdef USE_CHAR_VSPRINTF
char *
#else
int
#endif
vsprintf(dest, pat, args)
char *dest;
const char *pat;
char *args;
{
    FILE fakebuf;

    fakebuf._ptr = dest;
    fakebuf._cnt = 32767;
#ifndef _IOSTRG
#define _IOSTRG 0
#endif
    fakebuf._flag = _IOWRT|_IOSTRG;
    _doprnt(pat, args, &fakebuf);	/* what a kludge */
    (void)putc('\0', &fakebuf);
#ifdef USE_CHAR_VSPRINTF
    return(dest);
#else
    return 0;		/* perl doesn't use return value */
#endif
}

#endif /* HAS_VPRINTF */

#ifdef MYSWAP
#if BYTEORDER != 0x4321
short
my_swap(short s)
{
#if (BYTEORDER & 1) == 0
    short result;

    result = ((s & 255) << 8) + ((s >> 8) & 255);
    return result;
#else
    return s;
#endif
}

long
my_htonl(long l)
{
    union {
	long result;
	char c[sizeof(long)];
    } u;

#if BYTEORDER == 0x1234
    u.c[0] = (l >> 24) & 255;
    u.c[1] = (l >> 16) & 255;
    u.c[2] = (l >> 8) & 255;
    u.c[3] = l & 255;
    return u.result;
#else
#if ((BYTEORDER - 0x1111) & 0x444) || !(BYTEORDER & 0xf)
    croak("Unknown BYTEORDER\n");
#else
    register I32 o;
    register I32 s;

    for (o = BYTEORDER - 0x1111, s = 0; s < (sizeof(long)*8); o >>= 4, s += 8) {
	u.c[o & 0xf] = (l >> s) & 255;
    }
    return u.result;
#endif
#endif
}

long
my_ntohl(long l)
{
    union {
	long l;
	char c[sizeof(long)];
    } u;

#if BYTEORDER == 0x1234
    u.c[0] = (l >> 24) & 255;
    u.c[1] = (l >> 16) & 255;
    u.c[2] = (l >> 8) & 255;
    u.c[3] = l & 255;
    return u.l;
#else
#if ((BYTEORDER - 0x1111) & 0x444) || !(BYTEORDER & 0xf)
    croak("Unknown BYTEORDER\n");
#else
    register I32 o;
    register I32 s;

    u.l = l;
    l = 0;
    for (o = BYTEORDER - 0x1111, s = 0; s < (sizeof(long)*8); o >>= 4, s += 8) {
	l |= (u.c[o & 0xf] & 255) << s;
    }
    return l;
#endif
#endif
}

#endif /* BYTEORDER != 0x4321 */
#endif /* MYSWAP */

/*
 * Little-endian byte order functions - 'v' for 'VAX', or 'reVerse'.
 * If these functions are defined,
 * the BYTEORDER is neither 0x1234 nor 0x4321.
 * However, this is not assumed.
 * -DWS
 */

#define HTOV(name,type)						\
	type							\
	name (n)						\
	register type n;					\
	{							\
	    union {						\
		type value;					\
		char c[sizeof(type)];				\
	    } u;						\
	    register I32 i;					\
	    register I32 s;					\
	    for (i = 0, s = 0; i < sizeof(u.c); i++, s += 8) {	\
		u.c[i] = (n >> s) & 0xFF;			\
	    }							\
	    return u.value;					\
	}

#define VTOH(name,type)						\
	type							\
	name (n)						\
	register type n;					\
	{							\
	    union {						\
		type value;					\
		char c[sizeof(type)];				\
	    } u;						\
	    register I32 i;					\
	    register I32 s;					\
	    u.value = n;					\
	    n = 0;						\
	    for (i = 0, s = 0; i < sizeof(u.c); i++, s += 8) {	\
		n += (u.c[i] & 0xFF) << s;			\
	    }							\
	    return n;						\
	}

#if defined(HAS_HTOVS) && !defined(htovs)
HTOV(htovs,short)
#endif
#if defined(HAS_HTOVL) && !defined(htovl)
HTOV(htovl,long)
#endif
#if defined(HAS_VTOHS) && !defined(vtohs)
VTOH(vtohs,short)
#endif
#if defined(HAS_VTOHL) && !defined(vtohl)
VTOH(vtohl,long)
#endif

    /* VMS' my_popen() is in VMS.c, same with OS/2. */
#if (!defined(DOSISH) || defined(HAS_FORK) || defined(AMIGAOS)) && !defined(VMS)
PerlIO *
my_popen(char *cmd, char *mode)
{
    int p[2];
    register I32 This, that;
    register I32 pid;
    SV *sv;
    I32 doexec = strNE(cmd,"-");

#ifdef OS2
    if (doexec) {
	return my_syspopen(cmd,mode);
    }
#endif 
    This = (*mode == 'w');
    that = !This;
    if (doexec && PL_tainting) {
	taint_env();
	taint_proper("Insecure %s%s", "EXEC");
    }
    if (PerlProc_pipe(p) < 0)
	return Nullfp;
    while ((pid = (doexec?vfork():fork())) < 0) {
	if (errno != EAGAIN) {
	    PerlLIO_close(p[This]);
	    if (!doexec)
		croak("Can't fork");
	    return Nullfp;
	}
	sleep(5);
    }
    if (pid == 0) {
	GV* tmpgv;

#undef THIS
#undef THAT
#define THIS that
#define THAT This
	PerlLIO_close(p[THAT]);
	if (p[THIS] != (*mode == 'r')) {
	    PerlLIO_dup2(p[THIS], *mode == 'r');
	    PerlLIO_close(p[THIS]);
	}
	if (doexec) {
#if !defined(HAS_FCNTL) || !defined(F_SETFD)
	    int fd;

#ifndef NOFILE
#define NOFILE 20
#endif
	    for (fd = maxsysfd + 1; fd < NOFILE; fd++)
		PerlLIO_close(fd);
#endif
	    do_exec(cmd);	/* may or may not use the shell */
	    PerlProc__exit(1);
	}
	/*SUPPRESS 560*/
	if (tmpgv = gv_fetchpv("$",TRUE, SVt_PV))
	    sv_setiv(GvSV(tmpgv), (IV)getpid());
	PL_forkprocess = 0;
	hv_clear(PL_pidstatus);	/* we have no children */
	return Nullfp;
#undef THIS
#undef THAT
    }
    do_execfree();	/* free any memory malloced by child on vfork */
    PerlLIO_close(p[that]);
    if (p[that] < p[This]) {
	PerlLIO_dup2(p[This], p[that]);
	PerlLIO_close(p[This]);
	p[This] = p[that];
    }
    sv = *av_fetch(PL_fdpid,p[This],TRUE);
    (void)SvUPGRADE(sv,SVt_IV);
    SvIVX(sv) = pid;
    PL_forkprocess = pid;
    return PerlIO_fdopen(p[This], mode);
}
#else
#if defined(atarist) || defined(DJGPP)
FILE *popen();
PerlIO *
my_popen(cmd,mode)
char	*cmd;
char	*mode;
{
    /* Needs work for PerlIO ! */
    /* used 0 for 2nd parameter to PerlIO-exportFILE; apparently not used */
    return popen(PerlIO_exportFILE(cmd, 0), mode);
}
#endif

#endif /* !DOSISH */

#ifdef DUMP_FDS
void
dump_fds(char *s)
{
    int fd;
    struct stat tmpstatbuf;

    PerlIO_printf(PerlIO_stderr(),"%s", s);
    for (fd = 0; fd < 32; fd++) {
	if (PerlLIO_fstat(fd,&tmpstatbuf) >= 0)
	    PerlIO_printf(PerlIO_stderr()," %d",fd);
    }
    PerlIO_printf(PerlIO_stderr(),"\n");
}
#endif	/* DUMP_FDS */

#ifndef HAS_DUP2
int
dup2(oldfd,newfd)
int oldfd;
int newfd;
{
#if defined(HAS_FCNTL) && defined(F_DUPFD)
    if (oldfd == newfd)
	return oldfd;
    PerlLIO_close(newfd);
    return fcntl(oldfd, F_DUPFD, newfd);
#else
#define DUP2_MAX_FDS 256
    int fdtmp[DUP2_MAX_FDS];
    I32 fdx = 0;
    int fd;

    if (oldfd == newfd)
	return oldfd;
    PerlLIO_close(newfd);
    /* good enough for low fd's... */
    while ((fd = PerlLIO_dup(oldfd)) != newfd && fd >= 0) {
	if (fdx >= DUP2_MAX_FDS) {
	    PerlLIO_close(fd);
	    fd = -1;
	    break;
	}
	fdtmp[fdx++] = fd;
    }
    while (fdx > 0)
	PerlLIO_close(fdtmp[--fdx]);
    return fd;
#endif
}
#endif


#ifdef HAS_SIGACTION

Sighandler_t
rsignal(int signo, Sighandler_t handler)
{
    struct sigaction act, oact;

    act.sa_handler = handler;
    sigemptyset(&act.sa_mask);
    act.sa_flags = 0;
#ifdef SA_RESTART
    act.sa_flags |= SA_RESTART;	/* SVR4, 4.3+BSD */
#endif
#ifdef SA_NOCLDWAIT
    if (signo == SIGCHLD && handler == (Sighandler_t)SIG_IGN)
	act.sa_flags |= SA_NOCLDWAIT;
#endif
    if (sigaction(signo, &act, &oact) == -1)
    	return SIG_ERR;
    else
    	return oact.sa_handler;
}

Sighandler_t
rsignal_state(int signo)
{
    struct sigaction oact;

    if (sigaction(signo, (struct sigaction *)NULL, &oact) == -1)
        return SIG_ERR;
    else
        return oact.sa_handler;
}

int
rsignal_save(int signo, Sighandler_t handler, Sigsave_t *save)
{
    struct sigaction act;

    act.sa_handler = handler;
    sigemptyset(&act.sa_mask);
    act.sa_flags = 0;
#ifdef SA_RESTART
    act.sa_flags |= SA_RESTART;	/* SVR4, 4.3+BSD */
#endif
#ifdef SA_NOCLDWAIT
    if (signo == SIGCHLD && handler == (Sighandler_t)SIG_IGN)
	act.sa_flags |= SA_NOCLDWAIT;
#endif
    return sigaction(signo, &act, save);
}

int
rsignal_restore(int signo, Sigsave_t *save)
{
    return sigaction(signo, save, (struct sigaction *)NULL);
}

#else /* !HAS_SIGACTION */

Sighandler_t
rsignal(int signo, Sighandler_t handler)
{
    return PerlProc_signal(signo, handler);
}

static int sig_trapped;

static
Signal_t
sig_trap(int signo)
{
    sig_trapped++;
}

Sighandler_t
rsignal_state(int signo)
{
    Sighandler_t oldsig;

    sig_trapped = 0;
    oldsig = PerlProc_signal(signo, sig_trap);
    PerlProc_signal(signo, oldsig);
    if (sig_trapped)
        PerlProc_kill(getpid(), signo);
    return oldsig;
}

int
rsignal_save(int signo, Sighandler_t handler, Sigsave_t *save)
{
    *save = PerlProc_signal(signo, handler);
    return (*save == SIG_ERR) ? -1 : 0;
}

int
rsignal_restore(int signo, Sigsave_t *save)
{
    return (PerlProc_signal(signo, *save) == SIG_ERR) ? -1 : 0;
}

#endif /* !HAS_SIGACTION */

    /* VMS' my_pclose() is in VMS.c; same with OS/2 */
#if (!defined(DOSISH) || defined(HAS_FORK) || defined(AMIGAOS)) && !defined(VMS)
I32
my_pclose(PerlIO *ptr)
{
    Sigsave_t hstat, istat, qstat;
    int status;
    SV **svp;
    int pid;
    int pid2;
    bool close_failed;
    int saved_errno;
#ifdef VMS
    int saved_vaxc_errno;
#endif
#ifdef WIN32
    int saved_win32_errno;
#endif

    svp = av_fetch(PL_fdpid,PerlIO_fileno(ptr),TRUE);
    pid = (int)SvIVX(*svp);
    SvREFCNT_dec(*svp);
    *svp = &PL_sv_undef;
#ifdef OS2
    if (pid == -1) {			/* Opened by popen. */
	return my_syspclose(ptr);
    }
#endif 
    if ((close_failed = (PerlIO_close(ptr) == EOF))) {
	saved_errno = errno;
#ifdef VMS
	saved_vaxc_errno = vaxc$errno;
#endif
#ifdef WIN32
	saved_win32_errno = GetLastError();
#endif
    }
#ifdef UTS
    if(PerlProc_kill(pid, 0) < 0) { return(pid); }   /* HOM 12/23/91 */
#endif
    rsignal_save(SIGHUP, SIG_IGN, &hstat);
    rsignal_save(SIGINT, SIG_IGN, &istat);
    rsignal_save(SIGQUIT, SIG_IGN, &qstat);
    do {
	pid2 = wait4pid(pid, &status, 0);
    } while (pid2 == -1 && errno == EINTR);
    rsignal_restore(SIGHUP, &hstat);
    rsignal_restore(SIGINT, &istat);
    rsignal_restore(SIGQUIT, &qstat);
    if (close_failed) {
	SETERRNO(saved_errno, saved_vaxc_errno);
	return -1;
    }
    return(pid2 < 0 ? pid2 : status == 0 ? 0 : (errno = 0, status));
}
#endif /* !DOSISH */

#if  !defined(DOSISH) || defined(OS2) || defined(WIN32)
I32
wait4pid(int pid, int *statusp, int flags)
{
    SV *sv;
    SV** svp;
    char spid[TYPE_CHARS(int)];

    if (!pid)
	return -1;
    if (pid > 0) {
	sprintf(spid, "%d", pid);
	svp = hv_fetch(PL_pidstatus,spid,strlen(spid),FALSE);
	if (svp && *svp != &PL_sv_undef) {
	    *statusp = SvIVX(*svp);
	    (void)hv_delete(PL_pidstatus,spid,strlen(spid),G_DISCARD);
	    return pid;
	}
    }
    else {
	HE *entry;

	hv_iterinit(PL_pidstatus);
	if (entry = hv_iternext(PL_pidstatus)) {
	    pid = atoi(hv_iterkey(entry,(I32*)statusp));
	    sv = hv_iterval(PL_pidstatus,entry);
	    *statusp = SvIVX(sv);
	    sprintf(spid, "%d", pid);
	    (void)hv_delete(PL_pidstatus,spid,strlen(spid),G_DISCARD);
	    return pid;
	}
    }
#ifdef HAS_WAITPID
#  ifdef HAS_WAITPID_RUNTIME
    if (!HAS_WAITPID_RUNTIME)
	goto hard_way;
#  endif
    return PerlProc_waitpid(pid,statusp,flags);
#endif
#if !defined(HAS_WAITPID) && defined(HAS_WAIT4)
    return wait4((pid==-1)?0:pid,statusp,flags,Null(struct rusage *));
#endif
#if !defined(HAS_WAITPID) && !defined(HAS_WAIT4) || defined(HAS_WAITPID_RUNTIME)
  hard_way:
    {
	I32 result;
	if (flags)
	    croak("Can't do waitpid with flags");
	else {
	    while ((result = PerlProc_wait(statusp)) != pid && pid > 0 && result >= 0)
		pidgone(result,*statusp);
	    if (result < 0)
		*statusp = -1;
	}
	return result;
    }
#endif
}
#endif /* !DOSISH || OS2 || WIN32 */

void
/*SUPPRESS 590*/
pidgone(int pid, int status)
{
    register SV *sv;
    char spid[TYPE_CHARS(int)];

    sprintf(spid, "%d", pid);
    sv = *hv_fetch(PL_pidstatus,spid,strlen(spid),TRUE);
    (void)SvUPGRADE(sv,SVt_IV);
    SvIVX(sv) = status;
    return;
}

#if defined(atarist) || defined(OS2) || defined(DJGPP)
int pclose();
#ifdef HAS_FORK
int					/* Cannot prototype with I32
					   in os2ish.h. */
my_syspclose(ptr)
#else
I32
my_pclose(ptr)
#endif 
PerlIO *ptr;
{
    /* Needs work for PerlIO ! */
    FILE *f = PerlIO_findFILE(ptr);
    I32 result = pclose(f);
    PerlIO_releaseFILE(ptr,f);
    return result;
}
#endif

void
repeatcpy(register char *to, register char *from, I32 len, register I32 count)
{
    register I32 todo;
    register char *frombase = from;

    if (len == 1) {
	todo = *from;
	while (count-- > 0)
	    *to++ = todo;
	return;
    }
    while (count-- > 0) {
	for (todo = len; todo > 0; todo--) {
	    *to++ = *from++;
	}
	from = frombase;
    }
}

#ifndef CASTNEGFLOAT
U32
cast_ulong(f)
double f;
{
    long along;

#if CASTFLAGS & 2
#   define BIGDOUBLE 2147483648.0
    if (f >= BIGDOUBLE)
	return (unsigned long)(f-(long)(f/BIGDOUBLE)*BIGDOUBLE)|0x80000000;
#endif
    if (f >= 0.0)
	return (unsigned long)f;
    along = (long)f;
    return (unsigned long)along;
}
# undef BIGDOUBLE
#endif

#ifndef CASTI32

/* Unfortunately, on some systems the cast_uv() function doesn't
   work with the system-supplied definition of ULONG_MAX.  The
   comparison  (f >= ULONG_MAX) always comes out true.  It must be a
   problem with the compiler constant folding.

   In any case, this workaround should be fine on any two's complement
   system.  If it's not, supply a '-DMY_ULONG_MAX=whatever' in your
   ccflags.
	       --Andy Dougherty      <doughera@lafcol.lafayette.edu>
*/

/* Code modified to prefer proper named type ranges, I32, IV, or UV, instead
   of LONG_(MIN/MAX).
                           -- Kenneth Albanowski <kjahds@kjahds.com>
*/                                      

#ifndef MY_UV_MAX
#  define MY_UV_MAX ((UV)IV_MAX * (UV)2 + (UV)1)
#endif

I32
cast_i32(f)
double f;
{
    if (f >= I32_MAX)
	return (I32) I32_MAX;
    if (f <= I32_MIN)
	return (I32) I32_MIN;
    return (I32) f;
}

IV
cast_iv(f)
double f;
{
    if (f >= IV_MAX)
	return (IV) IV_MAX;
    if (f <= IV_MIN)
	return (IV) IV_MIN;
    return (IV) f;
}

UV
cast_uv(f)
double f;
{
    if (f >= MY_UV_MAX)
	return (UV) MY_UV_MAX;
    return (UV) f;
}

#endif

#ifndef HAS_RENAME
I32
same_dirent(a,b)
char *a;
char *b;
{
    char *fa = strrchr(a,'/');
    char *fb = strrchr(b,'/');
    struct stat tmpstatbuf1;
    struct stat tmpstatbuf2;
    SV *tmpsv = sv_newmortal();

    if (fa)
	fa++;
    else
	fa = a;
    if (fb)
	fb++;
    else
	fb = b;
    if (strNE(a,b))
	return FALSE;
    if (fa == a)
	sv_setpv(tmpsv, ".");
    else
	sv_setpvn(tmpsv, a, fa - a);
    if (PerlLIO_stat(SvPVX(tmpsv), &tmpstatbuf1) < 0)
	return FALSE;
    if (fb == b)
	sv_setpv(tmpsv, ".");
    else
	sv_setpvn(tmpsv, b, fb - b);
    if (PerlLIO_stat(SvPVX(tmpsv), &tmpstatbuf2) < 0)
	return FALSE;
    return tmpstatbuf1.st_dev == tmpstatbuf2.st_dev &&
	   tmpstatbuf1.st_ino == tmpstatbuf2.st_ino;
}
#endif /* !HAS_RENAME */

UV
scan_oct(char *start, I32 len, I32 *retlen)
{
    register char *s = start;
    register UV retval = 0;
    bool overflowed = FALSE;

    while (len && *s >= '0' && *s <= '7') {
	register UV n = retval << 3;
	if (!overflowed && (n >> 3) != retval) {
	    warn("Integer overflow in octal number");
	    overflowed = TRUE;
	}
	retval = n | (*s++ - '0');
	len--;
    }
    if (PL_dowarn && len && (*s == '8' || *s == '9'))
	warn("Illegal octal digit ignored");
    *retlen = s - start;
    return retval;
}

UV
scan_hex(char *start, I32 len, I32 *retlen)
{
    register char *s = start;
    register UV retval = 0;
    bool overflowed = FALSE;
    char *tmp = s;

    while (len-- && *s && (tmp = strchr((char *) PL_hexdigit, *s))) {
	register UV n = retval << 4;
	if (!overflowed && (n >> 4) != retval) {
	    warn("Integer overflow in hex number");
	    overflowed = TRUE;
	}
	retval = n | ((tmp - PL_hexdigit) & 15);
	s++;
    }
    if (PL_dowarn && !tmp) {
	warn("Illegal hex digit ignored");
    }
    *retlen = s - start;
    return retval;
}

char*
find_script(char *scriptname, bool dosearch, char **search_ext, I32 flags)
{
    dTHR;
    char *xfound = Nullch;
    char *xfailed = Nullch;
    char tmpbuf[512];
    register char *s;
    I32 len;
    int retval;
#if defined(DOSISH) && !defined(OS2) && !defined(atarist)
#  define SEARCH_EXTS ".bat", ".cmd", NULL
#  define MAX_EXT_LEN 4
#endif
#ifdef OS2
#  define SEARCH_EXTS ".cmd", ".btm", ".bat", ".pl", NULL
#  define MAX_EXT_LEN 4
#endif
#ifdef VMS
#  define SEARCH_EXTS ".pl", ".com", NULL
#  define MAX_EXT_LEN 4
#endif
    /* additional extensions to try in each dir if scriptname not found */
#ifdef SEARCH_EXTS
    char *exts[] = { SEARCH_EXTS };
    char **ext = search_ext ? search_ext : exts;
    int extidx = 0, i = 0;
    char *curext = Nullch;
#else
#  define MAX_EXT_LEN 0
#endif

    /*
     * If dosearch is true and if scriptname does not contain path
     * delimiters, search the PATH for scriptname.
     *
     * If SEARCH_EXTS is also defined, will look for each
     * scriptname{SEARCH_EXTS} whenever scriptname is not found
     * while searching the PATH.
     *
     * Assuming SEARCH_EXTS is C<".foo",".bar",NULL>, PATH search
     * proceeds as follows:
     *   If DOSISH or VMSISH:
     *     + look for ./scriptname{,.foo,.bar}
     *     + search the PATH for scriptname{,.foo,.bar}
     *
     *   If !DOSISH:
     *     + look *only* in the PATH for scriptname{,.foo,.bar} (note
     *       this will not look in '.' if it's not in the PATH)
     */
    tmpbuf[0] = '\0';

#ifdef VMS
#  ifdef ALWAYS_DEFTYPES
    len = strlen(scriptname);
    if (!(len == 1 && *scriptname == '-') && scriptname[len-1] != ':') {
	int hasdir, idx = 0, deftypes = 1;
	bool seen_dot = 1;

	hasdir = !dosearch || (strpbrk(scriptname,":[</") != Nullch) ;
#  else
    if (dosearch) {
	int hasdir, idx = 0, deftypes = 1;
	bool seen_dot = 1;

	hasdir = (strpbrk(scriptname,":[</") != Nullch) ;
#  endif
	/* The first time through, just add SEARCH_EXTS to whatever we
	 * already have, so we can check for default file types. */
	while (deftypes ||
	       (!hasdir && my_trnlnm("DCL$PATH",tmpbuf,idx++)) )
	{
	    if (deftypes) {
		deftypes = 0;
		*tmpbuf = '\0';
	    }
	    if ((strlen(tmpbuf) + strlen(scriptname)
		 + MAX_EXT_LEN) >= sizeof tmpbuf)
		continue;	/* don't search dir with too-long name */
	    strcat(tmpbuf, scriptname);
#else  /* !VMS */

#ifdef DOSISH
    if (strEQ(scriptname, "-"))
 	dosearch = 0;
    if (dosearch) {		/* Look in '.' first. */
	char *cur = scriptname;
#ifdef SEARCH_EXTS
	if ((curext = strrchr(scriptname,'.')))	/* possible current ext */
	    while (ext[i])
		if (strEQ(ext[i++],curext)) {
		    extidx = -1;		/* already has an ext */
		    break;
		}
	do {
#endif
	    DEBUG_p(PerlIO_printf(Perl_debug_log,
				  "Looking for %s\n",cur));
	    if (PerlLIO_stat(cur,&statbuf) >= 0) {
		dosearch = 0;
		scriptname = cur;
#ifdef SEARCH_EXTS
		break;
#endif
	    }
#ifdef SEARCH_EXTS
	    if (cur == scriptname) {
		len = strlen(scriptname);
		if (len+MAX_EXT_LEN+1 >= sizeof(tmpbuf))
		    break;
		cur = strcpy(tmpbuf, scriptname);
	    }
	} while (extidx >= 0 && ext[extidx]	/* try an extension? */
		 && strcpy(tmpbuf+len, ext[extidx++]));
#endif
    }
#endif

    if (dosearch && !strchr(scriptname, '/')
#ifdef DOSISH
		 && !strchr(scriptname, '\\')
#endif
		 && (s = PerlEnv_getenv("PATH"))) {
	bool seen_dot = 0;
	
	PL_bufend = s + strlen(s);
	while (s < PL_bufend) {
#if defined(atarist) || defined(DOSISH)
	    for (len = 0; *s
#  ifdef atarist
		    && *s != ','
#  endif
		    && *s != ';'; len++, s++) {
		if (len < sizeof tmpbuf)
		    tmpbuf[len] = *s;
	    }
	    if (len < sizeof tmpbuf)
		tmpbuf[len] = '\0';
#else  /* ! (atarist || DOSISH) */
	    s = delimcpy(tmpbuf, tmpbuf + sizeof tmpbuf, s, PL_bufend,
			':',
			&len);
#endif /* ! (atarist || DOSISH) */
	    if (s < PL_bufend)
		s++;
	    if (len + 1 + strlen(scriptname) + MAX_EXT_LEN >= sizeof tmpbuf)
		continue;	/* don't search dir with too-long name */
	    if (len
#if defined(atarist) || defined(DOSISH)
		&& tmpbuf[len - 1] != '/'
		&& tmpbuf[len - 1] != '\\'
#endif
	       )
		tmpbuf[len++] = '/';
	    if (len == 2 && tmpbuf[0] == '.')
		seen_dot = 1;
	    (void)strcpy(tmpbuf + len, scriptname);
#endif  /* !VMS */

#ifdef SEARCH_EXTS
	    len = strlen(tmpbuf);
	    if (extidx > 0)	/* reset after previous loop */
		extidx = 0;
	    do {
#endif
	    	DEBUG_p(PerlIO_printf(Perl_debug_log, "Looking for %s\n",tmpbuf));
		retval = PerlLIO_stat(tmpbuf,&PL_statbuf);
#ifdef SEARCH_EXTS
	    } while (  retval < 0		/* not there */
		    && extidx>=0 && ext[extidx]	/* try an extension? */
		    && strcpy(tmpbuf+len, ext[extidx++])
		);
#endif
	    if (retval < 0)
		continue;
	    if (S_ISREG(PL_statbuf.st_mode)
		&& cando(S_IRUSR,TRUE,&PL_statbuf)
#ifndef DOSISH
		&& cando(S_IXUSR,TRUE,&PL_statbuf)
#endif
		)
	    {
		xfound = tmpbuf;              /* bingo! */
		break;
	    }
	    if (!xfailed)
		xfailed = savepv(tmpbuf);
	}
#ifndef DOSISH
	if (!xfound && !seen_dot && !xfailed && (PerlLIO_stat(scriptname,&PL_statbuf) < 0))
#endif
	    seen_dot = 1;			/* Disable message. */
	if (!xfound) {
	    if (flags & 1) {			/* do or die? */
	        croak("Can't %s %s%s%s",
		      (xfailed ? "execute" : "find"),
		      (xfailed ? xfailed : scriptname),
		      (xfailed ? "" : " on PATH"),
		      (xfailed || seen_dot) ? "" : ", '.' not in PATH");
	    }
	    scriptname = Nullch;
	}
	if (xfailed)
	    Safefree(xfailed);
	scriptname = xfound;
    }
    return (scriptname ? savepv(scriptname) : Nullch);
}


#ifdef USE_THREADS
#ifdef FAKE_THREADS
/* Very simplistic scheduler for now */
void
schedule(void)
{
    thr = thr->i.next_run;
}

void
perl_cond_init(cp)
perl_cond *cp;
{
    *cp = 0;
}

void
perl_cond_signal(cp)
perl_cond *cp;
{
    perl_os_thread t;
    perl_cond cond = *cp;
    
    if (!cond)
	return;
    t = cond->thread;
    /* Insert t in the runnable queue just ahead of us */
    t->i.next_run = thr->i.next_run;
    thr->i.next_run->i.prev_run = t;
    t->i.prev_run = thr;
    thr->i.next_run = t;
    thr->i.wait_queue = 0;
    /* Remove from the wait queue */
    *cp = cond->next;
    Safefree(cond);
}

void
perl_cond_broadcast(cp)
perl_cond *cp;
{
    perl_os_thread t;
    perl_cond cond, cond_next;
    
    for (cond = *cp; cond; cond = cond_next) {
	t = cond->thread;
	/* Insert t in the runnable queue just ahead of us */
	t->i.next_run = thr->i.next_run;
	thr->i.next_run->i.prev_run = t;
	t->i.prev_run = thr;
	thr->i.next_run = t;
	thr->i.wait_queue = 0;
	/* Remove from the wait queue */
	cond_next = cond->next;
	Safefree(cond);
    }
    *cp = 0;
}

void
perl_cond_wait(cp)
perl_cond *cp;
{
    perl_cond cond;

    if (thr->i.next_run == thr)
	croak("panic: perl_cond_wait called by last runnable thread");
    
    New(666, cond, 1, struct perl_wait_queue);
    cond->thread = thr;
    cond->next = *cp;
    *cp = cond;
    thr->i.wait_queue = cond;
    /* Remove ourselves from runnable queue */
    thr->i.next_run->i.prev_run = thr->i.prev_run;
    thr->i.prev_run->i.next_run = thr->i.next_run;
}
#endif /* FAKE_THREADS */

#ifdef OLD_PTHREADS_API
struct perl_thread *
getTHR _((void))
{
    pthread_addr_t t;

    if (pthread_getspecific(thr_key, &t))
	croak("panic: pthread_getspecific");
    return (struct perl_thread *) t;
}
#endif /* OLD_PTHREADS_API */

MAGIC *
condpair_magic(SV *sv)
{
    MAGIC *mg;
    
    SvUPGRADE(sv, SVt_PVMG);
    mg = mg_find(sv, 'm');
    if (!mg) {
	condpair_t *cp;

	New(53, cp, 1, condpair_t);
	MUTEX_INIT(&cp->mutex);
	COND_INIT(&cp->owner_cond);
	COND_INIT(&cp->cond);
	cp->owner = 0;
	LOCK_SV_MUTEX;
	mg = mg_find(sv, 'm');
	if (mg) {
	    /* someone else beat us to initialising it */
	    UNLOCK_SV_MUTEX;
	    MUTEX_DESTROY(&cp->mutex);
	    COND_DESTROY(&cp->owner_cond);
	    COND_DESTROY(&cp->cond);
	    Safefree(cp);
	}
	else {
	    sv_magic(sv, Nullsv, 'm', 0, 0);
	    mg = SvMAGIC(sv);
	    mg->mg_ptr = (char *)cp;
	    mg->mg_len = sizeof(cp);
	    UNLOCK_SV_MUTEX;
	    DEBUG_L(WITH_THR(PerlIO_printf(PerlIO_stderr(),
					   "%p: condpair_magic %p\n", thr, sv));)
	}
    }
    return mg;
}

/*
 * Make a new perl thread structure using t as a prototype. Some of the
 * fields for the new thread are copied from the prototype thread, t,
 * so t should not be running in perl at the time this function is
 * called. The use by ext/Thread/Thread.xs in core perl (where t is the
 * thread calling new_struct_thread) clearly satisfies this constraint.
 */
struct perl_thread *
new_struct_thread(struct perl_thread *t)
{
    struct perl_thread *thr;
    SV *sv;
    SV **svp;
    I32 i;

    sv = newSVpv("", 0);
    SvGROW(sv, sizeof(struct perl_thread) + 1);
    SvCUR_set(sv, sizeof(struct perl_thread));
    thr = (Thread) SvPVX(sv);
    /* debug */
    memset(thr, 0xab, sizeof(struct perl_thread));
    PL_markstack = 0;
    PL_scopestack = 0;
    PL_savestack = 0;
    PL_retstack = 0;
    PL_dirty = 0;
    PL_localizing = 0;
    /* end debug */

    thr->oursv = sv;
    init_stacks(ARGS);

    PL_curcop = &PL_compiling;
    thr->cvcache = newHV();
    thr->threadsv = newAV();
    thr->specific = newAV();
    thr->errsv = newSVpv("", 0);
    thr->errhv = newHV();
    thr->flags = THRf_R_JOINABLE;
    MUTEX_INIT(&thr->mutex);

    PL_curcop = t->Tcurcop;       /* XXX As good a guess as any? */
    PL_defstash = t->Tdefstash;   /* XXX maybe these should */
    PL_curstash = t->Tcurstash;   /* always be set to main? */


    /* top_env needs to be non-zero. It points to an area
       in which longjmp() stuff is stored, as C callstack
       info there at least is thread specific this has to
       be per-thread. Otherwise a 'die' in a thread gives
       that thread the C stack of last thread to do an eval {}!
       See comments in scope.h    
       Initialize top entry (as in perl.c for main thread)
     */
<<<<<<< HEAD
    PL_start_env.je_prev = NULL;
    PL_start_env.je_ret = -1;
    PL_start_env.je_mustcatch = TRUE;
    PL_top_env  = &PL_start_env;

    PL_in_eval = FALSE;
    PL_restartop = 0;

    PL_tainted = t->Ttainted;
    PL_curpm = t->Tcurpm;         /* XXX No PMOP ref count */
    PL_nrs = newSVsv(t->Tnrs);
    PL_rs = SvREFCNT_inc(PL_nrs);
    PL_last_in_gv = (GV*)SvREFCNT_inc(t->Tlast_in_gv);
    PL_ofslen = t->Tofslen;
    PL_ofs = savepvn(t->Tofs, PL_ofslen);
    PL_defoutgv = (GV*)SvREFCNT_inc(t->Tdefoutgv);
    PL_chopset = t->Tchopset;
    PL_formtarget = newSVsv(t->Tformtarget);
    PL_bodytarget = newSVsv(t->Tbodytarget);
    PL_toptarget = newSVsv(t->Ttoptarget);

    PL_statname = NEWSV(66,0);
    PL_maxscream = -1;
    PL_regcompp = FUNC_NAME_TO_PTR(pregcomp);
    PL_regexecp = FUNC_NAME_TO_PTR(regexec_flags);
    PL_regindent = 0;
    PL_reginterp_cnt = 0;
    PL_lastscream = Nullsv;
    PL_screamfirst = 0;
    PL_screamnext = 0;
    PL_reg_start_tmp = 0;
    PL_reg_start_tmpl = 0;
=======
    start_env.je_prev = NULL;
    start_env.je_ret = -1;
    start_env.je_mustcatch = TRUE;
    top_env  = &start_env;

    in_eval = FALSE;
    restartop = 0;

    tainted = t->Ttainted;
    curpm = t->Tcurpm;         /* XXX No PMOP ref count */
    nrs = newSVsv(t->Tnrs);
    rs = SvREFCNT_inc(nrs);
    last_in_gv = Nullgv;
    ofslen = t->Tofslen;
    ofs = savepvn(t->Tofs, ofslen);
    defoutgv = (GV*)SvREFCNT_inc(t->Tdefoutgv);
    chopset = t->Tchopset;
    formtarget = newSVsv(t->Tformtarget);
    bodytarget = newSVsv(t->Tbodytarget);
    toptarget = newSVsv(t->Ttoptarget);

    statname = NEWSV(66,0);
    maxscream = -1;
    regcompp = FUNC_NAME_TO_PTR(pregcomp);
    regexecp = FUNC_NAME_TO_PTR(regexec_flags);
    regindent = 0;
    reginterp_cnt = 0;
    lastscream = Nullsv;
    screamfirst = 0;
    screamnext = 0;
    reg_start_tmp = 0;
    reg_start_tmpl = 0;
>>>>>>> f7ac0805
    
    /* Initialise all per-thread SVs that the template thread used */
    svp = AvARRAY(t->threadsv);
    for (i = 0; i <= AvFILLp(t->threadsv); i++, svp++) {
	if (*svp && *svp != &PL_sv_undef) {
	    SV *sv = newSVsv(*svp);
	    av_store(thr->threadsv, i, sv);
	    sv_magic(sv, 0, 0, &PL_threadsv_names[i], 1);
	    DEBUG_L(PerlIO_printf(PerlIO_stderr(),
		"new_struct_thread: copied threadsv %d %p->%p\n",i, t, thr));
	}
    } 
    thr->threadsvp = AvARRAY(thr->threadsv);

    MUTEX_LOCK(&PL_threads_mutex);
    PL_nthreads++;
    thr->tid = ++PL_threadnum;
    thr->next = t->next;
    thr->prev = t;
    t->next = thr;
    thr->next->prev = thr;
    MUTEX_UNLOCK(&PL_threads_mutex);

#ifdef HAVE_THREAD_INTERN
    init_thread_intern(thr);
#endif /* HAVE_THREAD_INTERN */
    return thr;
}
#endif /* USE_THREADS */

#ifdef HUGE_VAL
/*
 * This hack is to force load of "huge" support from libm.a
 * So it is in perl for (say) POSIX to use. 
 * Needed for SunOS with Sun's 'acc' for example.
 */
double 
Perl_huge(void)
{
 return HUGE_VAL;
}
#endif

#ifdef PERL_GLOBAL_STRUCT
struct perl_vars *
Perl_GetVars(void)
{
 return &PL_Vars;
}
#endif

char **
get_op_names(void)
{
 return op_name;
}

char **
get_op_descs(void)
{
 return op_desc;
}

char *
get_no_modify(void)
{
 return (char*)no_modify;
}

U32 *
get_opargs(void)
{
 return opargs;
}


SV **
get_specialsv_list(void)
{
 return PL_specialsv_list;
}<|MERGE_RESOLUTION|>--- conflicted
+++ resolved
@@ -2772,7 +2772,6 @@
        See comments in scope.h    
        Initialize top entry (as in perl.c for main thread)
      */
-<<<<<<< HEAD
     PL_start_env.je_prev = NULL;
     PL_start_env.je_ret = -1;
     PL_start_env.je_mustcatch = TRUE;
@@ -2780,39 +2779,6 @@
 
     PL_in_eval = FALSE;
     PL_restartop = 0;
-
-    PL_tainted = t->Ttainted;
-    PL_curpm = t->Tcurpm;         /* XXX No PMOP ref count */
-    PL_nrs = newSVsv(t->Tnrs);
-    PL_rs = SvREFCNT_inc(PL_nrs);
-    PL_last_in_gv = (GV*)SvREFCNT_inc(t->Tlast_in_gv);
-    PL_ofslen = t->Tofslen;
-    PL_ofs = savepvn(t->Tofs, PL_ofslen);
-    PL_defoutgv = (GV*)SvREFCNT_inc(t->Tdefoutgv);
-    PL_chopset = t->Tchopset;
-    PL_formtarget = newSVsv(t->Tformtarget);
-    PL_bodytarget = newSVsv(t->Tbodytarget);
-    PL_toptarget = newSVsv(t->Ttoptarget);
-
-    PL_statname = NEWSV(66,0);
-    PL_maxscream = -1;
-    PL_regcompp = FUNC_NAME_TO_PTR(pregcomp);
-    PL_regexecp = FUNC_NAME_TO_PTR(regexec_flags);
-    PL_regindent = 0;
-    PL_reginterp_cnt = 0;
-    PL_lastscream = Nullsv;
-    PL_screamfirst = 0;
-    PL_screamnext = 0;
-    PL_reg_start_tmp = 0;
-    PL_reg_start_tmpl = 0;
-=======
-    start_env.je_prev = NULL;
-    start_env.je_ret = -1;
-    start_env.je_mustcatch = TRUE;
-    top_env  = &start_env;
-
-    in_eval = FALSE;
-    restartop = 0;
 
     tainted = t->Ttainted;
     curpm = t->Tcurpm;         /* XXX No PMOP ref count */
@@ -2827,18 +2793,17 @@
     bodytarget = newSVsv(t->Tbodytarget);
     toptarget = newSVsv(t->Ttoptarget);
 
-    statname = NEWSV(66,0);
-    maxscream = -1;
-    regcompp = FUNC_NAME_TO_PTR(pregcomp);
-    regexecp = FUNC_NAME_TO_PTR(regexec_flags);
-    regindent = 0;
-    reginterp_cnt = 0;
-    lastscream = Nullsv;
-    screamfirst = 0;
-    screamnext = 0;
-    reg_start_tmp = 0;
-    reg_start_tmpl = 0;
->>>>>>> f7ac0805
+    PL_statname = NEWSV(66,0);
+    PL_maxscream = -1;
+    PL_regcompp = FUNC_NAME_TO_PTR(pregcomp);
+    PL_regexecp = FUNC_NAME_TO_PTR(regexec_flags);
+    PL_regindent = 0;
+    PL_reginterp_cnt = 0;
+    PL_lastscream = Nullsv;
+    PL_screamfirst = 0;
+    PL_screamnext = 0;
+    PL_reg_start_tmp = 0;
+    PL_reg_start_tmpl = 0;
     
     /* Initialise all per-thread SVs that the template thread used */
     svp = AvARRAY(t->threadsv);
