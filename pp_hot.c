/*    pp_hot.c
 *
 *    Copyright (c) 1991-1997, Larry Wall
 *
 *    You may distribute under the terms of either the GNU General Public
 *    License or the Artistic License, as specified in the README file.
 *
 */

/*
 * Then he heard Merry change the note, and up went the Horn-cry of Buckland,
 * shaking the air.
 *
 *            Awake!  Awake!  Fear, Fire, Foes!  Awake!
 *                     Fire, Foes!  Awake!
 */

#include "EXTERN.h"
#include "perl.h"

/* Hot code. */

#ifdef USE_THREADS
static void
unset_cvowner(cvarg)
void *cvarg;
{
    register CV* cv = (CV *) cvarg;
#ifdef DEBUGGING
    dTHR;
#endif /* DEBUGGING */

    DEBUG_L((PerlIO_printf(PerlIO_stderr(), "%p unsetting CvOWNER of %p:%s\n",
			   thr, cv, SvPEEK((SV*)cv))));
    MUTEX_LOCK(CvMUTEXP(cv));
    DEBUG_L(if (CvDEPTH(cv) != 0)
		PerlIO_printf(PerlIO_stderr(), "depth %ld != 0\n",
			      CvDEPTH(cv)););
    assert(thr == CvOWNER(cv));
    CvOWNER(cv) = 0;
    MUTEX_UNLOCK(CvMUTEXP(cv));
    SvREFCNT_dec(cv);
}
#endif /* USE_THREADS */

PP(pp_const)
{
    dSP;
    XPUSHs(cSVOP->op_sv);
    RETURN;
}

PP(pp_nextstate)
{
    curcop = (COP*)op;
    TAINT_NOT;		/* Each statement is presumed innocent */
    stack_sp = stack_base + cxstack[cxstack_ix].blk_oldsp;
    FREETMPS;
    return NORMAL;
}

PP(pp_gvsv)
{
    dSP;
    EXTEND(sp,1);
    if (op->op_private & OPpLVAL_INTRO)
	PUSHs(save_scalar(cGVOP->op_gv));
    else
	PUSHs(GvSV(cGVOP->op_gv));
    RETURN;
}

PP(pp_null)
{
    return NORMAL;
}

PP(pp_pushmark)
{
    PUSHMARK(stack_sp);
    return NORMAL;
}

PP(pp_stringify)
{
    dSP; dTARGET;
    STRLEN len;
    char *s;
    s = SvPV(TOPs,len);
    sv_setpvn(TARG,s,len);
    SETTARG;
    RETURN;
}

PP(pp_gv)
{
    dSP;
    XPUSHs((SV*)cGVOP->op_gv);
    RETURN;
}

PP(pp_gelem)
{
    GV *gv;
    SV *sv;
    SV *ref;
    char *elem;
    dSP;

    sv = POPs;
    elem = SvPV(sv, na);
    gv = (GV*)POPs;
    ref = Nullsv;
    sv = Nullsv;
    switch (elem ? *elem : '\0')
    {
    case 'A':
	if (strEQ(elem, "ARRAY"))
	    ref = (SV*)GvAV(gv);
	break;
    case 'C':
	if (strEQ(elem, "CODE"))
	    ref = (SV*)GvCVu(gv);
	break;
    case 'F':
	if (strEQ(elem, "FILEHANDLE")) /* XXX deprecate in 5.005 */
	    ref = (SV*)GvIOp(gv);
	break;
    case 'G':
	if (strEQ(elem, "GLOB"))
	    ref = (SV*)gv;
	break;
    case 'H':
	if (strEQ(elem, "HASH"))
	    ref = (SV*)GvHV(gv);
	break;
    case 'I':
	if (strEQ(elem, "IO"))
	    ref = (SV*)GvIOp(gv);
	break;
    case 'N':
	if (strEQ(elem, "NAME"))
	    sv = newSVpv(GvNAME(gv), GvNAMELEN(gv));
	break;
    case 'P':
	if (strEQ(elem, "PACKAGE"))
	    sv = newSVpv(HvNAME(GvSTASH(gv)), 0);
	break;
    case 'S':
	if (strEQ(elem, "SCALAR"))
	    ref = GvSV(gv);
	break;
    }
    if (ref)
	sv = newRV(ref);
    if (sv)
	sv_2mortal(sv);
    else
	sv = &sv_undef;
    XPUSHs(sv);
    RETURN;
}

PP(pp_and)
{
    dSP;
    if (!SvTRUE(TOPs))
	RETURN;
    else {
	--SP;
	RETURNOP(cLOGOP->op_other);
    }
}

PP(pp_sassign)
{
    dSP; dPOPTOPssrl;
    MAGIC *mg;

    if (op->op_private & OPpASSIGN_BACKWARDS) {
	SV *temp;
	temp = left; left = right; right = temp;
    }
    if (tainting && tainted && !SvTAINTED(left))
	TAINT_NOT;
    SvSetMagicSV(right, left);
    SETs(right);
    RETURN;
}

PP(pp_cond_expr)
{
    dSP;
    if (SvTRUEx(POPs))
	RETURNOP(cCONDOP->op_true);
    else
	RETURNOP(cCONDOP->op_false);
}

PP(pp_unstack)
{
    I32 oldsave;
    TAINT_NOT;		/* Each statement is presumed innocent */
    stack_sp = stack_base + cxstack[cxstack_ix].blk_oldsp;
    FREETMPS;
    oldsave = scopestack[scopestack_ix - 1];
    LEAVE_SCOPE(oldsave);
    return NORMAL;
}

PP(pp_concat)
{
  dSP; dATARGET; tryAMAGICbin(concat,opASSIGN);
  {
    dPOPTOPssrl;
    STRLEN len;
    char *s;
    if (TARG != left) {
	s = SvPV(left,len);
	sv_setpvn(TARG,s,len);
    }
    else if (SvGMAGICAL(TARG))
	mg_get(TARG);
    else if (!SvOK(TARG) && SvTYPE(TARG) <= SVt_PVMG) {
	sv_setpv(TARG, "");	/* Suppress warning. */
	s = SvPV_force(TARG, len);
    }
    s = SvPV(right,len);
    if (SvOK(TARG))
	sv_catpvn(TARG,s,len);
    else
	sv_setpvn(TARG,s,len);	/* suppress warning */
    SETTARG;
    RETURN;
  }
}

PP(pp_padsv)
{
    dSP; dTARGET;
    XPUSHs(TARG);
    if (op->op_flags & OPf_MOD) {
	if (op->op_private & OPpLVAL_INTRO)
	    SAVECLEARSV(curpad[op->op_targ]);
        else if (op->op_private & OPpDEREF)
	    vivify_ref(curpad[op->op_targ], op->op_private & OPpDEREF);
    }
    RETURN;
}

PP(pp_readline)
{
    last_in_gv = (GV*)(*stack_sp--);
    return do_readline();
}

PP(pp_eq)
{
    dSP; tryAMAGICbinSET(eq,0); 
    {
      dPOPnv;
      SETs(boolSV(TOPn == value));
      RETURN;
    }
}

PP(pp_preinc)
{
    dSP;
    if (SvREADONLY(TOPs) || SvTYPE(TOPs) > SVt_PVLV)
	croak(no_modify);
    if (SvIOK(TOPs) && !SvNOK(TOPs) && !SvPOK(TOPs) &&
    	SvIVX(TOPs) != IV_MAX)
    {
	++SvIVX(TOPs);
	SvFLAGS(TOPs) &= ~(SVp_NOK|SVp_POK);
    }
    else
	sv_inc(TOPs);
    SvSETMAGIC(TOPs);
    return NORMAL;
}

PP(pp_or)
{
    dSP;
    if (SvTRUE(TOPs))
	RETURN;
    else {
	--SP;
	RETURNOP(cLOGOP->op_other);
    }
}

PP(pp_add)
{
    dSP; dATARGET; tryAMAGICbin(add,opASSIGN); 
    {
      dPOPTOPnnrl_ul;
      SETn( left + right );
      RETURN;
    }
}

PP(pp_aelemfast)
{
    dSP;
    AV *av = GvAV((GV*)cSVOP->op_sv);
    SV** svp = av_fetch(av, op->op_private, op->op_flags & OPf_MOD);
    PUSHs(svp ? *svp : &sv_undef);
    RETURN;
}

PP(pp_join)
{
    dSP; dMARK; dTARGET;
    MARK++;
    do_join(TARG, *MARK, MARK, SP);
    SP = MARK;
    SETs(TARG);
    RETURN;
}

PP(pp_pushre)
{
    dSP;
#ifdef DEBUGGING
    /*
     * We ass_u_me that LvTARGOFF() comes first, and that two STRLENs
     * will be enough to hold an OP*.
     */
    SV* sv = sv_newmortal();
    sv_upgrade(sv, SVt_PVLV);
    LvTYPE(sv) = '/';
    Copy(&op, &LvTARGOFF(sv), 1, OP*);
    XPUSHs(sv);
#else
    XPUSHs((SV*)op);
#endif
    RETURN;
}

/* Oversized hot code. */

PP(pp_print)
{
    dSP; dMARK; dORIGMARK;
    GV *gv;
    IO *io;
    register PerlIO *fp;
    MAGIC *mg;

    if (op->op_flags & OPf_STACKED)
	gv = (GV*)*++MARK;
    else
	gv = defoutgv;
    if (SvMAGICAL(gv) && (mg = mg_find((SV*)gv, 'q'))) {
	if (MARK == ORIGMARK) {
	    EXTEND(SP, 1);
	    ++MARK;
	    Move(MARK, MARK + 1, (SP - MARK) + 1, SV*);
	    ++SP;
	}
	PUSHMARK(MARK - 1);
	*MARK = mg->mg_obj;
	PUTBACK;
	ENTER;
	perl_call_method("PRINT", G_SCALAR);
	LEAVE;
	SPAGAIN;
	MARK = ORIGMARK + 1;
	*MARK = *SP;
	SP = MARK;
	RETURN;
    }
    if (!(io = GvIO(gv))) {
	if (dowarn) {
	    SV* sv = sv_newmortal();
            gv_fullname3(sv, gv, Nullch);
            warn("Filehandle %s never opened", SvPV(sv,na));
        }

	SETERRNO(EBADF,RMS$_IFI);
	goto just_say_no;
    }
    else if (!(fp = IoOFP(io))) {
	if (dowarn)  {
	    SV* sv = sv_newmortal();
            gv_fullname3(sv, gv, Nullch);
	    if (IoIFP(io))
		warn("Filehandle %s opened only for input", SvPV(sv,na));
	    else
		warn("print on closed filehandle %s", SvPV(sv,na));
	}
	SETERRNO(EBADF,IoIFP(io)?RMS$_FAC:RMS$_IFI);
	goto just_say_no;
    }
    else {
	MARK++;
	if (ofslen) {
	    while (MARK <= SP) {
		if (!do_print(*MARK, fp))
		    break;
		MARK++;
		if (MARK <= SP) {
		    if (PerlIO_write(fp, ofs, ofslen) == 0 || PerlIO_error(fp)) {
			MARK--;
			break;
		    }
		}
	    }
	}
	else {
	    while (MARK <= SP) {
		if (!do_print(*MARK, fp))
		    break;
		MARK++;
	    }
	}
	if (MARK <= SP)
	    goto just_say_no;
	else {
	    if (orslen)
		if (PerlIO_write(fp, ors, orslen) == 0 || PerlIO_error(fp))
		    goto just_say_no;

	    if (IoFLAGS(io) & IOf_FLUSH)
		if (PerlIO_flush(fp) == EOF)
		    goto just_say_no;
	}
    }
    SP = ORIGMARK;
    PUSHs(&sv_yes);
    RETURN;

  just_say_no:
    SP = ORIGMARK;
    PUSHs(&sv_undef);
    RETURN;
}

PP(pp_rv2av)
{
    dSP; dPOPss;
    AV *av;

    if (SvROK(sv)) {
      wasref:
	av = (AV*)SvRV(sv);
	if (SvTYPE(av) != SVt_PVAV)
	    DIE("Not an ARRAY reference");
	if (op->op_flags & OPf_REF) {
	    PUSHs((SV*)av);
	    RETURN;
	}
    }
    else {
	if (SvTYPE(sv) == SVt_PVAV) {
	    av = (AV*)sv;
	    if (op->op_flags & OPf_REF) {
		PUSHs((SV*)av);
		RETURN;
	    }
	}
	else {
	    GV *gv;
	    
	    if (SvTYPE(sv) != SVt_PVGV) {
		char *sym;

		if (SvGMAGICAL(sv)) {
		    mg_get(sv);
		    if (SvROK(sv))
			goto wasref;
		}
		if (!SvOK(sv)) {
		    if (op->op_flags & OPf_REF ||
		      op->op_private & HINT_STRICT_REFS)
			DIE(no_usym, "an ARRAY");
		    if (dowarn)
			warn(warn_uninit);
		    if (GIMME == G_ARRAY)
			RETURN;
		    RETPUSHUNDEF;
		}
		sym = SvPV(sv,na);
		if (op->op_private & HINT_STRICT_REFS)
		    DIE(no_symref, sym, "an ARRAY");
		gv = (GV*)gv_fetchpv(sym, TRUE, SVt_PVAV);
	    } else {
		gv = (GV*)sv;
	    }
	    av = GvAVn(gv);
	    if (op->op_private & OPpLVAL_INTRO)
		av = save_ary(gv);
	    if (op->op_flags & OPf_REF) {
		PUSHs((SV*)av);
		RETURN;
	    }
	}
    }

    if (GIMME == G_ARRAY) {
	I32 maxarg = AvFILL(av) + 1;
	EXTEND(SP, maxarg);
	Copy(AvARRAY(av), SP+1, maxarg, SV*);
	SP += maxarg;
    }
    else {
	dTARGET;
	I32 maxarg = AvFILL(av) + 1;
	PUSHi(maxarg);
    }
    RETURN;
}

PP(pp_rv2hv)
{
    dSP; dTOPss;
    HV *hv;

    if (SvROK(sv)) {
      wasref:
	hv = (HV*)SvRV(sv);
	if (SvTYPE(hv) != SVt_PVHV && SvTYPE(hv) != SVt_PVAV)
	    DIE("Not a HASH reference");
	if (op->op_flags & OPf_REF) {
	    SETs((SV*)hv);
	    RETURN;
	}
    }
    else {
	if (SvTYPE(sv) == SVt_PVHV || SvTYPE(sv) == SVt_PVAV) {
	    hv = (HV*)sv;
	    if (op->op_flags & OPf_REF) {
		SETs((SV*)hv);
		RETURN;
	    }
	}
	else {
	    GV *gv;
	    
	    if (SvTYPE(sv) != SVt_PVGV) {
		char *sym;

		if (SvGMAGICAL(sv)) {
		    mg_get(sv);
		    if (SvROK(sv))
			goto wasref;
		}
		if (!SvOK(sv)) {
		    if (op->op_flags & OPf_REF ||
		      op->op_private & HINT_STRICT_REFS)
			DIE(no_usym, "a HASH");
		    if (dowarn)
			warn(warn_uninit);
		    if (GIMME == G_ARRAY) {
			SP--;
			RETURN;
		    }
		    RETSETUNDEF;
		}
		sym = SvPV(sv,na);
		if (op->op_private & HINT_STRICT_REFS)
		    DIE(no_symref, sym, "a HASH");
		gv = (GV*)gv_fetchpv(sym, TRUE, SVt_PVHV);
	    } else {
		gv = (GV*)sv;
	    }
	    hv = GvHVn(gv);
	    if (op->op_private & OPpLVAL_INTRO)
		hv = save_hash(gv);
	    if (op->op_flags & OPf_REF) {
		SETs((SV*)hv);
		RETURN;
	    }
	}
    }

    if (GIMME == G_ARRAY) { /* array wanted */
	*stack_sp = (SV*)hv;
	return do_kv(ARGS);
    }
    else {
	dTARGET;
	/* This bit is OK even when hv is really an AV */
	if (HvFILL(hv))
	    sv_setpvf(TARG, "%ld/%ld",
		      (long)HvFILL(hv), (long)HvMAX(hv) + 1);
	else
	    sv_setiv(TARG, 0);
	
	SETTARG;
	RETURN;
    }
}

PP(pp_aassign)
{
    dSP;
    SV **lastlelem = stack_sp;
    SV **lastrelem = stack_base + POPMARK;
    SV **firstrelem = stack_base + POPMARK + 1;
    SV **firstlelem = lastrelem + 1;

    register SV **relem;
    register SV **lelem;

    register SV *sv;
    register AV *ary;

    I32 gimme;
    HV *hash;
    I32 i;
    int magic;

    delaymagic = DM_DELAY;		/* catch simultaneous items */

    /* If there's a common identifier on both sides we have to take
     * special care that assigning the identifier on the left doesn't
     * clobber a value on the right that's used later in the list.
     */
    if (op->op_private & OPpASSIGN_COMMON) {
        for (relem = firstrelem; relem <= lastrelem; relem++) {
            /*SUPPRESS 560*/
            if (sv = *relem) {
		TAINT_NOT;	/* Each item is independent */
                *relem = sv_mortalcopy(sv);
	    }
        }
    }

    relem = firstrelem;
    lelem = firstlelem;
    ary = Null(AV*);
    hash = Null(HV*);
    while (lelem <= lastlelem) {
	TAINT_NOT;		/* Each item stands on its own, taintwise. */
	sv = *lelem++;
	switch (SvTYPE(sv)) {
	case SVt_PVAV:
	    ary = (AV*)sv;
	    magic = SvMAGICAL(ary) != 0;
	    
	    av_clear(ary);
	    av_extend(ary, lastrelem - relem);
	    i = 0;
	    while (relem <= lastrelem) {	/* gobble up all the rest */
		SV **didstore;
		sv = NEWSV(28,0);
		assert(*relem);
		sv_setsv(sv,*relem);
		*(relem++) = sv;
		didstore = av_store(ary,i++,sv);
		if (magic) {
		    mg_set(sv);
		    if (!didstore)
			SvREFCNT_dec(sv);
		}
		TAINT_NOT;
	    }
	    break;
	case SVt_PVHV: {
		SV *tmpstr;

		hash = (HV*)sv;
		magic = SvMAGICAL(hash) != 0;
		hv_clear(hash);

		while (relem < lastrelem) {	/* gobble up all the rest */
		    STRLEN len;
		    HE *didstore;
		    if (*relem)
			sv = *(relem++);
		    else
			sv = &sv_no, relem++;
		    tmpstr = NEWSV(29,0);
		    if (*relem)
			sv_setsv(tmpstr,*relem);	/* value */
		    *(relem++) = tmpstr;
		    didstore = hv_store_ent(hash,sv,tmpstr,0);
		    if (magic) {
			mg_set(tmpstr);
			if (!didstore)
			    SvREFCNT_dec(tmpstr);
		    }
		    TAINT_NOT;
		}
		if (relem == lastrelem)
		    warn("Odd number of elements in hash list");
	    }
	    break;
	default:
	    if (SvTHINKFIRST(sv)) {
		if (SvREADONLY(sv) && curcop != &compiling) {
		    if (sv != &sv_undef && sv != &sv_yes && sv != &sv_no)
			DIE(no_modify);
		    if (relem <= lastrelem)
			relem++;
		    break;
		}
		if (SvROK(sv))
		    sv_unref(sv);
	    }
	    if (relem <= lastrelem) {
		sv_setsv(sv, *relem);
		*(relem++) = sv;
	    }
	    else
		sv_setsv(sv, &sv_undef);
	    SvSETMAGIC(sv);
	    break;
	}
    }
    if (delaymagic & ~DM_DELAY) {
	if (delaymagic & DM_UID) {
#ifdef HAS_SETRESUID
	    (void)setresuid(uid,euid,(Uid_t)-1);
#else
#  ifdef HAS_SETREUID
	    (void)setreuid(uid,euid);
#  else
#    ifdef HAS_SETRUID
	    if ((delaymagic & DM_UID) == DM_RUID) {
		(void)setruid(uid);
		delaymagic &= ~DM_RUID;
	    }
#    endif /* HAS_SETRUID */
#    ifdef HAS_SETEUID
	    if ((delaymagic & DM_UID) == DM_EUID) {
		(void)seteuid(uid);
		delaymagic &= ~DM_EUID;
	    }
#    endif /* HAS_SETEUID */
	    if (delaymagic & DM_UID) {
		if (uid != euid)
		    DIE("No setreuid available");
		(void)setuid(uid);
	    }
#  endif /* HAS_SETREUID */
#endif /* HAS_SETRESUID */
	    uid = (int)getuid();
	    euid = (int)geteuid();
	}
	if (delaymagic & DM_GID) {
#ifdef HAS_SETRESGID
	    (void)setresgid(gid,egid,(Gid_t)-1);
#else
#  ifdef HAS_SETREGID
	    (void)setregid(gid,egid);
#  else
#    ifdef HAS_SETRGID
	    if ((delaymagic & DM_GID) == DM_RGID) {
		(void)setrgid(gid);
		delaymagic &= ~DM_RGID;
	    }
#    endif /* HAS_SETRGID */
#    ifdef HAS_SETEGID
	    if ((delaymagic & DM_GID) == DM_EGID) {
		(void)setegid(gid);
		delaymagic &= ~DM_EGID;
	    }
#    endif /* HAS_SETEGID */
	    if (delaymagic & DM_GID) {
		if (gid != egid)
		    DIE("No setregid available");
		(void)setgid(gid);
	    }
#  endif /* HAS_SETREGID */
#endif /* HAS_SETRESGID */
	    gid = (int)getgid();
	    egid = (int)getegid();
	}
	tainting |= (uid && (euid != uid || egid != gid));
    }
    delaymagic = 0;

    gimme = GIMME_V;
    if (gimme == G_VOID)
	SP = firstrelem - 1;
    else if (gimme == G_SCALAR) {
	dTARGET;
	SP = firstrelem;
	SETi(lastrelem - firstrelem + 1);
    }
    else {
	if (ary || hash)
	    SP = lastrelem;
	else
	    SP = firstrelem + (lastlelem - firstlelem);
	lelem = firstlelem + (relem - firstrelem);
	while (relem <= SP)
	    *relem++ = (lelem <= lastlelem) ? *lelem++ : &sv_undef;
    }
    RETURN;
}

PP(pp_match)
{
    dSP; dTARG;
    register PMOP *pm = cPMOP;
    register char *t;
    register char *s;
    char *strend;
    I32 global;
    I32 safebase;
    char *truebase;
    register REGEXP *rx = pm->op_pmregexp;
    I32 gimme = GIMME;
    STRLEN len;
    I32 minmatch = 0;
    I32 oldsave = savestack_ix;
    I32 update_minmatch = 1;

    if (op->op_flags & OPf_STACKED)
	TARG = POPs;
    else {
	TARG = GvSV(defgv);
	EXTEND(SP,1);
    }
    s = SvPV(TARG, len);
    strend = s + len;
    if (!s)
	DIE("panic: do_match");
    TAINT_NOT;

    if (pm->op_pmflags & PMf_USED) {
	if (gimme == G_ARRAY)
	    RETURN;
	RETPUSHNO;
    }

    if (!rx->prelen && curpm) {
	pm = curpm;
	rx = pm->op_pmregexp;
    }
    truebase = t = s;
    if (global = pm->op_pmflags & PMf_GLOBAL) {
	rx->startp[0] = 0;
	if (SvTYPE(TARG) >= SVt_PVMG && SvMAGIC(TARG)) {
	    MAGIC* mg = mg_find(TARG, 'g');
	    if (mg && mg->mg_len >= 0) {
		rx->endp[0] = rx->startp[0] = s + mg->mg_len; 
		minmatch = (mg->mg_flags & MGf_MINMATCH);
		update_minmatch = 0;
	    }
	}
    }
    if (!rx->nparens && !global)
	gimme = G_SCALAR;			/* accidental array context? */
    safebase = (((gimme == G_ARRAY) || global || !rx->nparens)
		&& !sawampersand);
    if (pm->op_pmflags & (PMf_MULTILINE|PMf_SINGLELINE)) {
	SAVEINT(multiline);
	multiline = pm->op_pmflags & PMf_MULTILINE;
    }

play_it_again:
    if (global && rx->startp[0]) {
	t = s = rx->endp[0];
	if ((s + rx->minlen) > strend)
	    goto nope;
	if (update_minmatch++)
	    minmatch = (s == rx->startp[0]);
    }
    if (pm->op_pmshort) {
	if (pm->op_pmflags & PMf_SCANFIRST) {
	    if (SvSCREAM(TARG)) {
		if (screamfirst[BmRARE(pm->op_pmshort)] < 0)
		    goto nope;
		else if (!(s = screaminstr(TARG, pm->op_pmshort)))
		    goto nope;
		else if (pm->op_pmflags & PMf_ALL)
		    goto yup;
	    }
	    else if (!(s = fbm_instr((unsigned char*)s,
	      (unsigned char*)strend, pm->op_pmshort)))
		goto nope;
	    else if (pm->op_pmflags & PMf_ALL)
		goto yup;
	    if (s && rx->regback >= 0) {
		++BmUSEFUL(pm->op_pmshort);
		s -= rx->regback;
		if (s < t)
		    s = t;
	    }
	    else
		s = t;
	}
	else if (!multiline) {
	    if (*SvPVX(pm->op_pmshort) != *s
		|| (pm->op_pmslen > 1
		    && memNE(SvPVX(pm->op_pmshort), s, pm->op_pmslen)))
		goto nope;
	}
	if (!rx->naughty && --BmUSEFUL(pm->op_pmshort) < 0) {
	    SvREFCNT_dec(pm->op_pmshort);
	    pm->op_pmshort = Nullsv;	/* opt is being useless */
	}
    }
    if (pregexec(rx, s, strend, truebase, minmatch,
		 SvSCREAM(TARG) ? TARG : Nullsv, safebase))
    {
	curpm = pm;
	if (pm->op_pmflags & PMf_ONCE)
	    pm->op_pmflags |= PMf_USED;
	goto gotcha;
    }
    else
	goto ret_no;
    /*NOTREACHED*/

  gotcha:
    TAINT_IF(rx->exec_tainted);
    if (gimme == G_ARRAY) {
	I32 iters, i, len;

	iters = rx->nparens;
	if (global && !iters)
	    i = 1;
	else
	    i = 0;
	EXTEND(SP, iters + i);
	EXTEND_MORTAL(iters + i);
	for (i = !i; i <= iters; i++) {
	    PUSHs(sv_newmortal());
	    /*SUPPRESS 560*/
	    if ((s = rx->startp[i]) && rx->endp[i] ) {
		len = rx->endp[i] - s;
		sv_setpvn(*SP, s, len);
	    }
	}
	if (global) {
	    truebase = rx->subbeg;
	    strend = rx->subend;
	    if (rx->startp[0] && rx->startp[0] == rx->endp[0])
		++rx->endp[0];
	    goto play_it_again;
	}
	LEAVE_SCOPE(oldsave);
	RETURN;
    }
    else {
	if (global) {
	    MAGIC* mg = 0;
	    if (SvTYPE(TARG) >= SVt_PVMG && SvMAGIC(TARG))
		mg = mg_find(TARG, 'g');
	    if (!mg) {
		sv_magic(TARG, (SV*)0, 'g', Nullch, 0);
		mg = mg_find(TARG, 'g');
	    }
	    if (rx->startp[0]) {
		mg->mg_len = rx->endp[0] - rx->subbeg;
		if (rx->startp[0] == rx->endp[0])
		    mg->mg_flags |= MGf_MINMATCH;
		else
		    mg->mg_flags &= ~MGf_MINMATCH;
	    }
	}
	LEAVE_SCOPE(oldsave);
	RETPUSHYES;
    }

yup:
    TAINT_IF(rx->exec_tainted);
    ++BmUSEFUL(pm->op_pmshort);
    curpm = pm;
    if (pm->op_pmflags & PMf_ONCE)
	pm->op_pmflags |= PMf_USED;
    Safefree(rx->subbase);
    rx->subbase = Nullch;
    if (global) {
	rx->subbeg = truebase;
	rx->subend = strend;
	rx->startp[0] = s;
	rx->endp[0] = s + SvCUR(pm->op_pmshort);
	goto gotcha;
    }
    if (sawampersand) {
	char *tmps;

	tmps = rx->subbase = savepvn(t, strend-t);
	rx->subbeg = tmps;
	rx->subend = tmps + (strend-t);
	tmps = rx->startp[0] = tmps + (s - t);
	rx->endp[0] = tmps + SvCUR(pm->op_pmshort);
    }
    LEAVE_SCOPE(oldsave);
    RETPUSHYES;

nope:
    if (pm->op_pmshort)
	++BmUSEFUL(pm->op_pmshort);

ret_no:
    if (global && !(pm->op_pmflags & PMf_CONTINUE)) {
	if (SvTYPE(TARG) >= SVt_PVMG && SvMAGIC(TARG)) {
	    MAGIC* mg = mg_find(TARG, 'g');
	    if (mg)
		mg->mg_len = -1;
	}
    }
    LEAVE_SCOPE(oldsave);
    if (gimme == G_ARRAY)
	RETURN;
    RETPUSHNO;
}

OP *
do_readline()
{
    dTHR;
    dSP; dTARGETSTACKED;
    register SV *sv;
    STRLEN tmplen = 0;
    STRLEN offset;
    PerlIO *fp;
    register IO *io = GvIO(last_in_gv);
    register I32 type = op->op_type;
    I32 gimme = GIMME_V;
    MAGIC *mg;

    if (SvMAGICAL(last_in_gv) && (mg = mg_find((SV*)last_in_gv, 'q'))) {
	PUSHMARK(SP);
	XPUSHs(mg->mg_obj);
	PUTBACK;
	ENTER;
	perl_call_method("READLINE", gimme);
	LEAVE;
	SPAGAIN;
	if (gimme == G_SCALAR)
	    SvSetMagicSV_nosteal(TARG, TOPs);
	RETURN;
    }
    fp = Nullfp;
    if (io) {
	fp = IoIFP(io);
	if (!fp) {
	    if (IoFLAGS(io) & IOf_ARGV) {
		if (IoFLAGS(io) & IOf_START) {
		    IoFLAGS(io) &= ~IOf_START;
		    IoLINES(io) = 0;
		    if (av_len(GvAVn(last_in_gv)) < 0) {
			SV *tmpstr = newSVpv("-", 1); /* assume stdin */
			av_push(GvAVn(last_in_gv), tmpstr);
		    }
		}
		fp = nextargv(last_in_gv);
		if (!fp) { /* Note: fp != IoIFP(io) */
		    (void)do_close(last_in_gv, FALSE); /* now it does*/
		    IoFLAGS(io) |= IOf_START;
		}
	    }
	    else if (type == OP_GLOB) {
		SV *tmpcmd = NEWSV(55, 0);
		SV *tmpglob = POPs;
		ENTER;
		SAVEFREESV(tmpcmd);
#ifdef VMS /* expand the wildcards right here, rather than opening a pipe, */
           /* since spawning off a process is a real performance hit */
		{
#include <descrip.h>
#include <lib$routines.h>
#include <nam.h>
#include <rmsdef.h>
		    char rslt[NAM$C_MAXRSS+1+sizeof(unsigned short int)] = {'\0','\0'};
		    char vmsspec[NAM$C_MAXRSS+1];
		    char *rstr = rslt + sizeof(unsigned short int), *begin, *end, *cp;
		    char tmpfnam[L_tmpnam] = "SYS$SCRATCH:";
		    $DESCRIPTOR(dfltdsc,"SYS$DISK:[]*.*;");
		    PerlIO *tmpfp;
		    STRLEN i;
		    struct dsc$descriptor_s wilddsc
		       = {0, DSC$K_DTYPE_T, DSC$K_CLASS_S, 0};
		    struct dsc$descriptor_vs rsdsc
		       = {sizeof rslt, DSC$K_DTYPE_VT, DSC$K_CLASS_VS, rslt};
		    unsigned long int cxt = 0, sts = 0, ok = 1, hasdir = 0, hasver = 0, isunix = 0;

		    /* We could find out if there's an explicit dev/dir or version
		       by peeking into lib$find_file's internal context at
		       ((struct NAM *)((struct FAB *)cxt)->fab$l_nam)->nam$l_fnb
		       but that's unsupported, so I don't want to do it now and
		       have it bite someone in the future. */
		    strcat(tmpfnam,tmpnam(NULL));
		    cp = SvPV(tmpglob,i);
		    for (; i; i--) {
		       if (cp[i] == ';') hasver = 1;
		       if (cp[i] == '.') {
		           if (sts) hasver = 1;
		           else sts = 1;
		       }
		       if (cp[i] == '/') {
		          hasdir = isunix = 1;
		          break;
		       }
		       if (cp[i] == ']' || cp[i] == '>' || cp[i] == ':') {
		           hasdir = 1;
		           break;
		       }
		    }
		    if ((tmpfp = PerlIO_open(tmpfnam,"w+","fop=dlt")) != NULL) {
		        ok = ((wilddsc.dsc$a_pointer = tovmsspec(SvPVX(tmpglob),vmsspec)) != NULL);
		        if (ok) wilddsc.dsc$w_length = (unsigned short int) strlen(wilddsc.dsc$a_pointer);
		        while (ok && ((sts = lib$find_file(&wilddsc,&rsdsc,&cxt,
		                                    &dfltdsc,NULL,NULL,NULL))&1)) {
		            end = rstr + (unsigned long int) *rslt;
		            if (!hasver) while (*end != ';') end--;
		            *(end++) = '\n';  *end = '\0';
		            for (cp = rstr; *cp; cp++) *cp = _tolower(*cp);
		            if (hasdir) {
		              if (isunix) trim_unixpath(rstr,SvPVX(tmpglob),1);
		              begin = rstr;
		            }
		            else {
		                begin = end;
		                while (*(--begin) != ']' && *begin != '>') ;
		                ++begin;
		            }
		            ok = (PerlIO_puts(tmpfp,begin) != EOF);
		        }
		        if (cxt) (void)lib$find_file_end(&cxt);
		        if (ok && sts != RMS$_NMF &&
		            sts != RMS$_DNF && sts != RMS$_FNF) ok = 0;
		        if (!ok) {
		            if (!(sts & 1)) {
		              SETERRNO((sts == RMS$_SYN ? EINVAL : EVMSERR),sts);
		            }
		            PerlIO_close(tmpfp);
		            fp = NULL;
		        }
		        else {
		           PerlIO_rewind(tmpfp);
		           IoTYPE(io) = '<';
		           IoIFP(io) = fp = tmpfp;
		           IoFLAGS(io) &= ~IOf_UNTAINT;  /* maybe redundant */
		        }
		    }
		}
#else /* !VMS */
#ifdef DOSISH
#ifdef OS2
		sv_setpv(tmpcmd, "for a in ");
		sv_catsv(tmpcmd, tmpglob);
		sv_catpv(tmpcmd, "; do echo \"$a\\0\\c\"; done |");
#else
		sv_setpv(tmpcmd, "perlglob ");
		sv_catsv(tmpcmd, tmpglob);
		sv_catpv(tmpcmd, " |");
#endif /* !OS2 */
#else /* !DOSISH */
#if defined(CSH)
		sv_setpvn(tmpcmd, cshname, cshlen);
		sv_catpv(tmpcmd, " -cf 'set nonomatch; glob ");
		sv_catsv(tmpcmd, tmpglob);
		sv_catpv(tmpcmd, "' 2>/dev/null |");
#else
		sv_setpv(tmpcmd, "echo ");
		sv_catsv(tmpcmd, tmpglob);
#if 'z' - 'a' == 25
		sv_catpv(tmpcmd, "|tr -s ' \t\f\r' '\\012\\012\\012\\012'|");
#else
		sv_catpv(tmpcmd, "|tr -s ' \t\f\r' '\\n\\n\\n\\n'|");
#endif
#endif /* !CSH */
#endif /* !DOSISH */
		(void)do_open(last_in_gv, SvPVX(tmpcmd), SvCUR(tmpcmd),
			      FALSE, 0, 0, Nullfp);
		fp = IoIFP(io);
#endif /* !VMS */
		LEAVE;
	    }
	}
	else if (type == OP_GLOB)
	    SP--;
    }
    if (!fp) {
	if (dowarn && io && !(IoFLAGS(io) & IOf_START))
	    warn("Read on closed filehandle <%s>", GvENAME(last_in_gv));
	if (gimme == G_SCALAR) {
	    (void)SvOK_off(TARG);
	    PUSHTARG;
	}
	RETURN;
    }
    if (gimme == G_SCALAR) {
	sv = TARG;
	if (SvROK(sv))
	    sv_unref(sv);
	(void)SvUPGRADE(sv, SVt_PV);
	tmplen = SvLEN(sv);	/* remember if already alloced */
	if (!tmplen)
	    Sv_Grow(sv, 80);	/* try short-buffering it */
	if (type == OP_RCATLINE)
	    offset = SvCUR(sv);
	else
	    offset = 0;
    }
    else {
	sv = sv_2mortal(NEWSV(57, 80));
	offset = 0;
    }
    for (;;) {
	if (!sv_gets(sv, fp, offset)) {
	    PerlIO_clearerr(fp);
	    if (IoFLAGS(io) & IOf_ARGV) {
		fp = nextargv(last_in_gv);
		if (fp)
		    continue;
		(void)do_close(last_in_gv, FALSE);
		IoFLAGS(io) |= IOf_START;
	    }
	    else if (type == OP_GLOB) {
		if (do_close(last_in_gv, FALSE) & ~0xFF)
		    warn("internal error: glob failed");
	    }
	    if (gimme == G_SCALAR) {
		(void)SvOK_off(TARG);
		PUSHTARG;
	    }
	    RETURN;
	}
	/* This should not be marked tainted if the fp is marked clean */
	if (!(IoFLAGS(io) & IOf_UNTAINT)) {
	    TAINT;
	    SvTAINTED_on(sv);
	}
	IoLINES(io)++;
	SvSETMAGIC(sv);
	XPUSHs(sv);
	if (type == OP_GLOB) {
	    char *tmps;

	    if (SvCUR(sv) > 0 && SvCUR(rs) > 0) {
		tmps = SvEND(sv) - 1;
		if (*tmps == *SvPVX(rs)) {
		    *tmps = '\0';
		    SvCUR(sv)--;
		}
	    }
	    for (tmps = SvPVX(sv); *tmps; tmps++)
		if (!isALPHA(*tmps) && !isDIGIT(*tmps) &&
		    strchr("$&*(){}[]'\";\\|?<>~`", *tmps))
			break;
	    if (*tmps && Stat(SvPVX(sv), &statbuf) < 0) {
		(void)POPs;		/* Unmatched wildcard?  Chuck it... */
		continue;
	    }
	}
	if (gimme == G_ARRAY) {
	    if (SvLEN(sv) - SvCUR(sv) > 20) {
		SvLEN_set(sv, SvCUR(sv)+1);
		Renew(SvPVX(sv), SvLEN(sv), char);
	    }
	    sv = sv_2mortal(NEWSV(58, 80));
	    continue;
	}
	else if (gimme == G_SCALAR && !tmplen && SvLEN(sv) - SvCUR(sv) > 80) {
	    /* try to reclaim a bit of scalar space (only on 1st alloc) */
	    if (SvCUR(sv) < 60)
		SvLEN_set(sv, 80);
	    else
		SvLEN_set(sv, SvCUR(sv)+40);	/* allow some slop */
	    Renew(SvPVX(sv), SvLEN(sv), char);
	}
	RETURN;
    }
}

PP(pp_enter)
{
    dSP;
    register CONTEXT *cx;
    I32 gimme = OP_GIMME(op, -1);

    if (gimme == -1) {
	if (cxstack_ix >= 0)
	    gimme = cxstack[cxstack_ix].blk_gimme;
	else
	    gimme = G_SCALAR;
    }

    ENTER;

    SAVETMPS;
    PUSHBLOCK(cx, CXt_BLOCK, sp);

    RETURN;
}

PP(pp_helem)
{
    dSP;
    HE* he;
    SV **svp;
    SV *keysv = POPs;
    HV *hv = (HV*)POPs;
    U32 lval = op->op_flags & OPf_MOD;
    U32 defer = op->op_private & OPpLVAL_DEFER;

    if (SvTYPE(hv) == SVt_PVHV) {
	he = hv_fetch_ent(hv, keysv, lval && !defer, 0);
	svp = he ? &HeVAL(he) : 0;
    }
    else if (SvTYPE(hv) == SVt_PVAV) {
	svp = avhv_fetch_ent((AV*)hv, keysv, lval && !defer, 0);
    }
    else {
	RETPUSHUNDEF;
    }
    if (lval) {
	if (!svp || *svp == &sv_undef) {
	    SV* lv;
	    SV* key2;
	    if (!defer)
		DIE(no_helem, SvPV(keysv, na));
	    lv = sv_newmortal();
	    sv_upgrade(lv, SVt_PVLV);
	    LvTYPE(lv) = 'y';
	    sv_magic(lv, key2 = newSVsv(keysv), 'y', Nullch, 0);
	    SvREFCNT_dec(key2);	/* sv_magic() increments refcount */
	    LvTARG(lv) = SvREFCNT_inc(hv);
	    LvTARGLEN(lv) = 1;
	    PUSHs(lv);
	    RETURN;
	}
	if (op->op_private & OPpLVAL_INTRO) {
	    if (HvNAME(hv) && isGV(*svp))
		save_gp((GV*)*svp, !(op->op_flags & OPf_SPECIAL));
	    else
		save_svref(svp);
	}
	else if (op->op_private & OPpDEREF)
	    vivify_ref(*svp, op->op_private & OPpDEREF);
    }
    PUSHs(svp ? *svp : &sv_undef);
    RETURN;
}

PP(pp_leave)
{
    dSP;
    register CONTEXT *cx;
    register SV **mark;
    SV **newsp;
    PMOP *newpm;
    I32 gimme;

    if (op->op_flags & OPf_SPECIAL) {
	cx = &cxstack[cxstack_ix];
	cx->blk_oldpm = curpm;	/* fake block should preserve $1 et al */
    }

    POPBLOCK(cx,newpm);

    gimme = OP_GIMME(op, -1);
    if (gimme == -1) {
	if (cxstack_ix >= 0)
	    gimme = cxstack[cxstack_ix].blk_gimme;
	else
	    gimme = G_SCALAR;
    }

    TAINT_NOT;
    if (gimme == G_VOID)
	SP = newsp;
    else if (gimme == G_SCALAR) {
	MARK = newsp + 1;
	if (MARK <= SP)
	    if (SvFLAGS(TOPs) & (SVs_PADTMP|SVs_TEMP))
		*MARK = TOPs;
	    else
		*MARK = sv_mortalcopy(TOPs);
	else {
	    MEXTEND(mark,0);
	    *MARK = &sv_undef;
	}
	SP = MARK;
    }
    else if (gimme == G_ARRAY) {
	/* in case LEAVE wipes old return values */
	for (mark = newsp + 1; mark <= SP; mark++) {
	    if (!(SvFLAGS(*mark) & (SVs_PADTMP|SVs_TEMP))) {
		*mark = sv_mortalcopy(*mark);
		TAINT_NOT;	/* Each item is independent */
	    }
	}
    }
    curpm = newpm;	/* Don't pop $1 et al till now */

    LEAVE;

    RETURN;
}

PP(pp_iter)
{
    dSP;
    register CONTEXT *cx;
    SV* sv;
    AV* av;

    EXTEND(sp, 1);
    cx = &cxstack[cxstack_ix];
    if (cx->cx_type != CXt_LOOP)
	DIE("panic: pp_iter");

    av = cx->blk_loop.iterary;
    if (cx->blk_loop.iterix >= (av == curstack ? cx->blk_oldsp : AvFILL(av)))
	RETPUSHNO;

    SvREFCNT_dec(*cx->blk_loop.itervar);

    if (sv = AvARRAY(av)[++cx->blk_loop.iterix])
	SvTEMP_off(sv);
    else
	sv = &sv_undef;
    if (av != curstack && SvIMMORTAL(sv)) {
	SV *lv = cx->blk_loop.iterlval;
	if (lv && SvREFCNT(lv) > 1) {
	    SvREFCNT_dec(lv);
	    lv = Nullsv;
	}
	if (lv)
	    SvREFCNT_dec(LvTARG(lv));
	else {
	    lv = cx->blk_loop.iterlval = NEWSV(26, 0);
	    sv_upgrade(lv, SVt_PVLV);
	    LvTYPE(lv) = 'y';
	    sv_magic(lv, Nullsv, 'y', Nullch, 0);
	}
	LvTARG(lv) = SvREFCNT_inc(av);
	LvTARGOFF(lv) = cx->blk_loop.iterix;
	LvTARGLEN(lv) = -1;
	sv = (SV*)lv;
    }

    *cx->blk_loop.itervar = SvREFCNT_inc(sv);
    RETPUSHYES;
}

PP(pp_subst)
{
    dSP; dTARG;
    register PMOP *pm = cPMOP;
    PMOP *rpm = pm;
    register SV *dstr;
    register char *s;
    char *strend;
    register char *m;
    char *c;
    register char *d;
    STRLEN clen;
    I32 iters = 0;
    I32 maxiters;
    register I32 i;
    bool once;
    bool rxtainted;
    char *orig;
    I32 safebase;
    register REGEXP *rx = pm->op_pmregexp;
    STRLEN len;
    int force_on_match = 0;
    I32 oldsave = savestack_ix;

    /* known replacement string? */
    dstr = (pm->op_pmflags & PMf_CONST) ? POPs : Nullsv;
    if (op->op_flags & OPf_STACKED)
	TARG = POPs;
    else {
	TARG = GvSV(defgv);
	EXTEND(SP,1);
    }
    if (SvREADONLY(TARG)
	|| (SvTYPE(TARG) > SVt_PVLV
	    && !(SvTYPE(TARG) == SVt_PVGV && SvFAKE(TARG))))
	croak(no_modify);
    s = SvPV(TARG, len);
    if (!SvPOKp(TARG) || SvTYPE(TARG) == SVt_PVGV)
	force_on_match = 1;
    TAINT_NOT;

  force_it:
    if (!pm || !s)
	DIE("panic: do_subst");

    strend = s + len;
    maxiters = (strend - s) + 10;

    if (!rx->prelen && curpm) {
	pm = curpm;
	rx = pm->op_pmregexp;
    }
    safebase = (!rx->nparens && !sawampersand);
    if (pm->op_pmflags & (PMf_MULTILINE|PMf_SINGLELINE)) {
	SAVEINT(multiline);
	multiline = pm->op_pmflags & PMf_MULTILINE;
    }
    orig = m = s;
    if (pm->op_pmshort) {
	if (pm->op_pmflags & PMf_SCANFIRST) {
	    if (SvSCREAM(TARG)) {
		if (screamfirst[BmRARE(pm->op_pmshort)] < 0)
		    goto nope;
		else if (!(s = screaminstr(TARG, pm->op_pmshort)))
		    goto nope;
	    }
	    else if (!(s = fbm_instr((unsigned char*)s, (unsigned char*)strend,
	      pm->op_pmshort)))
		goto nope;
	    if (s && rx->regback >= 0) {
		++BmUSEFUL(pm->op_pmshort);
		s -= rx->regback;
		if (s < m)
		    s = m;
	    }
	    else
		s = m;
	}
	else if (!multiline) {
	    if (*SvPVX(pm->op_pmshort) != *s
		|| (pm->op_pmslen > 1
		    && memNE(SvPVX(pm->op_pmshort), s, pm->op_pmslen)))
		goto nope;
	}
	if (!rx->naughty && --BmUSEFUL(pm->op_pmshort) < 0) {
	    SvREFCNT_dec(pm->op_pmshort);
	    pm->op_pmshort = Nullsv;	/* opt is being useless */
	}
    }

    /* only replace once? */
    once = !(rpm->op_pmflags & PMf_GLOBAL);

    /* known replacement string? */
    c = dstr ? SvPV(dstr, clen) : Nullch;

    /* can do inplace substitution? */
    if (c && clen <= rx->minlen && safebase) {
	if (! pregexec(rx, s, strend, orig, 0,
		       SvSCREAM(TARG) ? TARG : Nullsv, safebase)) {
	    PUSHs(&sv_no);
	    LEAVE_SCOPE(oldsave);
	    RETURN;
	}
	if (force_on_match) {
	    force_on_match = 0;
	    s = SvPV_force(TARG, len);
	    goto force_it;
	}
	d = s;
	curpm = pm;
	SvSCREAM_off(TARG);	/* disable possible screamer */
	if (once) {
	    rxtainted = rx->exec_tainted;
	    m = rx->startp[0];
	    d = rx->endp[0];
	    s = orig;
	    if (m - s > strend - d) {  /* faster to shorten from end */
		if (clen) {
		    Copy(c, m, clen, char);
		    m += clen;
		}
		i = strend - d;
		if (i > 0) {
		    Move(d, m, i, char);
		    m += i;
		}
		*m = '\0';
		SvCUR_set(TARG, m - s);
	    }
	    /*SUPPRESS 560*/
	    else if (i = m - s) {	/* faster from front */
		d -= clen;
		m = d;
		sv_chop(TARG, d-i);
		s += i;
		while (i--)
		    *--d = *--s;
		if (clen)
		    Copy(c, m, clen, char);
	    }
	    else if (clen) {
		d -= clen;
		sv_chop(TARG, d);
		Copy(c, d, clen, char);
	    }
	    else {
		sv_chop(TARG, d);
	    }
	    TAINT_IF(rxtainted);
	    PUSHs(&sv_yes);
	}
	else {
	    rxtainted = 0;
	    do {
		if (iters++ > maxiters)
		    DIE("Substitution loop");
		rxtainted |= rx->exec_tainted;
		m = rx->startp[0];
		/*SUPPRESS 560*/
		if (i = m - s) {
		    if (s != d)
			Move(s, d, i, char);
		    d += i;
		}
		if (clen) {
		    Copy(c, d, clen, char);
		    d += clen;
		}
		s = rx->endp[0];
	    } while (pregexec(rx, s, strend, orig, s == m,
			      Nullsv, TRUE)); /* don't match same null twice */
	    if (s != d) {
		i = strend - s;
		SvCUR_set(TARG, d - SvPVX(TARG) + i);
		Move(s, d, i+1, char);		/* include the NUL */
	    }
	    TAINT_IF(rxtainted);
	    PUSHs(sv_2mortal(newSViv((I32)iters)));
	}
	(void)SvPOK_only(TARG);
	SvSETMAGIC(TARG);
	SvTAINT(TARG);
	LEAVE_SCOPE(oldsave);
	RETURN;
    }

    if (pregexec(rx, s, strend, orig, 0,
		 SvSCREAM(TARG) ? TARG : Nullsv, safebase)) {
	if (force_on_match) {
	    force_on_match = 0;
	    s = SvPV_force(TARG, len);
	    goto force_it;
	}
	rxtainted = rx->exec_tainted;
	dstr = NEWSV(25, sv_len(TARG));
	sv_setpvn(dstr, m, s-m);
	curpm = pm;
	if (!c) {
	    register CONTEXT *cx;
	    PUSHSUBST(cx);
	    RETURNOP(cPMOP->op_pmreplroot);
	}
	do {
	    if (iters++ > maxiters)
		DIE("Substitution loop");
	    rxtainted |= rx->exec_tainted;
	    if (rx->subbase && rx->subbase != orig) {
		m = s;
		s = orig;
		orig = rx->subbase;
		s = orig + (m - s);
		strend = s + (strend - m);
	    }
	    m = rx->startp[0];
	    sv_catpvn(dstr, s, m-s);
	    s = rx->endp[0];
	    if (clen)
		sv_catpvn(dstr, c, clen);
	    if (once)
		break;
	} while (pregexec(rx, s, strend, orig, s == m, Nullsv, safebase));
	sv_catpvn(dstr, s, strend - s);

	TAINT_IF(rxtainted);

	(void)SvOOK_off(TARG);
	Safefree(SvPVX(TARG));
	SvPVX(TARG) = SvPVX(dstr);
	SvCUR_set(TARG, SvCUR(dstr));
	SvLEN_set(TARG, SvLEN(dstr));
	SvPVX(dstr) = 0;
	sv_free(dstr);

	(void)SvPOK_only(TARG);
	SvSETMAGIC(TARG);
	SvTAINT(TARG);
	PUSHs(sv_2mortal(newSViv((I32)iters)));
	LEAVE_SCOPE(oldsave);
	RETURN;
    }
    goto ret_no;

nope:
    ++BmUSEFUL(pm->op_pmshort);

ret_no:
    PUSHs(&sv_no);
    LEAVE_SCOPE(oldsave);
    RETURN;
}

PP(pp_grepwhile)
{
    dSP;

    if (SvTRUEx(POPs))
	stack_base[markstack_ptr[-1]++] = stack_base[*markstack_ptr];
    ++*markstack_ptr;
    LEAVE;					/* exit inner scope */

    /* All done yet? */
    if (stack_base + *markstack_ptr > sp) {
	I32 items;
	I32 gimme = GIMME_V;

	LEAVE;					/* exit outer scope */
	(void)POPMARK;				/* pop src */
	items = --*markstack_ptr - markstack_ptr[-1];
	(void)POPMARK;				/* pop dst */
	SP = stack_base + POPMARK;		/* pop original mark */
	if (gimme == G_SCALAR) {
	    dTARGET;
	    XPUSHi(items);
	}
	else if (gimme == G_ARRAY)
	    SP += items;
	RETURN;
    }
    else {
	SV *src;

	ENTER;					/* enter inner scope */
	SAVESPTR(curpm);

	src = stack_base[*markstack_ptr];
	SvTEMP_off(src);
	GvSV(defgv) = src;

	RETURNOP(cLOGOP->op_other);
    }
}

PP(pp_leavesub)
{
    dSP;
    SV **mark;
    SV **newsp;
    PMOP *newpm;
    I32 gimme;
    register CONTEXT *cx;
    struct block_sub cxsub;

    POPBLOCK(cx,newpm);
    POPSUB1(cx);	/* Delay POPSUB2 until stack values are safe */
 
    TAINT_NOT;
    if (gimme == G_SCALAR) {
	MARK = newsp + 1;
	if (MARK <= SP)
	    *MARK = SvTEMP(TOPs) ? TOPs : sv_mortalcopy(TOPs);
	else {
	    MEXTEND(MARK, 0);
	    *MARK = &sv_undef;
	}
	SP = MARK;
    }
    else if (gimme == G_ARRAY) {
	for (MARK = newsp + 1; MARK <= SP; MARK++) {
	    if (!SvTEMP(*MARK)) {
		*MARK = sv_mortalcopy(*MARK);
		TAINT_NOT;	/* Each item is independent */
	    }
	}
    }
    PUTBACK;
    
    POPSUB2();		/* Stack values are safe: release CV and @_ ... */
    curpm = newpm;	/* ... and pop $1 et al */

    LEAVE;
    return pop_return();
}

static CV *
get_db_sub(sv)
SV *sv;
{
    dTHR;
    SV *oldsv = sv;
    GV *gv;
    CV *cv;

    sv = GvSV(DBsub);
    save_item(sv);
    gv = CvGV(cv);
    if ( (CvFLAGS(cv) & (CVf_ANON | CVf_CLONED))
	 || strEQ(GvNAME(gv), "END") 
	 || ((GvCV(gv) != cv) && /* Could be imported, and old sub redefined. */
	     !( (SvTYPE(oldsv) == SVt_PVGV) && (GvCV((GV*)oldsv) == cv)
    		&& (gv = (GV*)oldsv) ))) {
	/* Use GV from the stack as a fallback. */
	/* GV is potentially non-unique, or contain different CV. */
	sv_setsv(sv, newRV((SV*)cv));
    }
    else {
	gv_efullname3(sv, gv, Nullch);
    }
    cv = GvCV(DBsub);
    if (CvXSUB(cv))
	curcopdb = curcop;
    return cv;
}

PP(pp_entersub)
{
    dSP; dPOPss;
    GV *gv;
    HV *stash;
    register CV *cv;
    register CONTEXT *cx;
    I32 gimme;
    bool hasargs = (op->op_flags & OPf_STACKED) != 0;

    if (!sv)
	DIE("Not a CODE reference");
    switch (SvTYPE(sv)) {
    default:
	if (!SvROK(sv)) {
	    char *sym;

	    if (sv == &sv_yes)		/* unfound import, ignore */
		RETURN;
	    if (SvGMAGICAL(sv)) {
		mg_get(sv);
		sym = SvPOKp(sv) ? SvPVX(sv) : Nullch;
	    }
	    else
		sym = SvPV(sv, na);
	    if (!sym)
		DIE(no_usym, "a subroutine");
	    if (op->op_private & HINT_STRICT_REFS)
		DIE(no_symref, sym, "a subroutine");
	    cv = perl_get_cv(sym, TRUE);
	    break;
	}
	cv = (CV*)SvRV(sv);
	if (SvTYPE(cv) == SVt_PVCV)
	    break;
	/* FALL THROUGH */
    case SVt_PVHV:
    case SVt_PVAV:
	DIE("Not a CODE reference");
    case SVt_PVCV:
	cv = (CV*)sv;
	break;
    case SVt_PVGV:
	if (!(cv = GvCVu((GV*)sv)))
	    cv = sv_2cv(sv, &stash, &gv, TRUE);
	break;
    }

    ENTER;
    SAVETMPS;

  retry:
    if (!cv)
	DIE("Not a CODE reference");

    if (!CvROOT(cv) && !CvXSUB(cv)) {
	GV* autogv;
	SV* subname;

	/* anonymous or undef'd function leaves us no recourse */
	if (CvANON(cv) || !(gv = CvGV(cv)))
	    DIE("Undefined subroutine called");
	/* autoloaded stub? */
	if (cv != GvCV(gv)) {
	    cv = GvCV(gv);
	    goto retry;
	}
	/* should call AUTOLOAD now? */
	if ((autogv = gv_autoload4(GvSTASH(gv), GvNAME(gv), GvNAMELEN(gv),
				   FALSE)))
	{
	    cv = GvCV(autogv);
	    goto retry;
	}
	/* sorry */
	subname = sv_newmortal();
	gv_efullname3(subname, gv, Nullch);
	DIE("Undefined subroutine &%s called", SvPVX(subname));
    }

    gimme = GIMME_V;
    if ((op->op_private & OPpENTERSUB_DB) && GvCV(DBsub) && !CvNODEBUG(cv))
	cv = get_db_sub(sv);
    if (!cv)
	DIE("No DBsub routine");

#ifdef USE_THREADS
    /*
     * First we need to check if the sub or method requires locking.
     * If so, we gain a lock on the CV or the first argument, as
     * appropriate. This has to be inline because for FAKE_THREADS,
     * COND_WAIT inlines code to reschedule by returning a new op.
     */
    MUTEX_LOCK(CvMUTEXP(cv));
    if (CvFLAGS(cv) & CVf_LOCKED) {
	MAGIC *mg;	
	if (CvFLAGS(cv) & CVf_METHOD) {
	    if (SP > stack_base + TOPMARK)
		sv = *(stack_base + TOPMARK + 1);
	    else {
		MUTEX_UNLOCK(CvMUTEXP(cv));
		croak("no argument for locked method call");
	    }
	    if (SvROK(sv))
		sv = SvRV(sv);
	}
	else {
	    sv = (SV*)cv;
	}
	MUTEX_UNLOCK(CvMUTEXP(cv));
	mg = condpair_magic(sv);
	MUTEX_LOCK(MgMUTEXP(mg));
	if (MgOWNER(mg) == thr)
	    MUTEX_UNLOCK(MgMUTEXP(mg));
	else {
	    while (MgOWNER(mg))
		COND_WAIT(MgOWNERCONDP(mg), MgMUTEXP(mg));
	    MgOWNER(mg) = thr;
	    DEBUG_L(PerlIO_printf(PerlIO_stderr(), "%p: pp_entersub lock %p\n",
				  thr, sv);)
	    MUTEX_UNLOCK(MgMUTEXP(mg));
	    save_destructor(unlock_condpair, sv);
	}
	MUTEX_LOCK(CvMUTEXP(cv));
<<<<<<< HEAD
	assert(CvOWNER(cv) == 0);
	CvOWNER(cv) = thr;	/* Assert ownership */
	SvREFCNT_inc(cv);
	if (CvDEPTH(cv) == 0)
	    SAVEDESTRUCTOR(unset_cvowner, (void*) cv);
=======
>>>>>>> c7848ba1
    }
    /*
     * Now we have permission to enter the sub, we must distinguish
     * four cases. (0) It's an XSUB (in which case we don't care
     * about ownership); (1) it's ours already (and we're recursing);
     * (2) it's free (but we may already be using a cached clone);
     * (3) another thread owns it. Case (1) is easy: we just use it.
     * Case (2) means we look for a clone--if we have one, use it
     * otherwise grab ownership of cv. Case (3) means we look for a
     * clone (for non-XSUBs) and have to create one if we don't
     * already have one.
     * Why look for a clone in case (2) when we could just grab
     * ownership of cv straight away? Well, we could be recursing,
     * i.e. we originally tried to enter cv while another thread
     * owned it (hence we used a clone) but it has been freed up
     * and we're now recursing into it. It may or may not be "better"
     * to use the clone but at least CvDEPTH can be trusted.
     */
    if (CvOWNER(cv) == thr || CvXSUB(cv))
	MUTEX_UNLOCK(CvMUTEXP(cv));
    else {
	/* Case (2) or (3) */
	SV **svp;
	
	/*
	 * XXX Might it be better to release CvMUTEXP(cv) while we
     	 * do the hv_fetch? We might find someone has pinched it
     	 * when we look again, in which case we would be in case
     	 * (3) instead of (2) so we'd have to clone. Would the fact
     	 * that we released the mutex more quickly make up for this?
     	 */
	svp = hv_fetch(cvcache, (char *)cv, sizeof(cv), FALSE);
     	if (svp) {
	    /* We already have a clone to use */
	    MUTEX_UNLOCK(CvMUTEXP(cv));
	    cv = *(CV**)svp;
	    DEBUG_L(PerlIO_printf(PerlIO_stderr(),
				  "entersub: %p already has clone %p:%s\n",
				  thr, cv, SvPEEK((SV*)cv)));
	    CvOWNER(cv) = thr;
	    SvREFCNT_inc(cv);
	    if (CvDEPTH(cv) == 0)
		SAVEDESTRUCTOR(unset_cvowner, (void*) cv);
	}
	else {
	    /* (2) => grab ownership of cv. (3) => make clone */
	    if (!CvOWNER(cv)) {
		CvOWNER(cv) = thr;
		SvREFCNT_inc(cv);
		MUTEX_UNLOCK(CvMUTEXP(cv));
		DEBUG_L(PerlIO_printf(PerlIO_stderr(),
			    "entersub: %p grabbing %p:%s in stash %s\n",
			    thr, cv, SvPEEK((SV*)cv), CvSTASH(cv) ?
	    			HvNAME(CvSTASH(cv)) : "(none)"));
	    } else {
		/* Make a new clone. */
		CV *clonecv;
		SvREFCNT_inc(cv); /* don't let it vanish from under us */
		MUTEX_UNLOCK(CvMUTEXP(cv));
		DEBUG_L((PerlIO_printf(PerlIO_stderr(),
				       "entersub: %p cloning %p:%s\n",
				       thr, cv, SvPEEK((SV*)cv))));
		/*
	    	 * We're creating a new clone so there's no race
		 * between the original MUTEX_UNLOCK and the
		 * SvREFCNT_inc since no one will be trying to undef
		 * it out from underneath us. At least, I don't think
		 * there's a race...
		 */
	     	clonecv = cv_clone(cv);
    		SvREFCNT_dec(cv); /* finished with this */
		hv_store(cvcache, (char*)cv, sizeof(cv), (SV*)clonecv,0);
		CvOWNER(clonecv) = thr;
		cv = clonecv;
		SvREFCNT_inc(cv);
	    }
	    DEBUG_L(if (CvDEPTH(cv) != 0)
			PerlIO_printf(PerlIO_stderr(), "depth %ld != 0\n",
				      CvDEPTH(cv)););
	    SAVEDESTRUCTOR(unset_cvowner, (void*) cv);
	}
    }
#endif /* USE_THREADS */

    gimme = GIMME;

    if (CvXSUB(cv)) {
	if (CvOLDSTYLE(cv)) {
	    I32 (*fp3)_((int,int,int));
	    dMARK;
	    register I32 items = SP - MARK;
					/* We dont worry to copy from @_. */
	    while (sp > mark) {
		sp[1] = sp[0];
		sp--;
	    }
	    stack_sp = mark + 1;
	    fp3 = (I32(*)_((int,int,int)))CvXSUB(cv);
	    items = (*fp3)(CvXSUBANY(cv).any_i32, 
			   MARK - stack_base + 1,
			   items);
	    stack_sp = stack_base + items;
	}
	else {
	    I32 markix = TOPMARK;

	    PUTBACK;

	    if (!hasargs) {
		/* Need to copy @_ to stack. Alternative may be to
		 * switch stack to @_, and copy return values
		 * back. This would allow popping @_ in XSUB, e.g.. XXXX */
		AV* av;
		I32 items;
#ifdef USE_THREADS
		av = (AV*)curpad[0];
#else
		av = GvAV(defgv);
#endif /* USE_THREADS */		
		items = AvFILL(av) + 1;

		if (items) {
		    /* Mark is at the end of the stack. */
		    EXTEND(sp, items);
		    Copy(AvARRAY(av), sp + 1, items, SV*);
		    sp += items;
		    PUTBACK ;		    
		}
	    }
	    if (curcopdb) {		/* We assume that the first
					   XSUB in &DB::sub is the
					   called one. */
		SAVESPTR(curcop);
		curcop = curcopdb;
		curcopdb = NULL;
	    }
	    /* Do we need to open block here? XXXX */
	    (void)(*CvXSUB(cv))(cv);

	    /* Enforce some sanity in scalar context. */
	    if (gimme == G_SCALAR && ++markix != stack_sp - stack_base ) {
		if (markix > stack_sp - stack_base)
		    *(stack_base + markix) = &sv_undef;
		else
		    *(stack_base + markix) = *stack_sp;
		stack_sp = stack_base + markix;
	    }
	}
	LEAVE;
	return NORMAL;
    }
    else {
	dMARK;
	register I32 items = SP - MARK;
	AV* padlist = CvPADLIST(cv);
	SV** svp = AvARRAY(padlist);
	push_return(op->op_next);
	PUSHBLOCK(cx, CXt_SUB, MARK);
	PUSHSUB(cx);
	CvDEPTH(cv)++;
	if (CvDEPTH(cv) < 2)
	    (void)SvREFCNT_inc(cv);
	else {	/* save temporaries on recursion? */
	    if (CvDEPTH(cv) == 100 && dowarn 
		  && !(PERLDB_SUB && cv == GvCV(DBsub)))
		sub_crush_depth(cv);
	    if (CvDEPTH(cv) > AvFILL(padlist)) {
		AV *av;
		AV *newpad = newAV();
		SV **oldpad = AvARRAY(svp[CvDEPTH(cv)-1]);
		I32 ix = AvFILL((AV*)svp[1]);
		svp = AvARRAY(svp[0]);
		for ( ;ix > 0; ix--) {
		    if (svp[ix] != &sv_undef) {
			char *name = SvPVX(svp[ix]);
			if ((SvFLAGS(svp[ix]) & SVf_FAKE) /* outer lexical? */
			    || *name == '&')		  /* anonymous code? */
			{
			    av_store(newpad, ix, SvREFCNT_inc(oldpad[ix]));
			}
			else {				/* our own lexical */
			    if (*name == '@')
				av_store(newpad, ix, sv = (SV*)newAV());
			    else if (*name == '%')
				av_store(newpad, ix, sv = (SV*)newHV());
			    else
				av_store(newpad, ix, sv = NEWSV(0,0));
			    SvPADMY_on(sv);
			}
		    }
		    else {
			av_store(newpad, ix, sv = NEWSV(0,0));
			SvPADTMP_on(sv);
		    }
		}
		av = newAV();		/* will be @_ */
		av_extend(av, 0);
		av_store(newpad, 0, (SV*)av);
		AvFLAGS(av) = AVf_REIFY;
		av_store(padlist, CvDEPTH(cv), (SV*)newpad);
		AvFILL(padlist) = CvDEPTH(cv);
		svp = AvARRAY(padlist);
	    }
	}
#ifdef USE_THREADS
	if (!hasargs) {
	    AV* av = (AV*)curpad[0];

	    items = AvFILL(av) + 1;
	    if (items) {
		/* Mark is at the end of the stack. */
		EXTEND(sp, items);
		Copy(AvARRAY(av), sp + 1, items, SV*);
		sp += items;
		PUTBACK ;		    
	    }
	}
#endif /* USE_THREADS */		
	SAVESPTR(curpad);
    	curpad = AvARRAY((AV*)svp[CvDEPTH(cv)]);
#ifndef USE_THREADS
	if (hasargs)
#endif /* USE_THREADS */
	{
	    AV* av;
	    SV** ary;

#if 0
	    DEBUG_L(PerlIO_printf(PerlIO_stderr(),
	    			  "%p entersub preparing @_\n", thr));
#endif
	    av = (AV*)curpad[0];
	    if (AvREAL(av)) {
		av_clear(av);
		AvREAL_off(av);
	    }
#ifndef USE_THREADS
	    cx->blk_sub.savearray = GvAV(defgv);
	    GvAV(defgv) = (AV*)SvREFCNT_inc(av);
#endif /* USE_THREADS */
	    cx->blk_sub.argarray = av;
	    ++MARK;

	    if (items > AvMAX(av) + 1) {
		ary = AvALLOC(av);
		if (AvARRAY(av) != ary) {
		    AvMAX(av) += AvARRAY(av) - AvALLOC(av);
		    SvPVX(av) = (char*)ary;
		}
		if (items > AvMAX(av) + 1) {
		    AvMAX(av) = items - 1;
		    Renew(ary,items,SV*);
		    AvALLOC(av) = ary;
		    SvPVX(av) = (char*)ary;
		}
	    }
	    Copy(MARK,AvARRAY(av),items,SV*);
	    AvFILL(av) = items - 1;
	    
	    while (items--) {
		if (*MARK)
		    SvTEMP_off(*MARK);
		MARK++;
	    }
	}
#if 0
	DEBUG_L(PerlIO_printf(PerlIO_stderr(),
			      "%p entersub returning %p\n", thr, CvSTART(cv)));
#endif
	RETURNOP(CvSTART(cv));
    }
}

void
sub_crush_depth(cv)
CV* cv;
{
    if (CvANON(cv))
	warn("Deep recursion on anonymous subroutine");
    else {
	SV* tmpstr = sv_newmortal();
	gv_efullname3(tmpstr, CvGV(cv), Nullch);
	warn("Deep recursion on subroutine \"%s\"", SvPVX(tmpstr));
    }
}

PP(pp_aelem)
{
    dSP;
    SV** svp;
    I32 elem = POPi;
    AV* av = (AV*)POPs;
    U32 lval = op->op_flags & OPf_MOD;
    U32 defer = (op->op_private & OPpLVAL_DEFER) && (elem > AvFILL(av));

    if (elem > 0)
	elem -= curcop->cop_arybase;
    if (SvTYPE(av) != SVt_PVAV)
	RETPUSHUNDEF;
    svp = av_fetch(av, elem, lval && !defer);
    if (lval) {
	if (!svp || *svp == &sv_undef) {
	    SV* lv;
	    if (!defer)
		DIE(no_aelem, elem);
	    lv = sv_newmortal();
	    sv_upgrade(lv, SVt_PVLV);
	    LvTYPE(lv) = 'y';
	    sv_magic(lv, Nullsv, 'y', Nullch, 0);
	    LvTARG(lv) = SvREFCNT_inc(av);
	    LvTARGOFF(lv) = elem;
	    LvTARGLEN(lv) = 1;
	    PUSHs(lv);
	    RETURN;
	}
	if (op->op_private & OPpLVAL_INTRO)
	    save_svref(svp);
	else if (op->op_private & OPpDEREF)
	    vivify_ref(*svp, op->op_private & OPpDEREF);
    }
    PUSHs(svp ? *svp : &sv_undef);
    RETURN;
}

void
vivify_ref(sv, to_what)
SV* sv;
U32 to_what;
{
    if (SvGMAGICAL(sv))
	mg_get(sv);
    if (!SvOK(sv)) {
	if (SvREADONLY(sv))
	    croak(no_modify);
	if (SvTYPE(sv) < SVt_RV)
	    sv_upgrade(sv, SVt_RV);
	else if (SvTYPE(sv) >= SVt_PV) {
	    (void)SvOOK_off(sv);
	    Safefree(SvPVX(sv));
	    SvLEN(sv) = SvCUR(sv) = 0;
	}
	switch (to_what) {
	case OPpDEREF_SV:
	    SvRV(sv) = newSV(0);
	    break;
	case OPpDEREF_AV:
	    SvRV(sv) = (SV*)newAV();
	    break;
	case OPpDEREF_HV:
	    SvRV(sv) = (SV*)newHV();
	    break;
	}
	SvROK_on(sv);
	SvSETMAGIC(sv);
    }
}

PP(pp_method)
{
    dSP;
    SV* sv;
    SV* ob;
    GV* gv;
    HV* stash;
    char* name;
    char* packname;
    STRLEN packlen;

    name = SvPV(TOPs, na);
    sv = *(stack_base + TOPMARK + 1);
    
    if (SvGMAGICAL(sv))
        mg_get(sv);
    if (SvROK(sv))
	ob = (SV*)SvRV(sv);
    else {
	GV* iogv;

	packname = Nullch;
	if (!SvOK(sv) ||
	    !(packname = SvPV(sv, packlen)) ||
	    !(iogv = gv_fetchpv(packname, FALSE, SVt_PVIO)) ||
	    !(ob=(SV*)GvIO(iogv)))
	{
	    if (!packname || !isIDFIRST(*packname))
  DIE("Can't call method \"%s\" without a package or object reference", name);
	    stash = gv_stashpvn(packname, packlen, TRUE);
	    goto fetch;
	}
	*(stack_base + TOPMARK + 1) = sv_2mortal(newRV((SV*)iogv));
    }

    if (!ob || !SvOBJECT(ob))
	DIE("Can't call method \"%s\" on unblessed reference", name);

    stash = SvSTASH(ob);

  fetch:
    gv = gv_fetchmethod(stash, name);
    if (!gv) {
	char* leaf = name;
	char* sep = Nullch;
	char* p;

	for (p = name; *p; p++) {
	    if (*p == '\'')
		sep = p, leaf = p + 1;
	    else if (*p == ':' && *(p + 1) == ':')
		sep = p, leaf = p + 2;
	}
	if (!sep || ((sep - name) == 5 && strnEQ(name, "SUPER", 5))) {
	    packname = HvNAME(sep ? curcop->cop_stash : stash);
	    packlen = strlen(packname);
	}
	else {
	    packname = name;
	    packlen = sep - name;
	}
	DIE("Can't locate object method \"%s\" via package \"%.*s\"",
	    leaf, (int)packlen, packname);
    }
    SETs(isGV(gv) ? (SV*)GvCV(gv) : (SV*)gv);
    RETURN;
}<|MERGE_RESOLUTION|>--- conflicted
+++ resolved
@@ -1926,14 +1926,6 @@
 	    save_destructor(unlock_condpair, sv);
 	}
 	MUTEX_LOCK(CvMUTEXP(cv));
-<<<<<<< HEAD
-	assert(CvOWNER(cv) == 0);
-	CvOWNER(cv) = thr;	/* Assert ownership */
-	SvREFCNT_inc(cv);
-	if (CvDEPTH(cv) == 0)
-	    SAVEDESTRUCTOR(unset_cvowner, (void*) cv);
-=======
->>>>>>> c7848ba1
     }
     /*
      * Now we have permission to enter the sub, we must distinguish
