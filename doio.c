/*    doio.c
 *
 *    Copyright (c) 1991-2001, Larry Wall
 *
 *    You may distribute under the terms of either the GNU General Public
 *    License or the Artistic License, as specified in the README file.
 *
 */

/*
 * "Far below them they saw the white waters pour into a foaming bowl, and
 * then swirl darkly about a deep oval basin in the rocks, until they found
 * their way out again through a narrow gate, and flowed away, fuming and
 * chattering, into calmer and more level reaches."
 */

#include "EXTERN.h"
#define PERL_IN_DOIO_C
#include "perl.h"

#if defined(HAS_MSG) || defined(HAS_SEM) || defined(HAS_SHM)
#ifndef HAS_SEM
#include <sys/ipc.h>
#endif
#ifdef HAS_MSG
#include <sys/msg.h>
#endif
#ifdef HAS_SHM
#include <sys/shm.h>
# ifndef HAS_SHMAT_PROTOTYPE
    extern Shmat_t shmat (int, char *, int);
# endif
#endif
#endif

#ifdef I_UTIME
#  if defined(_MSC_VER) || defined(__MINGW32__)
#    include <sys/utime.h>
#  else
#    include <utime.h>
#  endif
#endif

#ifdef O_EXCL
#  define OPEN_EXCL O_EXCL
#else
#  define OPEN_EXCL 0
#endif

#if !defined(NSIG) || defined(M_UNIX) || defined(M_XENIX)
#include <signal.h>
#endif

bool
Perl_do_open(pTHX_ GV *gv, register char *name, I32 len, int as_raw,
	     int rawmode, int rawperm, PerlIO *supplied_fp)
{
    return do_openn(gv, name, len, as_raw, rawmode, rawperm,
		    supplied_fp, (SV **) NULL, 0);
}

bool
Perl_do_open9(pTHX_ GV *gv, register char *name, I32 len, int as_raw,
	      int rawmode, int rawperm, PerlIO *supplied_fp, SV *svs,
	      I32 num_svs)
{
    return do_openn(gv, name, len, as_raw, rawmode, rawperm,
		    supplied_fp, &svs, 1);
}

bool
Perl_do_openn(pTHX_ GV *gv, register char *name, I32 len, int as_raw,
	      int rawmode, int rawperm, PerlIO *supplied_fp, SV **svp,
	      I32 num_svs)
{
    register IO *io = GvIOn(gv);
    PerlIO *saveifp = Nullfp;
    PerlIO *saveofp = Nullfp;
    int savefd = -1;
    char savetype = IoTYPE_CLOSED;
    int writing = 0;
    PerlIO *fp;
    int fd;
    int result;
    bool was_fdopen = FALSE;
    bool in_raw = 0, in_crlf = 0, out_raw = 0, out_crlf = 0;
    char *type  = NULL;
    char mode[8];		/* stdio file mode ("r\0", "rb\0", "r+b\0" etc.) */
    SV *namesv;

    Zero(mode,sizeof(mode),char);
    PL_forkprocess = 1;		/* assume true if no fork */

    /* Collect default raw/crlf info from the op */
    if (PL_op && PL_op->op_type == OP_OPEN) {
	/* set up disciplines */
	U8 flags = PL_op->op_private;
	in_raw = (flags & OPpOPEN_IN_RAW);
	in_crlf = (flags & OPpOPEN_IN_CRLF);
	out_raw = (flags & OPpOPEN_OUT_RAW);
	out_crlf = (flags & OPpOPEN_OUT_CRLF);
    }

    /* If currently open - close before we re-open */
    if (IoIFP(io)) {
	fd = PerlIO_fileno(IoIFP(io));
	if (IoTYPE(io) == IoTYPE_STD) {
	    /* This is a clone of one of STD* handles */
	    result = 0;
	}
	else if (fd >= 0 && fd <= PL_maxsysfd) {
	    /* This is one of the original STD* handles */
	    saveifp  = IoIFP(io);
	    saveofp  = IoOFP(io);
	    savetype = IoTYPE(io);
	    savefd   = fd;
	    result   = 0;
	}
	else if (IoTYPE(io) == IoTYPE_PIPE)
	    result = PerlProc_pclose(IoIFP(io));
	else if (IoIFP(io) != IoOFP(io)) {
	    if (IoOFP(io)) {
		result = PerlIO_close(IoOFP(io));
		PerlIO_close(IoIFP(io)); /* clear stdio, fd already closed */
	    }
	    else
		result = PerlIO_close(IoIFP(io));
	}
	else
	    result = PerlIO_close(IoIFP(io));
	if (result == EOF && fd > PL_maxsysfd) {
	    /* Why is this not Perl_warn*() call ? */
	    PerlIO_printf(Perl_error_log,
			  "Warning: unable to close filehandle %s properly.\n",
			  GvENAME(gv));
	}
	IoOFP(io) = IoIFP(io) = Nullfp;
    }

    if (as_raw) {
        /* sysopen style args, i.e. integer mode and permissions */
	STRLEN ix = 0;
	if (num_svs != 0) {
	     Perl_croak(aTHX_ "panic:sysopen with multiple args");
	}
	mode[ix++] = '#'; /* Marker to openn to use numeric "sysopen" */

#if defined(USE_64_BIT_RAWIO) && defined(O_LARGEFILE)
	rawmode |= O_LARGEFILE;
#endif

#ifndef O_ACCMODE
#define O_ACCMODE 3		/* Assume traditional implementation */
#endif

	switch (result = rawmode & O_ACCMODE) {
	case O_RDONLY:
	     IoTYPE(io) = IoTYPE_RDONLY;
	     break;
	case O_WRONLY:
	     IoTYPE(io) = IoTYPE_WRONLY;
	     break;
	case O_RDWR:
	default:
	     IoTYPE(io) = IoTYPE_RDWR;
	     break;
	}
	writing = (result > 0);

	if (result == O_RDONLY) {
	    mode[ix++] = 'r';
	}
#ifdef O_APPEND
	else if (rawmode & O_APPEND) {
	    mode[ix++] = 'a';
	    if (result != O_WRONLY)
		mode[ix++] = '+';
	}
#endif
	else {
	    if (result == O_WRONLY)
		mode[ix++] = 'w';
	    else {
		mode[ix++] = 'r';
		mode[ix++] = '+';
	    }
	}
	if (rawmode & O_BINARY)
	    mode[ix++] = 'b';
	mode[ix] = '\0';

	namesv = sv_2mortal(newSVpvn(name,strlen(name)));
	num_svs = 1;
	svp = &namesv;
        type = Nullch;
	fp = PerlIO_openn(aTHX_ type,mode, -1, rawmode, rawperm, NULL, num_svs, svp);
    }
    else {
	/* Regular (non-sys) open */
	char *oname = name;
	STRLEN olen = len;
	char *tend;
	int dodup = 0;

	type = savepvn(name, len);
	tend = type+len;
	SAVEFREEPV(type);
	/* Loose trailing white space */
	while (tend > type && isSPACE(tend[-1]))
	    *tend-- = '\0';
	if (num_svs) {
	    /* New style explict name, type is just mode and discipline/layer info */
	    STRLEN l = 0;
	    name = SvOK(*svp) ? SvPV(*svp, l) : "";
	    len = (I32)l;
	    name = savepvn(name, len);
	    SAVEFREEPV(name);
	    /*SUPPRESS 530*/
	    for (; isSPACE(*type); type++) ;
	}
	else {
	    name = type;
	    len  = tend-type;
	}
	IoTYPE(io) = *type;
	if ((*type == IoTYPE_RDWR) && ((!num_svs || tend > type+1 && tend[-1] != IoTYPE_PIPE))) { /* scary */
	    mode[1] = *type++;
	    writing = 1;
	}

	if (*type == IoTYPE_PIPE) {
	    if (num_svs) {
		if (type[1] != IoTYPE_STD) {
	          unknown_desr:
		    Perl_croak(aTHX_ "Unknown open() mode '%.*s'", (int)olen, oname);
		}
		type++;
	    }
	    /*SUPPRESS 530*/
	    for (type++; isSPACE(*type); type++) ;
	    if (!num_svs) {
		name = type;
		len = tend-type;
	    }
	    if (*name == '\0') {
		/* command is missing 19990114 */
		if (ckWARN(WARN_PIPE))
		    Perl_warner(aTHX_ WARN_PIPE, "Missing command in piped open");
		errno = EPIPE;
		goto say_false;
	    }
	    if (strNE(name,"-") || num_svs)
		TAINT_ENV();
	    TAINT_PROPER("piped open");
	    if (!num_svs && name[len-1] == '|') {
		name[--len] = '\0' ;
		if (ckWARN(WARN_PIPE))
		    Perl_warner(aTHX_ WARN_PIPE, "Can't open bidirectional pipe");
	    }
	    mode[0] = 'w';
	    writing = 1;
	    if (out_raw)
		strcat(mode, "b");
	    else if (out_crlf)
		strcat(mode, "t");
	    if (num_svs > 1) {
		fp = PerlProc_popen_list(mode, num_svs, svp);
	    }
	    else {
		fp = PerlProc_popen(name,mode);
	    }
	}
	else if (*type == IoTYPE_WRONLY) {
	    TAINT_PROPER("open");
	    type++;
	    if (*type == IoTYPE_WRONLY) {
		/* Two IoTYPE_WRONLYs in a row make for an IoTYPE_APPEND. */
		mode[0] = IoTYPE(io) = IoTYPE_APPEND;
		type++;
	    }
	    else {
		mode[0] = 'w';
	    }
	    writing = 1;

	    if (out_raw)
		strcat(mode, "b");
	    else if (out_crlf)
		strcat(mode, "t");

	    if (*type == '&') {
	      duplicity:
		dodup = 1;
		type++;
		if (*type == '=') {
		    dodup = 0;
		    type++;
		}
		if (!num_svs && !*type && supplied_fp) {
		    /* "<+&" etc. is used by typemaps */
		    fp = supplied_fp;
		}
		else {
		    if (num_svs > 1) {
			Perl_croak(aTHX_ "More than one argument to '%c&' open",IoTYPE(io));
		    }
		    if (num_svs && SvIOK(*svp)) {
			fd = SvUV(*svp);
		    }
		    else if (isDIGIT(*type)) {
			/*SUPPRESS 530*/
			for (; isSPACE(*type); type++) ;
			fd = atoi(type);
		    }
		    else {
			IO* thatio;
			if (num_svs) {
			    thatio = sv_2io(*svp);
			}
			else {
			    GV *thatgv;
			    /*SUPPRESS 530*/
			    for (; isSPACE(*type); type++) ;
			    thatgv = gv_fetchpv(type,FALSE,SVt_PVIO);
			    thatio = GvIO(thatgv);
			}
			if (!thatio) {
#ifdef EINVAL
			    SETERRNO(EINVAL,SS$_IVCHAN);
#endif
			    goto say_false;
			}
			if (IoIFP(thatio)) {
			    PerlIO *fp = IoIFP(thatio);
			    /* Flush stdio buffer before dup. --mjd
			     * Unfortunately SEEK_CURing 0 seems to
			     * be optimized away on most platforms;
			     * only Solaris and Linux seem to flush
			     * on that. --jhi */
#ifdef USE_SFIO
			    /* sfio fails to clear error on next
			       sfwrite, contrary to documentation.
			       -- Nick Clark */
			    if (PerlIO_seek(fp, 0, SEEK_CUR) == -1)
				PerlIO_clearerr(fp);
#endif
			    /* On the other hand, do all platforms
			     * take gracefully to flushing a read-only
			     * filehandle?  Perhaps we should do
			     * fsetpos(src)+fgetpos(dst)?  --nik */
			    PerlIO_flush(fp);
			    fd = PerlIO_fileno(fp);
			    /* When dup()ing STDIN, STDOUT or STDERR
			     * explicitly set appropriate access mode */
			    if (IoIFP(thatio) == PerlIO_stdout()
				|| IoIFP(thatio) == PerlIO_stderr())
			        IoTYPE(io) = IoTYPE_WRONLY;
			    else if (IoIFP(thatio) == PerlIO_stdin())
                                IoTYPE(io) = IoTYPE_RDONLY;
			    /* When dup()ing a socket, say result is
			     * one as well */
			    else if (IoTYPE(thatio) == IoTYPE_SOCKET)
				IoTYPE(io) = IoTYPE_SOCKET;
			}
			else
			    fd = -1;
		    }
		    if (dodup)
			fd = PerlLIO_dup(fd);
		    else
			was_fdopen = TRUE;
		    if (!num_svs)
			type = Nullch;
		    if (!(fp = PerlIO_openn(aTHX_ type,mode,fd,0,0,NULL,num_svs,svp))) {
			if (dodup)
			    PerlLIO_close(fd);
		    }
		}
	    } /* & */
	    else {
		if (num_svs > 1) {
		    Perl_croak(aTHX_ "More than one argument to '>' open");
		}
		/*SUPPRESS 530*/
		for (; isSPACE(*type); type++) ;
		if (*type == IoTYPE_STD && (!type[1] || isSPACE(type[1]) || type[1] == ':')) {
		    /*SUPPRESS 530*/
		    type++;
		    fp = PerlIO_stdout();
		    IoTYPE(io) = IoTYPE_STD;
		}
		else  {
		    if (!num_svs) {
			namesv = sv_2mortal(newSVpvn(type,strlen(type)));
			num_svs = 1;
			svp = &namesv;
		        type = Nullch;
		    }
		    fp = PerlIO_openn(aTHX_ type,mode,-1,0,0,NULL,num_svs,svp);
		}
	    } /* !& */
	}
	else if (*type == IoTYPE_RDONLY) {
	    if (num_svs > 1) {
		Perl_croak(aTHX_ "More than one argument to '<' open");
	    }
	    /*SUPPRESS 530*/
	    for (type++; isSPACE(*type); type++) ;
	    mode[0] = 'r';
	    if (in_raw)
		strcat(mode, "b");
	    else if (in_crlf)
		strcat(mode, "t");

	    if (*type == '&') {
		goto duplicity;
	    }
	    if (*type == IoTYPE_STD && (!type[1] || isSPACE(type[1]) || type[1] == ':')) {
		/*SUPPRESS 530*/
		type++;
		fp = PerlIO_stdin();
		IoTYPE(io) = IoTYPE_STD;
	    }
	    else {
		if (!num_svs) {
		    namesv = sv_2mortal(newSVpvn(type,strlen(type)));
		    num_svs = 1;
		    svp = &namesv;
		    type = Nullch;
		}
		fp = PerlIO_openn(aTHX_ type,mode,-1,0,0,NULL,num_svs,svp);
	    }
	}
	else if ((num_svs && type[0] == IoTYPE_STD && type[1] == IoTYPE_PIPE) ||
	         (!num_svs && tend > type+1 && tend[-1] == IoTYPE_PIPE)) {
	    if (num_svs) {
		type += 2;   /* skip over '-|' */
	    }
	    else {
		*--tend = '\0';
		while (tend > type && isSPACE(tend[-1]))
		    *--tend = '\0';
		/*SUPPRESS 530*/
		for (; isSPACE(*type); type++) ;
		name = type;
	        len  = tend-type;
	    }
	    if (*name == '\0') {
		/* command is missing 19990114 */
		if (ckWARN(WARN_PIPE))
		    Perl_warner(aTHX_ WARN_PIPE, "Missing command in piped open");
		errno = EPIPE;
		goto say_false;
	    }
	    if (strNE(name,"-") || num_svs)
		TAINT_ENV();
	    TAINT_PROPER("piped open");
	    mode[0] = 'r';
	    if (in_raw)
		strcat(mode, "b");
	    else if (in_crlf)
		strcat(mode, "t");
	    if (num_svs > 1) {
		fp = PerlProc_popen_list(mode,num_svs,svp);
	    }
	    else {
		fp = PerlProc_popen(name,mode);
	    }
	    IoTYPE(io) = IoTYPE_PIPE;
	}
	else {
	    if (num_svs)
		goto unknown_desr;
	    name = type;
	    IoTYPE(io) = IoTYPE_RDONLY;
	    /*SUPPRESS 530*/
	    for (; isSPACE(*name); name++) ;
	    mode[0] = 'r';
	    if (in_raw)
		strcat(mode, "b");
	    else if (in_crlf)
		strcat(mode, "t");
	    if (strEQ(name,"-")) {
		fp = PerlIO_stdin();
		IoTYPE(io) = IoTYPE_STD;
	    }
	    else {
		if (!num_svs) {
		    namesv = sv_2mortal(newSVpvn(type,strlen(type)));
		    num_svs = 1;
		    svp = &namesv;
		    type = Nullch;
		}
		fp = PerlIO_openn(aTHX_ type,mode,-1,0,0,NULL,num_svs,svp);
	    }
	}
    }
    if (!fp) {
	if (ckWARN(WARN_NEWLINE) && IoTYPE(io) == IoTYPE_RDONLY && strchr(name, '\n'))
	    Perl_warner(aTHX_ WARN_NEWLINE, PL_warn_nl, "open");
	goto say_false;
    }

    if (ckWARN(WARN_IO)) {
	if ((IoTYPE(io) == IoTYPE_RDONLY) &&
	    (fp == PerlIO_stdout() || fp == PerlIO_stderr())) {
		Perl_warner(aTHX_ WARN_IO, "'std%s' opened only for input",
				(fp == PerlIO_stdout()) ? "out" : "err");
	}
	else if ((IoTYPE(io) == IoTYPE_WRONLY) && fp == PerlIO_stdin()) {
		Perl_warner(aTHX_ WARN_IO, "'stdin' opened only for output");
	}
    }

    if (IoTYPE(io) && IoTYPE(io) != IoTYPE_PIPE && IoTYPE(io) != IoTYPE_STD &&
	/* FIXME: This next term is a hack to avoid fileno on PerlIO::Scalar */
	!(num_svs && SvROK(*svp))) {
	if (PerlLIO_fstat(PerlIO_fileno(fp),&PL_statbuf) < 0) {
	    (void)PerlIO_close(fp);
	    goto say_false;
	}
	if (S_ISSOCK(PL_statbuf.st_mode))
	    IoTYPE(io) = IoTYPE_SOCKET;	/* in case a socket was passed in to us */
#ifdef HAS_SOCKET
	else if (
#ifdef S_IFMT
	    !(PL_statbuf.st_mode & S_IFMT)
#else
	    !PL_statbuf.st_mode
#endif
	    && IoTYPE(io) != IoTYPE_WRONLY  /* Dups of STD* filehandles already have */
	    && IoTYPE(io) != IoTYPE_RDONLY  /* type so they aren't marked as sockets */
	) {				    /* on OS's that return 0 on fstat()ed pipe */
	    char tmpbuf[256];
	    Sock_size_t buflen = sizeof tmpbuf;
	    if (PerlSock_getsockname(PerlIO_fileno(fp), (struct sockaddr *)tmpbuf,
			    &buflen) >= 0
		  || errno != ENOTSOCK)
		IoTYPE(io) = IoTYPE_SOCKET; /* some OS's return 0 on fstat()ed socket */
				/* but some return 0 for streams too, sigh */
	}
#endif
    }
    if (saveifp) {		/* must use old fp? */
        /* If fd is less that PL_maxsysfd i.e. STDIN..STDERR
           then dup the new fileno down
         */
        fd = PerlIO_fileno(fp);
	if (saveofp) {
	    PerlIO_flush(saveofp);	/* emulate PerlIO_close() */
	    if (saveofp != saveifp) {	/* was a socket? */
		PerlIO_close(saveofp);
	    }
	}
	if (savefd != fd) {
	    Pid_t pid;
	    SV *sv;
	    if (PerlLIO_dup2(fd, savefd) < 0) {
<<<<<<< HEAD
	       (void)PerlIO_close(fp);
	       goto say_false;
=======
		(void)PerlIO_close(fp);
		goto say_false;
>>>>>>> bd4a5668
	    }
#ifdef VMS
	    if (savefd != PerlIO_fileno(PerlIO_stdin())) {
	      char newname[FILENAME_MAX+1];
	      if (fgetname(fp, newname)) {
	        if (savefd == PerlIO_fileno(PerlIO_stdout())) Perl_vmssetuserlnm("SYS$OUTPUT", newname);
	        if (savefd == PerlIO_fileno(PerlIO_stderr())) Perl_vmssetuserlnm("SYS$ERROR",  newname);
	      }
	    }
#endif
	    LOCK_FDPID_MUTEX;
	    sv = *av_fetch(PL_fdpid,fd,TRUE);
	    (void)SvUPGRADE(sv, SVt_IV);
	    pid = SvIVX(sv);
	    SvIVX(sv) = 0;
	    sv = *av_fetch(PL_fdpid,savefd,TRUE);
	    UNLOCK_FDPID_MUTEX;
	    (void)SvUPGRADE(sv, SVt_IV);
	    SvIVX(sv) = pid;
	    if (!was_fdopen)
		PerlIO_close(fp);
	}
	fp = saveifp;
	PerlIO_clearerr(fp);
    }
#if defined(HAS_FCNTL) && defined(F_SETFD)
    {
	int save_errno = errno;
	fd = PerlIO_fileno(fp);
	fcntl(fd,F_SETFD,fd > PL_maxsysfd); /* can change errno */
	errno = save_errno;
    }
#endif
    IoIFP(io) = fp;

    IoFLAGS(io) &= ~IOf_NOLINE;
    if (writing) {
	if (IoTYPE(io) == IoTYPE_SOCKET
	    || (IoTYPE(io) == IoTYPE_WRONLY && S_ISCHR(PL_statbuf.st_mode)) ) {
	    mode[0] = 'w';
	    if (!(IoOFP(io) = PerlIO_openn(aTHX_ type,mode,PerlIO_fileno(fp),0,0,NULL,num_svs,svp))) {
		PerlIO_close(fp);
		IoIFP(io) = Nullfp;
		goto say_false;
	    }
	}
	else
	    IoOFP(io) = fp;
    }
    return TRUE;

say_false:
    IoIFP(io) = saveifp;
    IoOFP(io) = saveofp;
    IoTYPE(io) = savetype;
    return FALSE;
}

PerlIO *
Perl_nextargv(pTHX_ register GV *gv)
{
    register SV *sv;
#ifndef FLEXFILENAMES
    int filedev;
    int fileino;
#endif
    Uid_t fileuid;
    Gid_t filegid;
    IO *io = GvIOp(gv);

    if (!PL_argvoutgv)
	PL_argvoutgv = gv_fetchpv("ARGVOUT",TRUE,SVt_PVIO);
    if (io && (IoFLAGS(io) & IOf_ARGV) && (IoFLAGS(io) & IOf_START)) {
	IoFLAGS(io) &= ~IOf_START;
	if (PL_inplace) {
	    if (!PL_argvout_stack)
		PL_argvout_stack = newAV();
	    av_push(PL_argvout_stack, SvREFCNT_inc(PL_defoutgv));
	}
    }
    if (PL_filemode & (S_ISUID|S_ISGID)) {
	PerlIO_flush(IoIFP(GvIOn(PL_argvoutgv)));  /* chmod must follow last write */
#ifdef HAS_FCHMOD
	(void)fchmod(PL_lastfd,PL_filemode);
#else
	(void)PerlLIO_chmod(PL_oldname,PL_filemode);
#endif
    }
    PL_filemode = 0;
    while (av_len(GvAV(gv)) >= 0) {
	STRLEN oldlen;
	sv = av_shift(GvAV(gv));
	SAVEFREESV(sv);
	sv_setsv(GvSV(gv),sv);
	SvSETMAGIC(GvSV(gv));
	PL_oldname = SvPVx(GvSV(gv), oldlen);
	if (do_open(gv,PL_oldname,oldlen,PL_inplace!=0,O_RDONLY,0,Nullfp)) {
	    if (PL_inplace) {
		TAINT_PROPER("inplace open");
		if (oldlen == 1 && *PL_oldname == '-') {
		    setdefout(gv_fetchpv("STDOUT",TRUE,SVt_PVIO));
		    return IoIFP(GvIOp(gv));
		}
#ifndef FLEXFILENAMES
		filedev = PL_statbuf.st_dev;
		fileino = PL_statbuf.st_ino;
#endif
		PL_filemode = PL_statbuf.st_mode;
		fileuid = PL_statbuf.st_uid;
		filegid = PL_statbuf.st_gid;
		if (!S_ISREG(PL_filemode)) {
		    if (ckWARN_d(WARN_INPLACE))	
		        Perl_warner(aTHX_ WARN_INPLACE,
			    "Can't do inplace edit: %s is not a regular file",
		            PL_oldname );
		    do_close(gv,FALSE);
		    continue;
		}
		if (*PL_inplace) {
		    char *star = strchr(PL_inplace, '*');
		    if (star) {
			char *begin = PL_inplace;
			sv_setpvn(sv, "", 0);
			do {
			    sv_catpvn(sv, begin, star - begin);
			    sv_catpvn(sv, PL_oldname, oldlen);
			    begin = ++star;
			} while ((star = strchr(begin, '*')));
			if (*begin)
			    sv_catpv(sv,begin);
		    }
		    else {
			sv_catpv(sv,PL_inplace);
		    }
#ifndef FLEXFILENAMES
		    if (PerlLIO_stat(SvPVX(sv),&PL_statbuf) >= 0
		      && PL_statbuf.st_dev == filedev
		      && PL_statbuf.st_ino == fileino
#ifdef DJGPP
                      || (_djstat_fail_bits & _STFAIL_TRUENAME)!=0
#endif
                      )
		    {
			if (ckWARN_d(WARN_INPLACE))	
			    Perl_warner(aTHX_ WARN_INPLACE,
			      "Can't do inplace edit: %s would not be unique",
			      SvPVX(sv));
			do_close(gv,FALSE);
			continue;
		    }
#endif
#ifdef HAS_RENAME
#if !defined(DOSISH) && !defined(__CYGWIN__)
		    if (PerlLIO_rename(PL_oldname,SvPVX(sv)) < 0) {
		        if (ckWARN_d(WARN_INPLACE))	
			    Perl_warner(aTHX_ WARN_INPLACE,
			      "Can't rename %s to %s: %s, skipping file",
			      PL_oldname, SvPVX(sv), Strerror(errno) );
			do_close(gv,FALSE);
			continue;
		    }
#else
		    do_close(gv,FALSE);
		    (void)PerlLIO_unlink(SvPVX(sv));
		    (void)PerlLIO_rename(PL_oldname,SvPVX(sv));
		    do_open(gv,SvPVX(sv),SvCUR(sv),PL_inplace!=0,O_RDONLY,0,Nullfp);
#endif /* DOSISH */
#else
		    (void)UNLINK(SvPVX(sv));
		    if (link(PL_oldname,SvPVX(sv)) < 0) {
		        if (ckWARN_d(WARN_INPLACE))	
			    Perl_warner(aTHX_ WARN_INPLACE,
			      "Can't rename %s to %s: %s, skipping file",
			      PL_oldname, SvPVX(sv), Strerror(errno) );
			do_close(gv,FALSE);
			continue;
		    }
		    (void)UNLINK(PL_oldname);
#endif
		}
		else {
#if !defined(DOSISH) && !defined(AMIGAOS)
#  ifndef VMS  /* Don't delete; use automatic file versioning */
		    if (UNLINK(PL_oldname) < 0) {
		        if (ckWARN_d(WARN_INPLACE))	
			    Perl_warner(aTHX_ WARN_INPLACE,
			      "Can't remove %s: %s, skipping file",
			      PL_oldname, Strerror(errno) );
			do_close(gv,FALSE);
			continue;
		    }
#  endif
#else
		    Perl_croak(aTHX_ "Can't do inplace edit without backup");
#endif
		}

		sv_setpvn(sv,">",!PL_inplace);
		sv_catpvn(sv,PL_oldname,oldlen);
		SETERRNO(0,0);		/* in case sprintf set errno */
#ifdef VMS
		if (!do_open(PL_argvoutgv,SvPVX(sv),SvCUR(sv),PL_inplace!=0,
                 O_WRONLY|O_CREAT|O_TRUNC,0,Nullfp))
#else
		if (!do_open(PL_argvoutgv,SvPVX(sv),SvCUR(sv),PL_inplace!=0,
			     O_WRONLY|O_CREAT|OPEN_EXCL,0666,Nullfp))
#endif
		{
		    if (ckWARN_d(WARN_INPLACE))	
		        Perl_warner(aTHX_ WARN_INPLACE, "Can't do inplace edit on %s: %s",
		          PL_oldname, Strerror(errno) );
		    do_close(gv,FALSE);
		    continue;
		}
		setdefout(PL_argvoutgv);
		PL_lastfd = PerlIO_fileno(IoIFP(GvIOp(PL_argvoutgv)));
		(void)PerlLIO_fstat(PL_lastfd,&PL_statbuf);
#ifdef HAS_FCHMOD
		(void)fchmod(PL_lastfd,PL_filemode);
#else
#  if !(defined(WIN32) && defined(__BORLANDC__))
		/* Borland runtime creates a readonly file! */
		(void)PerlLIO_chmod(PL_oldname,PL_filemode);
#  endif
#endif
		if (fileuid != PL_statbuf.st_uid || filegid != PL_statbuf.st_gid) {
#ifdef HAS_FCHOWN
		    (void)fchown(PL_lastfd,fileuid,filegid);
#else
#ifdef HAS_CHOWN
		    (void)PerlLIO_chown(PL_oldname,fileuid,filegid);
#endif
#endif
		}
	    }
	    return IoIFP(GvIOp(gv));
	}
	else {
	    if (ckWARN_d(WARN_INPLACE)) {
		int eno = errno;
		if (PerlLIO_stat(PL_oldname, &PL_statbuf) >= 0
		    && !S_ISREG(PL_statbuf.st_mode))	
		{
		    Perl_warner(aTHX_ WARN_INPLACE,
				"Can't do inplace edit: %s is not a regular file",
				PL_oldname);
		}
		else
		    Perl_warner(aTHX_ WARN_INPLACE, "Can't open %s: %s",
				PL_oldname, Strerror(eno));
	    }
	}
    }
    if (io && (IoFLAGS(io) & IOf_ARGV))
	IoFLAGS(io) |= IOf_START;
    if (PL_inplace) {
	(void)do_close(PL_argvoutgv,FALSE);
	if (io && (IoFLAGS(io) & IOf_ARGV)
	    && PL_argvout_stack && AvFILLp(PL_argvout_stack) >= 0)
	{
	    GV *oldout = (GV*)av_pop(PL_argvout_stack);
	    setdefout(oldout);
	    SvREFCNT_dec(oldout);
	    return Nullfp;
	}
	setdefout(gv_fetchpv("STDOUT",TRUE,SVt_PVIO));
    }
    return Nullfp;
}

#ifdef HAS_PIPE
void
Perl_do_pipe(pTHX_ SV *sv, GV *rgv, GV *wgv)
{
    register IO *rstio;
    register IO *wstio;
    int fd[2];

    if (!rgv)
	goto badexit;
    if (!wgv)
	goto badexit;

    rstio = GvIOn(rgv);
    wstio = GvIOn(wgv);

    if (IoIFP(rstio))
	do_close(rgv,FALSE);
    if (IoIFP(wstio))
	do_close(wgv,FALSE);

    if (PerlProc_pipe(fd) < 0)
	goto badexit;
    IoIFP(rstio) = PerlIO_fdopen(fd[0], "r");
    IoOFP(wstio) = PerlIO_fdopen(fd[1], "w");
    IoIFP(wstio) = IoOFP(wstio);
    IoTYPE(rstio) = IoTYPE_RDONLY;
    IoTYPE(wstio) = IoTYPE_WRONLY;
    if (!IoIFP(rstio) || !IoOFP(wstio)) {
	if (IoIFP(rstio)) PerlIO_close(IoIFP(rstio));
	else PerlLIO_close(fd[0]);
	if (IoOFP(wstio)) PerlIO_close(IoOFP(wstio));
	else PerlLIO_close(fd[1]);
	goto badexit;
    }

    sv_setsv(sv,&PL_sv_yes);
    return;

badexit:
    sv_setsv(sv,&PL_sv_undef);
    return;
}
#endif

/* explicit renamed to avoid C++ conflict    -- kja */
bool
Perl_do_close(pTHX_ GV *gv, bool not_implicit)
{
    bool retval;
    IO *io;

    if (!gv)
	gv = PL_argvgv;
    if (!gv || SvTYPE(gv) != SVt_PVGV) {
	if (not_implicit)
	    SETERRNO(EBADF,SS$_IVCHAN);
	return FALSE;
    }
    io = GvIO(gv);
    if (!io) {		/* never opened */
	if (not_implicit) {
	    if (ckWARN(WARN_UNOPENED)) /* no check for closed here */
		report_evil_fh(gv, io, PL_op->op_type);
	    SETERRNO(EBADF,SS$_IVCHAN);
	}
	return FALSE;
    }
    retval = io_close(io, not_implicit);
    if (not_implicit) {
	IoLINES(io) = 0;
	IoPAGE(io) = 0;
	IoLINES_LEFT(io) = IoPAGE_LEN(io);
    }
    IoTYPE(io) = IoTYPE_CLOSED;
    return retval;
}

bool
Perl_io_close(pTHX_ IO *io, bool not_implicit)
{
    bool retval = FALSE;
    int status;

    if (IoIFP(io)) {
	if (IoTYPE(io) == IoTYPE_PIPE) {
	    status = PerlProc_pclose(IoIFP(io));
	    if (not_implicit) {
		STATUS_NATIVE_SET(status);
		retval = (STATUS_POSIX == 0);
	    }
	    else {
		retval = (status != -1);
	    }
	}
	else if (IoTYPE(io) == IoTYPE_STD)
	    retval = TRUE;
	else {
	    if (IoOFP(io) && IoOFP(io) != IoIFP(io)) {		/* a socket */
		retval = (PerlIO_close(IoOFP(io)) != EOF);
		PerlIO_close(IoIFP(io));	/* clear stdio, fd already closed */
	    }
	    else
		retval = (PerlIO_close(IoIFP(io)) != EOF);
	}
	IoOFP(io) = IoIFP(io) = Nullfp;
    }
    else if (not_implicit) {
	SETERRNO(EBADF,SS$_IVCHAN);
    }

    return retval;
}

bool
Perl_do_eof(pTHX_ GV *gv)
{
    register IO *io;
    int ch;

    io = GvIO(gv);

    if (!io)
	return TRUE;
    else if (ckWARN(WARN_IO) && (IoTYPE(io) == IoTYPE_WRONLY))
    {
	/* integrate to report_evil_fh()? */
        char *name = NULL;
	if (isGV(gv)) {
	    SV* sv = sv_newmortal();
	    gv_efullname4(sv, gv, Nullch, FALSE);
	    name = SvPV_nolen(sv);
	}
	if (name && *name)
	    Perl_warner(aTHX_ WARN_IO,
			"Filehandle %s opened only for output", name);
	else
	    Perl_warner(aTHX_ WARN_IO,
			"Filehandle opened only for output");
    }

    while (IoIFP(io)) {

        if (PerlIO_has_cntptr(IoIFP(io))) {	/* (the code works without this) */
	    if (PerlIO_get_cnt(IoIFP(io)) > 0)	/* cheat a little, since */
		return FALSE;			/* this is the most usual case */
        }

	ch = PerlIO_getc(IoIFP(io));
	if (ch != EOF) {
	    (void)PerlIO_ungetc(IoIFP(io),ch);
	    return FALSE;
	}

        if (PerlIO_has_cntptr(IoIFP(io)) && PerlIO_canset_cnt(IoIFP(io))) {
	    if (PerlIO_get_cnt(IoIFP(io)) < -1)
		PerlIO_set_cnt(IoIFP(io),-1);
	}
	if (PL_op->op_flags & OPf_SPECIAL) { /* not necessarily a real EOF yet? */
	    if (!nextargv(PL_argvgv))	/* get another fp handy */
		return TRUE;
	}
	else
	    return TRUE;		/* normal fp, definitely end of file */
    }
    return TRUE;
}

Off_t
Perl_do_tell(pTHX_ GV *gv)
{
    register IO *io;
    register PerlIO *fp;

    if (gv && (io = GvIO(gv)) && (fp = IoIFP(io))) {
#ifdef ULTRIX_STDIO_BOTCH
	if (PerlIO_eof(fp))
	    (void)PerlIO_seek(fp, 0L, 2);	/* ultrix 1.2 workaround */
#endif
	return PerlIO_tell(fp);
    }
    if (ckWARN2(WARN_UNOPENED,WARN_CLOSED))
	report_evil_fh(gv, io, PL_op->op_type);
    SETERRNO(EBADF,RMS$_IFI);
    return (Off_t)-1;
}

bool
Perl_do_seek(pTHX_ GV *gv, Off_t pos, int whence)
{
    register IO *io;
    register PerlIO *fp;

    if (gv && (io = GvIO(gv)) && (fp = IoIFP(io))) {
#ifdef ULTRIX_STDIO_BOTCH
	if (PerlIO_eof(fp))
	    (void)PerlIO_seek(fp, 0L, 2);	/* ultrix 1.2 workaround */
#endif
	return PerlIO_seek(fp, pos, whence) >= 0;
    }
    if (ckWARN2(WARN_UNOPENED,WARN_CLOSED))
	report_evil_fh(gv, io, PL_op->op_type);
    SETERRNO(EBADF,RMS$_IFI);
    return FALSE;
}

Off_t
Perl_do_sysseek(pTHX_ GV *gv, Off_t pos, int whence)
{
    register IO *io;
    register PerlIO *fp;

    if (gv && (io = GvIO(gv)) && (fp = IoIFP(io)))
	return PerlLIO_lseek(PerlIO_fileno(fp), pos, whence);
    if (ckWARN2(WARN_UNOPENED,WARN_CLOSED))
	report_evil_fh(gv, io, PL_op->op_type);
    SETERRNO(EBADF,RMS$_IFI);
    return (Off_t)-1;
}

int
Perl_mode_from_discipline(pTHX_ SV *discp)
{
    int mode = O_BINARY;
    if (discp) {
	STRLEN len;
	char *s = SvPV(discp,len);
	while (*s) {
	    if (*s == ':') {
		switch (s[1]) {
		case 'r':
		    if (len > 3 && strnEQ(s+1, "raw", 3)
			&& (!s[4] || s[4] == ':' || isSPACE(s[4])))
		    {
			mode = O_BINARY;
			s += 4;
			len -= 4;
			break;
		    }
		    /* FALL THROUGH */
		case 'c':
		    if (len > 4 && strnEQ(s+1, "crlf", 4)
			&& (!s[5] || s[5] == ':' || isSPACE(s[5])))
		    {
			mode = O_TEXT;
			s += 5;
			len -= 5;
			break;
		    }
		    /* FALL THROUGH */
		default:
		    goto fail_discipline;
		}
	    }
	    else if (isSPACE(*s)) {
		++s;
		--len;
	    }
	    else {
		char *end;
fail_discipline:
		end = strchr(s+1, ':');
		if (!end)
		    end = s+len;
#ifndef PERLIO_LAYERS
		Perl_croak(aTHX_ "Unknown discipline '%.*s'", end-s, s);
#else
		s = end;
#endif
	    }
	}
    }
    return mode;
}

int
Perl_do_binmode(pTHX_ PerlIO *fp, int iotype, int mode)
{
 /* The old body of this is now in non-LAYER part of perlio.c
  * This is a stub for any XS code which might have been calling it.
  */
 char *name = (O_BINARY != O_TEXT && !(mode & O_BINARY)) ? ":crlf" : ":raw";
 return PerlIO_binmode(aTHX_ fp, iotype, mode, name);
}

#if !defined(HAS_TRUNCATE) && !defined(HAS_CHSIZE) && defined(F_FREESP)
	/* code courtesy of William Kucharski */
#define HAS_CHSIZE

I32 my_chsize(fd, length)
I32 fd;			/* file descriptor */
Off_t length;		/* length to set file to */
{
    struct flock fl;
    struct stat filebuf;

    if (PerlLIO_fstat(fd, &filebuf) < 0)
	return -1;

    if (filebuf.st_size < length) {

	/* extend file length */

	if ((PerlLIO_lseek(fd, (length - 1), 0)) < 0)
	    return -1;

	/* write a "0" byte */

	if ((PerlLIO_write(fd, "", 1)) != 1)
	    return -1;
    }
    else {
	/* truncate length */

	fl.l_whence = 0;
	fl.l_len = 0;
	fl.l_start = length;
	fl.l_type = F_WRLCK;    /* write lock on file space */

	/*
	* This relies on the UNDOCUMENTED F_FREESP argument to
	* fcntl(2), which truncates the file so that it ends at the
	* position indicated by fl.l_start.
	*
	* Will minor miracles never cease?
	*/

	if (fcntl(fd, F_FREESP, &fl) < 0)
	    return -1;

    }

    return 0;
}
#endif /* F_FREESP */

bool
Perl_do_print(pTHX_ register SV *sv, PerlIO *fp)
{
    register char *tmps;
    STRLEN len;

    /* assuming fp is checked earlier */
    if (!sv)
	return TRUE;
    if (PL_ofmt) {
	if (SvGMAGICAL(sv))
	    mg_get(sv);
        if (SvIOK(sv) && SvIVX(sv) != 0) {
	    PerlIO_printf(fp, PL_ofmt, (NV)SvIVX(sv));
	    return !PerlIO_error(fp);
	}
	if (  (SvNOK(sv) && SvNVX(sv) != 0.0)
	   || (looks_like_number(sv) && sv_2nv(sv) != 0.0) ) {
	    PerlIO_printf(fp, PL_ofmt, SvNVX(sv));
	    return !PerlIO_error(fp);
	}
    }
    switch (SvTYPE(sv)) {
    case SVt_NULL:
	if (ckWARN(WARN_UNINITIALIZED))
	    report_uninit();
	return TRUE;
    case SVt_IV:
	if (SvIOK(sv)) {
	    if (SvGMAGICAL(sv))
		mg_get(sv);
	    if (SvIsUV(sv))
		PerlIO_printf(fp, "%"UVuf, (UV)SvUVX(sv));
	    else
		PerlIO_printf(fp, "%"IVdf, (IV)SvIVX(sv));
	    return !PerlIO_error(fp);
	}
	/* FALL THROUGH */
    default:
	if (PerlIO_isutf8(fp)) {
	    if (!SvUTF8(sv))
		sv_utf8_upgrade(sv = sv_mortalcopy(sv));
	}
	else if (DO_UTF8(sv)) {
	    if (!sv_utf8_downgrade((sv = sv_mortalcopy(sv)), TRUE)) {
		Perl_warner(aTHX_ WARN_UTF8, "Wide character in print");
	    }
	}
	tmps = SvPV(sv, len);
	break;
    }
    /* To detect whether the process is about to overstep its
     * filesize limit we would need getrlimit().  We could then
     * also transparently raise the limit with setrlimit() --
     * but only until the system hard limit/the filesystem limit,
     * at which we would get EPERM.  Note that when using buffered
     * io the write failure can be delayed until the flush/close. --jhi */
    if (len && (PerlIO_write(fp,tmps,len) == 0))
	return FALSE;
    return !PerlIO_error(fp);
}

I32
Perl_my_stat(pTHX)
{
    dSP;
    IO *io;
    GV* gv;

    if (PL_op->op_flags & OPf_REF) {
	EXTEND(SP,1);
	gv = cGVOP_gv;
      do_fstat:
	io = GvIO(gv);
	if (io && IoIFP(io)) {
	    PL_statgv = gv;
	    sv_setpv(PL_statname,"");
	    PL_laststype = OP_STAT;
	    return (PL_laststatval = PerlLIO_fstat(PerlIO_fileno(IoIFP(io)), &PL_statcache));
	}
	else {
	    if (gv == PL_defgv)
		return PL_laststatval;
	    if (ckWARN2(WARN_UNOPENED,WARN_CLOSED))
		report_evil_fh(gv, io, PL_op->op_type);
	    PL_statgv = Nullgv;
	    sv_setpv(PL_statname,"");
	    return (PL_laststatval = -1);
	}
    }
    else {
	SV* sv = POPs;
	char *s;
	STRLEN n_a;
	PUTBACK;
	if (SvTYPE(sv) == SVt_PVGV) {
	    gv = (GV*)sv;
	    goto do_fstat;
	}
	else if (SvROK(sv) && SvTYPE(SvRV(sv)) == SVt_PVGV) {
	    gv = (GV*)SvRV(sv);
	    goto do_fstat;
	}

	s = SvPV(sv, n_a);
	PL_statgv = Nullgv;
	sv_setpv(PL_statname, s);
	PL_laststype = OP_STAT;
	PL_laststatval = PerlLIO_stat(s, &PL_statcache);
	if (PL_laststatval < 0 && ckWARN(WARN_NEWLINE) && strchr(s, '\n'))
	    Perl_warner(aTHX_ WARN_NEWLINE, PL_warn_nl, "stat");
	return PL_laststatval;
    }
}

I32
Perl_my_lstat(pTHX)
{
    dSP;
    SV *sv;
    STRLEN n_a;
    if (PL_op->op_flags & OPf_REF) {
	EXTEND(SP,1);
	if (cGVOP_gv == PL_defgv) {
	    if (PL_laststype != OP_LSTAT)
		Perl_croak(aTHX_ "The stat preceding -l _ wasn't an lstat");
	    return PL_laststatval;
	}
	Perl_croak(aTHX_ "You can't use -l on a filehandle");
    }

    PL_laststype = OP_LSTAT;
    PL_statgv = Nullgv;
    sv = POPs;
    PUTBACK;
    sv_setpv(PL_statname,SvPV(sv, n_a));
    PL_laststatval = PerlLIO_lstat(SvPV(sv, n_a),&PL_statcache);
    if (PL_laststatval < 0 && ckWARN(WARN_NEWLINE) && strchr(SvPV(sv, n_a), '\n'))
	Perl_warner(aTHX_ WARN_NEWLINE, PL_warn_nl, "lstat");
    return PL_laststatval;
}

bool
Perl_do_aexec(pTHX_ SV *really, register SV **mark, register SV **sp)
{
    return do_aexec5(really, mark, sp, 0, 0);
}

bool
Perl_do_aexec5(pTHX_ SV *really, register SV **mark, register SV **sp,
	       int fd, int do_report)
{
#ifdef MACOS_TRADITIONAL
    Perl_croak(aTHX_ "exec? I'm not *that* kind of operating system");
#else
    register char **a;
    char *tmps;
    STRLEN n_a;

    if (sp > mark) {
	New(401,PL_Argv, sp - mark + 1, char*);
	a = PL_Argv;
	while (++mark <= sp) {
	    if (*mark)
		*a++ = SvPVx(*mark, n_a);
	    else
		*a++ = "";
	}
	*a = Nullch;
	if (really)
	    tmps = SvPV(really, n_a);
	if ((!really && *PL_Argv[0] != '/') ||
	    (really && *tmps != '/'))		/* will execvp use PATH? */
	    TAINT_ENV();		/* testing IFS here is overkill, probably */
	if (really && *tmps)
	    PerlProc_execvp(tmps,EXEC_ARGV_CAST(PL_Argv));
	else
	    PerlProc_execvp(PL_Argv[0],EXEC_ARGV_CAST(PL_Argv));
	if (ckWARN(WARN_EXEC))
	    Perl_warner(aTHX_ WARN_EXEC, "Can't exec \"%s\": %s",
		(really ? tmps : PL_Argv[0]), Strerror(errno));
	if (do_report) {
	    int e = errno;

	    PerlLIO_write(fd, (void*)&e, sizeof(int));
	    PerlLIO_close(fd);
	}
    }
    do_execfree();
#endif
    return FALSE;
}

void
Perl_do_execfree(pTHX)
{
    if (PL_Argv) {
	Safefree(PL_Argv);
	PL_Argv = Null(char **);
    }
    if (PL_Cmd) {
	Safefree(PL_Cmd);
	PL_Cmd = Nullch;
    }
}

#if !defined(OS2) && !defined(WIN32) && !defined(DJGPP) && !defined(EPOC) && !defined(MACOS_TRADITIONAL)

bool
Perl_do_exec(pTHX_ char *cmd)
{
    return do_exec3(cmd,0,0);
}

bool
Perl_do_exec3(pTHX_ char *cmd, int fd, int do_report)
{
    register char **a;
    register char *s;
    char flags[10];

    while (*cmd && isSPACE(*cmd))
	cmd++;

    /* save an extra exec if possible */

#ifdef CSH
    if (strnEQ(cmd,PL_cshname,PL_cshlen) && strnEQ(cmd+PL_cshlen," -c",3)) {
	strcpy(flags,"-c");
	s = cmd+PL_cshlen+3;
	if (*s == 'f') {
	    s++;
	    strcat(flags,"f");
	}
	if (*s == ' ')
	    s++;
	if (*s++ == '\'') {
	    char *ncmd = s;

	    while (*s)
		s++;
	    if (s[-1] == '\n')
		*--s = '\0';
	    if (s[-1] == '\'') {
		*--s = '\0';
		PerlProc_execl(PL_cshname,"csh", flags,ncmd,(char*)0);
		*s = '\'';
		return FALSE;
	    }
	}
    }
#endif /* CSH */

    /* see if there are shell metacharacters in it */

    if (*cmd == '.' && isSPACE(cmd[1]))
	goto doshell;

    if (strnEQ(cmd,"exec",4) && isSPACE(cmd[4]))
	goto doshell;

    for (s = cmd; *s && isALNUM(*s); s++) ;	/* catch VAR=val gizmo */
    if (*s == '=')
	goto doshell;

    for (s = cmd; *s; s++) {
	if (*s != ' ' && !isALPHA(*s) && strchr("$&*(){}[]'\";\\|?<>~`\n",*s)) {
	    if (*s == '\n' && !s[1]) {
		*s = '\0';
		break;
	    }
	    /* handle the 2>&1 construct at the end */
	    if (*s == '>' && s[1] == '&' && s[2] == '1'
		&& s > cmd + 1 && s[-1] == '2' && isSPACE(s[-2])
		&& (!s[3] || isSPACE(s[3])))
	    {
		char *t = s + 3;

		while (*t && isSPACE(*t))
		    ++t;
		if (!*t && (dup2(1,2) != -1)) {
		    s[-2] = '\0';
		    break;
		}
	    }
	  doshell:
	    PerlProc_execl(PL_sh_path, "sh", "-c", cmd, (char*)0);
	    return FALSE;
	}
    }

    New(402,PL_Argv, (s - cmd) / 2 + 2, char*);
    PL_Cmd = savepvn(cmd, s-cmd);
    a = PL_Argv;
    for (s = PL_Cmd; *s;) {
	while (*s && isSPACE(*s)) s++;
	if (*s)
	    *(a++) = s;
	while (*s && !isSPACE(*s)) s++;
	if (*s)
	    *s++ = '\0';
    }
    *a = Nullch;
    if (PL_Argv[0]) {
	PerlProc_execvp(PL_Argv[0],PL_Argv);
	if (errno == ENOEXEC) {		/* for system V NIH syndrome */
	    do_execfree();
	    goto doshell;
	}
	{
	    int e = errno;

	    if (ckWARN(WARN_EXEC))
		Perl_warner(aTHX_ WARN_EXEC, "Can't exec \"%s\": %s",
		    PL_Argv[0], Strerror(errno));
	    if (do_report) {
		PerlLIO_write(fd, (void*)&e, sizeof(int));
		PerlLIO_close(fd);
	    }
	}
    }
    do_execfree();
    return FALSE;
}

#endif /* OS2 || WIN32 */

I32
Perl_apply(pTHX_ I32 type, register SV **mark, register SV **sp)
{
    register I32 val;
    register I32 val2;
    register I32 tot = 0;
    char *what;
    char *s;
    SV **oldmark = mark;
    STRLEN n_a;

#define APPLY_TAINT_PROPER() \
    STMT_START {							\
	if (PL_tainted) { TAINT_PROPER(what); }				\
    } STMT_END

    /* This is a first heuristic; it doesn't catch tainting magic. */
    if (PL_tainting) {
	while (++mark <= sp) {
	    if (SvTAINTED(*mark)) {
		TAINT;
		break;
	    }
	}
	mark = oldmark;
    }
    switch (type) {
    case OP_CHMOD:
	what = "chmod";
	APPLY_TAINT_PROPER();
	if (++mark <= sp) {
	    val = SvIVx(*mark);
	    APPLY_TAINT_PROPER();
	    tot = sp - mark;
	    while (++mark <= sp) {
		char *name = SvPVx(*mark, n_a);
		APPLY_TAINT_PROPER();
		if (PerlLIO_chmod(name, val))
		    tot--;
	    }
	}
	break;
#ifdef HAS_CHOWN
    case OP_CHOWN:
	what = "chown";
	APPLY_TAINT_PROPER();
	if (sp - mark > 2) {
	    val = SvIVx(*++mark);
	    val2 = SvIVx(*++mark);
	    APPLY_TAINT_PROPER();
	    tot = sp - mark;
	    while (++mark <= sp) {
		char *name = SvPVx(*mark, n_a);
		APPLY_TAINT_PROPER();
		if (PerlLIO_chown(name, val, val2))
		    tot--;
	    }
	}
	break;
#endif
/*
XXX Should we make lchown() directly available from perl?
For now, we'll let Configure test for HAS_LCHOWN, but do
nothing in the core.
    --AD  5/1998
*/
#ifdef HAS_KILL
    case OP_KILL:
	what = "kill";
	APPLY_TAINT_PROPER();
	if (mark == sp)
	    break;
	s = SvPVx(*++mark, n_a);
	if (isUPPER(*s)) {
	    if (*s == 'S' && s[1] == 'I' && s[2] == 'G')
		s += 3;
	    if (!(val = whichsig(s)))
		Perl_croak(aTHX_ "Unrecognized signal name \"%s\"",s);
	}
	else
	    val = SvIVx(*mark);
	APPLY_TAINT_PROPER();
	tot = sp - mark;
#ifdef VMS
	/* kill() doesn't do process groups (job trees?) under VMS */
	if (val < 0) val = -val;
	if (val == SIGKILL) {
#	    include <starlet.h>
	    /* Use native sys$delprc() to insure that target process is
	     * deleted; supervisor-mode images don't pay attention to
	     * CRTL's emulation of Unix-style signals and kill()
	     */
	    while (++mark <= sp) {
		I32 proc = SvIVx(*mark);
		register unsigned long int __vmssts;
		APPLY_TAINT_PROPER();
		if (!((__vmssts = sys$delprc(&proc,0)) & 1)) {
		    tot--;
		    switch (__vmssts) {
			case SS$_NONEXPR:
			case SS$_NOSUCHNODE:
			    SETERRNO(ESRCH,__vmssts);
			    break;
			case SS$_NOPRIV:
			    SETERRNO(EPERM,__vmssts);
			    break;
			default:
			    SETERRNO(EVMSERR,__vmssts);
		    }
		}
	    }
	    break;
	}
#endif
	if (val < 0) {
	    val = -val;
	    while (++mark <= sp) {
		I32 proc = SvIVx(*mark);
		APPLY_TAINT_PROPER();
#ifdef HAS_KILLPG
		if (PerlProc_killpg(proc,val))	/* BSD */
#else
		if (PerlProc_kill(-proc,val))	/* SYSV */
#endif
		    tot--;
	    }
	}
	else {
	    while (++mark <= sp) {
		I32 proc = SvIVx(*mark);
		APPLY_TAINT_PROPER();
		if (PerlProc_kill(proc, val))
		    tot--;
	    }
	}
	break;
#endif
    case OP_UNLINK:
	what = "unlink";
	APPLY_TAINT_PROPER();
	tot = sp - mark;
	while (++mark <= sp) {
	    s = SvPVx(*mark, n_a);
	    APPLY_TAINT_PROPER();
	    if (PL_euid || PL_unsafe) {
		if (UNLINK(s))
		    tot--;
	    }
	    else {	/* don't let root wipe out directories without -U */
		if (PerlLIO_lstat(s,&PL_statbuf) < 0 || S_ISDIR(PL_statbuf.st_mode))
		    tot--;
		else {
		    if (UNLINK(s))
			tot--;
		}
	    }
	}
	break;
#ifdef HAS_UTIME
    case OP_UTIME:
	what = "utime";
	APPLY_TAINT_PROPER();
	if (sp - mark > 2) {
#if defined(I_UTIME) || defined(VMS)
	    struct utimbuf utbuf;
#else
	    struct {
		Time_t	actime;
		Time_t	modtime;
	    } utbuf;
#endif

	    Zero(&utbuf, sizeof utbuf, char);
#ifdef BIG_TIME
	    utbuf.actime = (Time_t)SvNVx(*++mark);	/* time accessed */
	    utbuf.modtime = (Time_t)SvNVx(*++mark);	/* time modified */
#else
	    utbuf.actime = (Time_t)SvIVx(*++mark);	/* time accessed */
	    utbuf.modtime = (Time_t)SvIVx(*++mark);	/* time modified */
#endif
	    APPLY_TAINT_PROPER();
	    tot = sp - mark;
	    while (++mark <= sp) {
		char *name = SvPVx(*mark, n_a);
		APPLY_TAINT_PROPER();
		if (PerlLIO_utime(name, &utbuf))
		    tot--;
	    }
	}
	else
	    tot = 0;
	break;
#endif
    }
    return tot;

#undef APPLY_TAINT_PROPER
}

/* Do the permissions allow some operation?  Assumes statcache already set. */
#ifndef VMS /* VMS' cando is in vms.c */
bool
Perl_cando(pTHX_ Mode_t mode, Uid_t effective, register Stat_t *statbufp)
/* Note: we use `effective' both for uids and gids.
 * Here we are betting on Uid_t being equal or wider than Gid_t.  */
{
#ifdef DOSISH
    /* [Comments and code from Len Reed]
     * MS-DOS "user" is similar to UNIX's "superuser," but can't write
     * to write-protected files.  The execute permission bit is set
     * by the Miscrosoft C library stat() function for the following:
     *		.exe files
     *		.com files
     *		.bat files
     *		directories
     * All files and directories are readable.
     * Directories and special files, e.g. "CON", cannot be
     * write-protected.
     * [Comment by Tom Dinger -- a directory can have the write-protect
     *		bit set in the file system, but DOS permits changes to
     *		the directory anyway.  In addition, all bets are off
     *		here for networked software, such as Novell and
     *		Sun's PC-NFS.]
     */

     /* Atari stat() does pretty much the same thing. we set x_bit_set_in_stat
      * too so it will actually look into the files for magic numbers
      */
     return (mode & statbufp->st_mode) ? TRUE : FALSE;

#else /* ! DOSISH */
    if ((effective ? PL_euid : PL_uid) == 0) {	/* root is special */
	if (mode == S_IXUSR) {
	    if (statbufp->st_mode & 0111 || S_ISDIR(statbufp->st_mode))
		return TRUE;
	}
	else
	    return TRUE;		/* root reads and writes anything */
	return FALSE;
    }
    if (statbufp->st_uid == (effective ? PL_euid : PL_uid) ) {
	if (statbufp->st_mode & mode)
	    return TRUE;	/* ok as "user" */
    }
    else if (ingroup(statbufp->st_gid,effective)) {
	if (statbufp->st_mode & mode >> 3)
	    return TRUE;	/* ok as "group" */
    }
    else if (statbufp->st_mode & mode >> 6)
	return TRUE;	/* ok as "other" */
    return FALSE;
#endif /* ! DOSISH */
}
#endif /* ! VMS */

bool
Perl_ingroup(pTHX_ Gid_t testgid, Uid_t effective)
{
#ifdef MACOS_TRADITIONAL
    /* This is simply not correct for AppleShare, but fix it yerself. */
    return TRUE;
#else
    if (testgid == (effective ? PL_egid : PL_gid))
	return TRUE;
#ifdef HAS_GETGROUPS
#ifndef NGROUPS
#define NGROUPS 32
#endif
    {
	Groups_t gary[NGROUPS];
	I32 anum;

	anum = getgroups(NGROUPS,gary);
	while (--anum >= 0)
	    if (gary[anum] == testgid)
		return TRUE;
    }
#endif
    return FALSE;
#endif
}

#if defined(HAS_MSG) || defined(HAS_SEM) || defined(HAS_SHM)

I32
Perl_do_ipcget(pTHX_ I32 optype, SV **mark, SV **sp)
{
    key_t key;
    I32 n, flags;

    key = (key_t)SvNVx(*++mark);
    n = (optype == OP_MSGGET) ? 0 : SvIVx(*++mark);
    flags = SvIVx(*++mark);
    SETERRNO(0,0);
    switch (optype)
    {
#ifdef HAS_MSG
    case OP_MSGGET:
	return msgget(key, flags);
#endif
#ifdef HAS_SEM
    case OP_SEMGET:
	return semget(key, n, flags);
#endif
#ifdef HAS_SHM
    case OP_SHMGET:
	return shmget(key, n, flags);
#endif
#if !defined(HAS_MSG) || !defined(HAS_SEM) || !defined(HAS_SHM)
    default:
	Perl_croak(aTHX_ "%s not implemented", PL_op_desc[optype]);
#endif
    }
    return -1;			/* should never happen */
}

I32
Perl_do_ipcctl(pTHX_ I32 optype, SV **mark, SV **sp)
{
    SV *astr;
    char *a;
    I32 id, n, cmd, infosize, getinfo;
    I32 ret = -1;

    id = SvIVx(*++mark);
    n = (optype == OP_SEMCTL) ? SvIVx(*++mark) : 0;
    cmd = SvIVx(*++mark);
    astr = *++mark;
    infosize = 0;
    getinfo = (cmd == IPC_STAT);

    switch (optype)
    {
#ifdef HAS_MSG
    case OP_MSGCTL:
	if (cmd == IPC_STAT || cmd == IPC_SET)
	    infosize = sizeof(struct msqid_ds);
	break;
#endif
#ifdef HAS_SHM
    case OP_SHMCTL:
	if (cmd == IPC_STAT || cmd == IPC_SET)
	    infosize = sizeof(struct shmid_ds);
	break;
#endif
#ifdef HAS_SEM
    case OP_SEMCTL:
#ifdef Semctl
	if (cmd == IPC_STAT || cmd == IPC_SET)
	    infosize = sizeof(struct semid_ds);
	else if (cmd == GETALL || cmd == SETALL)
	{
	    struct semid_ds semds;
	    union semun semun;
#ifdef EXTRA_F_IN_SEMUN_BUF
            semun.buff = &semds;
#else
            semun.buf = &semds;
#endif
	    getinfo = (cmd == GETALL);
	    if (Semctl(id, 0, IPC_STAT, semun) == -1)
		return -1;
	    infosize = semds.sem_nsems * sizeof(short);
		/* "short" is technically wrong but much more portable
		   than guessing about u_?short(_t)? */
	}
#else
	Perl_croak(aTHX_ "%s not implemented", PL_op_desc[optype]);
#endif
	break;
#endif
#if !defined(HAS_MSG) || !defined(HAS_SEM) || !defined(HAS_SHM)
    default:
	Perl_croak(aTHX_ "%s not implemented", PL_op_desc[optype]);
#endif
    }

    if (infosize)
    {
	STRLEN len;
	if (getinfo)
	{
	    SvPV_force(astr, len);
	    a = SvGROW(astr, infosize+1);
	}
	else
	{
	    a = SvPV(astr, len);
	    if (len != infosize)
		Perl_croak(aTHX_ "Bad arg length for %s, is %lu, should be %ld",
		      PL_op_desc[optype],
		      (unsigned long)len,
		      (long)infosize);
	}
    }
    else
    {
	IV i = SvIV(astr);
	a = INT2PTR(char *,i);		/* ouch */
    }
    SETERRNO(0,0);
    switch (optype)
    {
#ifdef HAS_MSG
    case OP_MSGCTL:
	ret = msgctl(id, cmd, (struct msqid_ds *)a);
	break;
#endif
#ifdef HAS_SEM
    case OP_SEMCTL: {
#ifdef Semctl
            union semun unsemds;

#ifdef EXTRA_F_IN_SEMUN_BUF
            unsemds.buff = (struct semid_ds *)a;
#else
            unsemds.buf = (struct semid_ds *)a;
#endif
	    ret = Semctl(id, n, cmd, unsemds);
#else
	    Perl_croak(aTHX_ "%s not implemented", PL_op_desc[optype]);
#endif
        }
	break;
#endif
#ifdef HAS_SHM
    case OP_SHMCTL:
	ret = shmctl(id, cmd, (struct shmid_ds *)a);
	break;
#endif
    }
    if (getinfo && ret >= 0) {
	SvCUR_set(astr, infosize);
	*SvEND(astr) = '\0';
	SvSETMAGIC(astr);
    }
    return ret;
}

I32
Perl_do_msgsnd(pTHX_ SV **mark, SV **sp)
{
#ifdef HAS_MSG
    SV *mstr;
    char *mbuf;
    I32 id, msize, flags;
    STRLEN len;

    id = SvIVx(*++mark);
    mstr = *++mark;
    flags = SvIVx(*++mark);
    mbuf = SvPV(mstr, len);
    if ((msize = len - sizeof(long)) < 0)
	Perl_croak(aTHX_ "Arg too short for msgsnd");
    SETERRNO(0,0);
    return msgsnd(id, (struct msgbuf *)mbuf, msize, flags);
#else
    Perl_croak(aTHX_ "msgsnd not implemented");
#endif
}

I32
Perl_do_msgrcv(pTHX_ SV **mark, SV **sp)
{
#ifdef HAS_MSG
    SV *mstr;
    char *mbuf;
    long mtype;
    I32 id, msize, flags, ret;
    STRLEN len;

    id = SvIVx(*++mark);
    mstr = *++mark;
    /* suppress warning when reading into undef var --jhi */
    if (! SvOK(mstr))
	sv_setpvn(mstr, "", 0);
    msize = SvIVx(*++mark);
    mtype = (long)SvIVx(*++mark);
    flags = SvIVx(*++mark);
    SvPV_force(mstr, len);
    mbuf = SvGROW(mstr, sizeof(long)+msize+1);

    SETERRNO(0,0);
    ret = msgrcv(id, (struct msgbuf *)mbuf, msize, mtype, flags);
    if (ret >= 0) {
	SvCUR_set(mstr, sizeof(long)+ret);
	*SvEND(mstr) = '\0';
#ifndef INCOMPLETE_TAINTS
	/* who knows who has been playing with this message? */
	SvTAINTED_on(mstr);
#endif
    }
    return ret;
#else
    Perl_croak(aTHX_ "msgrcv not implemented");
#endif
}

I32
Perl_do_semop(pTHX_ SV **mark, SV **sp)
{
#ifdef HAS_SEM
    SV *opstr;
    char *opbuf;
    I32 id;
    STRLEN opsize;

    id = SvIVx(*++mark);
    opstr = *++mark;
    opbuf = SvPV(opstr, opsize);
    if (opsize < sizeof(struct sembuf)
	|| (opsize % sizeof(struct sembuf)) != 0) {
	SETERRNO(EINVAL,LIB$_INVARG);
	return -1;
    }
    SETERRNO(0,0);
    return semop(id, (struct sembuf *)opbuf, opsize/sizeof(struct sembuf));
#else
    Perl_croak(aTHX_ "semop not implemented");
#endif
}

I32
Perl_do_shmio(pTHX_ I32 optype, SV **mark, SV **sp)
{
#ifdef HAS_SHM
    SV *mstr;
    char *mbuf, *shm;
    I32 id, mpos, msize;
    STRLEN len;
    struct shmid_ds shmds;

    id = SvIVx(*++mark);
    mstr = *++mark;
    mpos = SvIVx(*++mark);
    msize = SvIVx(*++mark);
    SETERRNO(0,0);
    if (shmctl(id, IPC_STAT, &shmds) == -1)
	return -1;
    if (mpos < 0 || msize < 0 || mpos + msize > shmds.shm_segsz) {
	SETERRNO(EFAULT,SS$_ACCVIO);		/* can't do as caller requested */
	return -1;
    }
    shm = (char *)shmat(id, (char*)NULL, (optype == OP_SHMREAD) ? SHM_RDONLY : 0);
    if (shm == (char *)-1)	/* I hate System V IPC, I really do */
	return -1;
    if (optype == OP_SHMREAD) {
	/* suppress warning when reading into undef var (tchrist 3/Mar/00) */
	if (! SvOK(mstr))
	    sv_setpvn(mstr, "", 0);
	SvPV_force(mstr, len);
	mbuf = SvGROW(mstr, msize+1);

	Copy(shm + mpos, mbuf, msize, char);
	SvCUR_set(mstr, msize);
	*SvEND(mstr) = '\0';
	SvSETMAGIC(mstr);
#ifndef INCOMPLETE_TAINTS
	/* who knows who has been playing with this shared memory? */
	SvTAINTED_on(mstr);
#endif
    }
    else {
	I32 n;

	mbuf = SvPV(mstr, len);
	if ((n = len) > msize)
	    n = msize;
	Copy(mbuf, shm + mpos, n, char);
	if (n < msize)
	    memzero(shm + mpos + n, msize - n);
    }
    return shmdt(shm);
#else
    Perl_croak(aTHX_ "shm I/O not implemented");
#endif
}

#endif /* SYSV IPC */

/*
=for apidoc start_glob

Function called by C<do_readline> to spawn a glob (or do the glob inside
perl on VMS). This code used to be inline, but now perl uses C<File::Glob>
this glob starter is only used by miniperl during the build proccess.
Moving it away shrinks pp_hot.c; shrinking pp_hot.c helps speed perl up.

=cut
*/

PerlIO *
Perl_start_glob (pTHX_ SV *tmpglob, IO *io)
{
    SV *tmpcmd = NEWSV(55, 0);
    PerlIO *fp;
    ENTER;
    SAVEFREESV(tmpcmd);
#ifdef VMS /* expand the wildcards right here, rather than opening a pipe, */
           /* since spawning off a process is a real performance hit */
    {
#include <descrip.h>
#include <lib$routines.h>
#include <nam.h>
#include <rmsdef.h>
	char rslt[NAM$C_MAXRSS+1+sizeof(unsigned short int)] = {'\0','\0'};
	char vmsspec[NAM$C_MAXRSS+1];
	char *rstr = rslt + sizeof(unsigned short int), *begin, *end, *cp;
	char tmpfnam[L_tmpnam] = "SYS$SCRATCH:";
	$DESCRIPTOR(dfltdsc,"SYS$DISK:[]*.*;");
	PerlIO *tmpfp;
	STRLEN i;
	struct dsc$descriptor_s wilddsc
	    = {0, DSC$K_DTYPE_T, DSC$K_CLASS_S, 0};
	struct dsc$descriptor_vs rsdsc
	    = {sizeof rslt, DSC$K_DTYPE_VT, DSC$K_CLASS_VS, rslt};
	unsigned long int cxt = 0, sts = 0, ok = 1, hasdir = 0, hasver = 0, isunix = 0;

	/* We could find out if there's an explicit dev/dir or version
	   by peeking into lib$find_file's internal context at
	   ((struct NAM *)((struct FAB *)cxt)->fab$l_nam)->nam$l_fnb
	   but that's unsupported, so I don't want to do it now and
	   have it bite someone in the future. */
	strcat(tmpfnam,PerlLIO_tmpnam(NULL));
	cp = SvPV(tmpglob,i);
	for (; i; i--) {
	    if (cp[i] == ';') hasver = 1;
	    if (cp[i] == '.') {
		if (sts) hasver = 1;
		else sts = 1;
	    }
	    if (cp[i] == '/') {
		hasdir = isunix = 1;
		break;
	    }
	    if (cp[i] == ']' || cp[i] == '>' || cp[i] == ':') {
		hasdir = 1;
		break;
	    }
	}
	if ((tmpfp = PerlIO_open(tmpfnam,"w+","fop=dlt")) != NULL) {
	    Stat_t st;
	    if (!PerlLIO_stat(SvPVX(tmpglob),&st) && S_ISDIR(st.st_mode))
		ok = ((wilddsc.dsc$a_pointer = tovmspath(SvPVX(tmpglob),vmsspec)) != NULL);
	    else ok = ((wilddsc.dsc$a_pointer = tovmsspec(SvPVX(tmpglob),vmsspec)) != NULL);
	    if (ok) wilddsc.dsc$w_length = (unsigned short int) strlen(wilddsc.dsc$a_pointer);
	    while (ok && ((sts = lib$find_file(&wilddsc,&rsdsc,&cxt,
					       &dfltdsc,NULL,NULL,NULL))&1)) {
		end = rstr + (unsigned long int) *rslt;
		if (!hasver) while (*end != ';') end--;
		*(end++) = '\n';  *end = '\0';
		for (cp = rstr; *cp; cp++) *cp = _tolower(*cp);
		if (hasdir) {
		    if (isunix) trim_unixpath(rstr,SvPVX(tmpglob),1);
		    begin = rstr;
		}
		else {
		    begin = end;
		    while (*(--begin) != ']' && *begin != '>') ;
		    ++begin;
		}
		ok = (PerlIO_puts(tmpfp,begin) != EOF);
	    }
	    if (cxt) (void)lib$find_file_end(&cxt);
	    if (ok && sts != RMS$_NMF &&
		sts != RMS$_DNF && sts != RMS$_FNF) ok = 0;
	    if (!ok) {
		if (!(sts & 1)) {
		    SETERRNO((sts == RMS$_SYN ? EINVAL : EVMSERR),sts);
		}
		PerlIO_close(tmpfp);
		fp = NULL;
	    }
	    else {
		PerlIO_rewind(tmpfp);
		IoTYPE(io) = IoTYPE_RDONLY;
		IoIFP(io) = fp = tmpfp;
		IoFLAGS(io) &= ~IOf_UNTAINT;  /* maybe redundant */
	    }
	}
    }
#else /* !VMS */
#ifdef MACOS_TRADITIONAL
    sv_setpv(tmpcmd, "glob ");
    sv_catsv(tmpcmd, tmpglob);
    sv_catpv(tmpcmd, " |");
#else
#ifdef DOSISH
#ifdef OS2
    sv_setpv(tmpcmd, "for a in ");
    sv_catsv(tmpcmd, tmpglob);
    sv_catpv(tmpcmd, "; do echo \"$a\\0\\c\"; done |");
#else
#ifdef DJGPP
    sv_setpv(tmpcmd, "/dev/dosglob/"); /* File System Extension */
    sv_catsv(tmpcmd, tmpglob);
#else
    sv_setpv(tmpcmd, "perlglob ");
    sv_catsv(tmpcmd, tmpglob);
    sv_catpv(tmpcmd, " |");
#endif /* !DJGPP */
#endif /* !OS2 */
#else /* !DOSISH */
#if defined(CSH)
    sv_setpvn(tmpcmd, PL_cshname, PL_cshlen);
    sv_catpv(tmpcmd, " -cf 'set nonomatch; glob ");
    sv_catsv(tmpcmd, tmpglob);
    sv_catpv(tmpcmd, "' 2>/dev/null |");
#else
    sv_setpv(tmpcmd, "echo ");
    sv_catsv(tmpcmd, tmpglob);
#if 'z' - 'a' == 25
    sv_catpv(tmpcmd, "|tr -s ' \t\f\r' '\\012\\012\\012\\012'|");
#else
    sv_catpv(tmpcmd, "|tr -s ' \t\f\r' '\\n\\n\\n\\n'|");
#endif
#endif /* !CSH */
#endif /* !DOSISH */
#endif /* MACOS_TRADITIONAL */
    (void)do_open(PL_last_in_gv, SvPVX(tmpcmd), SvCUR(tmpcmd),
		  FALSE, O_RDONLY, 0, Nullfp);
    fp = IoIFP(io);
#endif /* !VMS */
    LEAVE;
    return fp;
}<|MERGE_RESOLUTION|>--- conflicted
+++ resolved
@@ -556,13 +556,8 @@
 	    Pid_t pid;
 	    SV *sv;
 	    if (PerlLIO_dup2(fd, savefd) < 0) {
-<<<<<<< HEAD
-	       (void)PerlIO_close(fp);
-	       goto say_false;
-=======
 		(void)PerlIO_close(fp);
 		goto say_false;
->>>>>>> bd4a5668
 	    }
 #ifdef VMS
 	    if (savefd != PerlIO_fileno(PerlIO_stdin())) {
