--- conflicted
+++ resolved
@@ -1106,24 +1106,6 @@
 	RETURNOP(cLOGOP->op_other);
 }
 	
-<<<<<<< HEAD
-#ifdef DEPRECATED
-PP(pp_entersubr)
-{
-    djSP;
-    SV** mark = (stack_base + *markstack_ptr + 1);
-    SV* cv = *mark;
-    while (mark < sp) {	/* emulate old interface */
-	*mark = mark[1];
-	mark++;
-    }
-    *sp = cv;
-    return pp_entersub(ARGS);
-}
-#endif
-
-=======
->>>>>>> 5756a3ac
 PP(pp_caller)
 {
     djSP;
