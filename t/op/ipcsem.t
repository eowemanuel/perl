--- conflicted
+++ resolved
@@ -95,10 +95,7 @@
 		    ? $define{$define{$d}} : undef;
 	}
 	unless(defined $define{$d}) {
-<<<<<<< HEAD
 	    print "# $d undefined\n";
-=======
->>>>>>> 4682965a
 	    print "1..0\n";
 	    exit;
 	}
