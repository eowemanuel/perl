--- conflicted
+++ resolved
@@ -3121,8 +3121,6 @@
 
 	case KEY_my:
 	    in_my = TRUE;
-<<<<<<< HEAD
-	    yylval.ival = 1;
 	    s = skipspace(s);
 	    if (isIDFIRST(*s)) {
 		s = scan_word(s, tokenbuf, TRUE, &len);
@@ -3134,10 +3132,7 @@
 		    yyerror(tmpbuf);
 		}
 	    }
-	    OPERATOR(LOCAL);
-=======
 	    OPERATOR(MY);
->>>>>>> ec4e49dc
 
 	case KEY_next:
 	    s = force_word(s,WORD,TRUE,FALSE,FALSE);
