--- conflicted
+++ resolved
@@ -29,11 +29,8 @@
 $Config{startperl}
     eval 'exec $Config{perlpath} -S \$0 \${1+"\$@"}'
 	if \$running_under_some_shell;
-<<<<<<< HEAD
-=======
 my \$startperl;
 my \$perlpath;
->>>>>>> dd2bab0f
 (\$startperl = <<'/../') =~ s/\\s*\\z//;
 $Config{startperl}
 /../
