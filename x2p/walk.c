/* $RCSfile: walk.c,v $$Revision: 4.1 $$Date: 92/08/07 18:29:31 $
 *
<<<<<<< HEAD
 *    Copyright (c) 1991-2001, Larry Wall
=======
 *    Copyright (c) 1991-2002, Larry Wall
>>>>>>> dd2bab0f
 *
 *    You may distribute under the terms of either the GNU General Public
 *    License or the Artistic License, as specified in the README file.
 *
 * $Log:	walk.c,v $
 */

#include "EXTERN.h"
#include "a2p.h"
#include "util.h"

bool exitval = FALSE;
bool realexit = FALSE;
bool saw_getline = FALSE;
bool subretnum = FALSE;
bool saw_FNR = FALSE;
bool saw_argv0 = FALSE;
bool saw_fh = FALSE;
int maxtmp = 0;
char *lparen;
char *rparen;
char *limit;
STR *subs;
STR *curargs = Nullstr;

static void addsemi ( STR *str );
static void emit_split ( STR *str, int level );
static void fixtab ( STR *str, int lvl );
static void numericize ( int node );
static void tab ( STR *str, int lvl );

int prewalk ( int numit, int level, int node, int *numericptr );
STR * walk ( int useval, int level, int node, int *numericptr, int minprec );
#ifdef NETWARE
char *savestr(char *str);
char *cpytill(register char *to, register char *from, register int delim);
char *instr(char *big, char *little);
#endif

STR *
walk(int useval, int level, register int node, int *numericptr, int minprec)
           
          
                  
                
            			/* minimum precedence without parens */
{
    register int len;
    register STR *str;
    register int type;
    register int i;
    register STR *tmpstr;
    STR *tmp2str;
    STR *tmp3str;
    char *t;
    char *d, *s;
    int numarg;
    int numeric = FALSE;
    STR *fstr;
    int prec = P_MAX;		/* assume no parens needed */

    if (!node) {
	*numericptr = 0;
	return str_make("");
    }
    type = ops[node].ival;
    len = type >> 8;
    type &= 255;
    switch (type) {
    case OPROG:
	arymax = 0;
	if (namelist) {
	    while (isALPHA(*namelist)) {
		for (d = tokenbuf,s=namelist;
		  isALPHA(*s) || isDIGIT(*s) || *s == '_';
		  *d++ = *s++) ;
		*d = '\0';
		while (*s && !isALPHA(*s)) s++;
		namelist = s;
		nameary[++arymax] = savestr(tokenbuf);
	    }
	}
	if (maxfld < arymax)
	    maxfld = arymax;
	opens = str_new(0);
	subs = str_new(0);
	str = walk(0,level,ops[node+1].ival,&numarg,P_MIN);
	if (do_split && need_entire && !absmaxfld)
	    split_to_array = TRUE;
	if (do_split && split_to_array)
	    set_array_base = TRUE;
	if (set_array_base) {
	    str_cat(str,"$[ = 1;\t\t\t# set array base to 1\n");
	}
	if (fswitch && !const_FS)
	    const_FS = fswitch;
	if (saw_FS > 1 || saw_RS)
	    const_FS = 0;
	if (saw_ORS && need_entire)
	    do_chop = TRUE;
	if (fswitch) {
	    str_cat(str,"$FS = '");
	    if (strchr("*+?.[]()|^$\\",fswitch))
		str_cat(str,"\\");
	    sprintf(tokenbuf,"%c",fswitch);
	    str_cat(str,tokenbuf);
	    str_cat(str,"';\t\t# field separator from -F switch\n");
	}
	else if (saw_FS && !const_FS) {
	    str_cat(str,"$FS = ' ';\t\t# set field separator\n");
	}
	if (saw_OFS) {
	    str_cat(str,"$, = ' ';\t\t# set output field separator\n");
	}
	if (saw_ORS) {
	    str_cat(str,"$\\ = \"\\n\";\t\t# set output record separator\n");
	}
	if (saw_argv0) {
	    str_cat(str,"$ARGV0 = $0;\t\t# remember what we ran as\n");
	}
	if (str->str_cur > 20)
	    str_cat(str,"\n");
	if (ops[node+2].ival) {
	    str_scat(str,fstr=walk(0,level,ops[node+2].ival,&numarg,P_MIN));
	    str_free(fstr);
	    str_cat(str,"\n\n");
	}
	fstr = walk(0,level+1,ops[node+3].ival,&numarg,P_MIN);
	if (*fstr->str_ptr) {
	    if (saw_line_op)
		str_cat(str,"line: ");
	    str_cat(str,"while (<>) {\n");
	    tab(str,++level);
	    if (saw_FS && !const_FS)
		do_chop = TRUE;
	    if (do_chop) {
		str_cat(str,"chomp;\t# strip record separator\n");
		tab(str,level);
	    }
	    if (do_split)
		emit_split(str,level);
	    str_scat(str,fstr);
	    str_free(fstr);
	    fixtab(str,--level);
	    str_cat(str,"}\n");
	    if (saw_FNR)
		str_cat(str,"continue {\n    $FNRbase = $. if eof;\n}\n");
	}
	else if (old_awk)
	    str_cat(str,"while (<>) { }		# (no line actions)\n");
	if (ops[node+4].ival) {
	    realexit = TRUE;
	    str_cat(str,"\n");
	    tab(str,level);
	    str_scat(str,fstr=walk(0,level,ops[node+4].ival,&numarg,P_MIN));
	    str_free(fstr);
	    str_cat(str,"\n");
	}
	if (exitval)
	    str_cat(str,"exit $ExitValue;\n");
	if (subs->str_ptr) {
	    str_cat(str,"\n");
	    str_scat(str,subs);
	}
	if (saw_getline) {
	    for (len = 0; len < 4; len++) {
		if (saw_getline & (1 << len)) {
		    sprintf(tokenbuf,"\nsub Getline%d {\n",len);
		    str_cat(str, tokenbuf);
		    if (len & 2) {
			if (do_fancy_opens)
			    str_cat(str,"    &Pick('',@_);\n");
			else
			    str_cat(str,"    ($fh) = @_;\n");
		    }
		    else {
			if (saw_FNR)
			    str_cat(str,"    $FNRbase = $. if eof;\n");
		    }
		    if (len & 1)
			str_cat(str,"    local($_);\n");
		    if (len & 2)
			str_cat(str,
			  "    if ($getline_ok = (($_ = <$fh>) ne ''))");
		    else
			str_cat(str,
			  "    if ($getline_ok = (($_ = <>) ne ''))");
		    str_cat(str, " {\n");
		    level += 2;
		    tab(str,level);
		    i = 0;
		    if (do_chop) {
			i++;
			str_cat(str,"chomp;\t# strip record separator\n");
			tab(str,level);
		    }
		    if (do_split && !(len & 1)) {
			i++;
			emit_split(str,level);
		    }
		    if (!i)
			str_cat(str,";\n");
		    fixtab(str,--level);
		    str_cat(str,"}\n    $_;\n}\n");
		    --level;
		}
	    }
	}
	if (do_fancy_opens) {
	    str_cat(str,"\n\
sub Pick {\n\
    local($mode,$name,$pipe) = @_;\n\
    $fh = $name;\n\
    open($name,$mode.$name.$pipe) unless $opened{$name}++;\n\
}\n\
");
	}
	break;
    case OHUNKS:
	str = walk(0,level,ops[node+1].ival,&numarg,P_MIN);
	str_scat(str,fstr=walk(0,level,ops[node+2].ival,&numarg,P_MIN));
	str_free(fstr);
	if (len == 3) {
	    str_scat(str,fstr=walk(0,level,ops[node+3].ival,&numarg,P_MIN));
	    str_free(fstr);
	}
	else {
	}
	break;
    case ORANGE:
	prec = P_DOTDOT;
	str = walk(1,level,ops[node+1].ival,&numarg,prec+1);
	str_cat(str," .. ");
	str_scat(str,fstr=walk(1,level,ops[node+2].ival,&numarg,prec+1));
	str_free(fstr);
	break;
    case OPAT:
	goto def;
    case OREGEX:
	str = str_new(0);
	str_set(str,"/");
	tmpstr=walk(0,level,ops[node+1].ival,&numarg,P_MIN);
	/* translate \nnn to [\nnn] */
	for (s = tmpstr->str_ptr, d = tokenbuf; *s; s++, d++) {
	    if (*s == '\\' && isDIGIT(s[1]) && isDIGIT(s[2]) && isDIGIT(s[3])){
		*d++ = '[';
		*d++ = *s++;
		*d++ = *s++;
		*d++ = *s++;
		*d++ = *s;
		*d = ']';
	    }
	    else
		*d = *s;
	}
	*d = '\0';
	for (d=tokenbuf; *d; d++)
<<<<<<< HEAD
	    *d += (char)128;
=======
           *d += (char)128;
>>>>>>> dd2bab0f
	str_cat(str,tokenbuf);
	str_free(tmpstr);
	str_cat(str,"/");
	break;
    case OHUNK:
	if (len == 1) {
	    str = str_new(0);
	    str = walk(0,level,oper1(OPRINT,0),&numarg,P_MIN);
	    str_cat(str," if ");
	    str_scat(str,fstr=walk(0,level,ops[node+1].ival,&numarg,P_MIN));
	    str_free(fstr);
	    str_cat(str,";");
	}
	else {
	    tmpstr = walk(0,level,ops[node+1].ival,&numarg,P_MIN);
	    if (*tmpstr->str_ptr) {
		str = str_new(0);
		str_set(str,"if (");
		str_scat(str,tmpstr);
		str_cat(str,") {\n");
		tab(str,++level);
		str_scat(str,fstr=walk(0,level,ops[node+2].ival,&numarg,P_MIN));
		str_free(fstr);
		fixtab(str,--level);
		str_cat(str,"}\n");
		tab(str,level);
	    }
	    else {
		str = walk(0,level,ops[node+2].ival,&numarg,P_MIN);
	    }
	}
	break;
    case OPPAREN:
	str = str_new(0);
	str_set(str,"(");
	str_scat(str,fstr=walk(useval != 0,level,ops[node+1].ival,&numarg,P_MIN));
	str_free(fstr);
	str_cat(str,")");
	break;
    case OPANDAND:
	prec = P_ANDAND;
	str = walk(1,level,ops[node+1].ival,&numarg,prec);
	str_cat(str," && ");
	str_scat(str,fstr=walk(1,level,ops[node+2].ival,&numarg,prec+1));
	str_free(fstr);
	str_scat(str,fstr=walk(1,level,ops[node+3].ival,&numarg,prec+1));
	str_free(fstr);
	break;
    case OPOROR:
	prec = P_OROR;
	str = walk(1,level,ops[node+1].ival,&numarg,prec);
	str_cat(str," || ");
	str_scat(str,fstr=walk(1,level,ops[node+2].ival,&numarg,prec+1));
	str_free(fstr);
	str_scat(str,fstr=walk(1,level,ops[node+3].ival,&numarg,prec+1));
	str_free(fstr);
	break;
    case OPNOT:
	prec = P_UNARY;
	str = str_new(0);
	str_set(str,"!");
	str_scat(str,fstr=walk(1,level,ops[node+1].ival,&numarg,prec));
	str_free(fstr);
	break;
    case OCOND:
	prec = P_COND;
	str = walk(1,level,ops[node+1].ival,&numarg,prec);
	str_cat(str," ? ");
	str_scat(str,fstr=walk(1,level,ops[node+2].ival,&numarg,prec+1));
	str_free(fstr);
	str_cat(str," : ");
	str_scat(str,fstr=walk(1,level,ops[node+3].ival,&numarg,prec+1));
	str_free(fstr);
	break;
    case OCPAREN:
	str = str_new(0);
	str_set(str,"(");
	str_scat(str,fstr=walk(useval != 0,level,ops[node+1].ival,&numarg,P_MIN));
	str_free(fstr);
	numeric |= numarg;
	str_cat(str,")");
	break;
    case OCANDAND:
	prec = P_ANDAND;
	str = walk(1,level,ops[node+1].ival,&numarg,prec);
	numeric = 1;
	str_cat(str," && ");
	str_scat(str,fstr=walk(1,level,ops[node+2].ival,&numarg,prec+1));
	str_free(fstr);
	str_scat(str,fstr=walk(1,level,ops[node+3].ival,&numarg,prec+1));
	str_free(fstr);
	break;
    case OCOROR:
	prec = P_OROR;
	str = walk(1,level,ops[node+1].ival,&numarg,prec);
	numeric = 1;
	str_cat(str," || ");
	str_scat(str,fstr=walk(1,level,ops[node+2].ival,&numarg,prec+1));
	str_free(fstr);
	str_scat(str,fstr=walk(1,level,ops[node+3].ival,&numarg,prec+1));
	str_free(fstr);
	break;
    case OCNOT:
	prec = P_UNARY;
	str = str_new(0);
	str_set(str,"!");
	str_scat(str,fstr=walk(1,level,ops[node+1].ival,&numarg,prec));
	str_free(fstr);
	numeric = 1;
	break;
    case ORELOP:
	prec = P_REL;
	str = walk(1,level,ops[node+2].ival,&numarg,prec+1);
	numeric |= numarg;
	tmpstr = walk(0,level,ops[node+1].ival,&numarg,P_MIN);
	tmp2str = walk(1,level,ops[node+3].ival,&numarg,prec+1);
	numeric |= numarg;
	if (!numeric ||
	 (!numarg && (*tmp2str->str_ptr == '"' || *tmp2str->str_ptr == '\''))) {
	    t = tmpstr->str_ptr;
	    if (strEQ(t,"=="))
		str_set(tmpstr,"eq");
	    else if (strEQ(t,"!="))
		str_set(tmpstr,"ne");
	    else if (strEQ(t,"<"))
		str_set(tmpstr,"lt");
	    else if (strEQ(t,"<="))
		str_set(tmpstr,"le");
	    else if (strEQ(t,">"))
		str_set(tmpstr,"gt");
	    else if (strEQ(t,">="))
		str_set(tmpstr,"ge");
	    if (!strchr(tmpstr->str_ptr,'\'') && !strchr(tmpstr->str_ptr,'"') &&
	      !strchr(tmp2str->str_ptr,'\'') && !strchr(tmp2str->str_ptr,'"') )
		numeric |= 2;
	}
	if (numeric & 2) {
	    if (numeric & 1)		/* numeric is very good guess */
		str_cat(str," ");
	    else
		str_cat(str,"\377");
	    numeric = 1;
	}
	else
	    str_cat(str," ");
	str_scat(str,tmpstr);
	str_free(tmpstr);
	str_cat(str," ");
	str_scat(str,tmp2str);
	str_free(tmp2str);
	numeric = 1;
	break;
    case ORPAREN:
	str = str_new(0);
	str_set(str,"(");
	str_scat(str,fstr=walk(useval != 0,level,ops[node+1].ival,&numarg,P_MIN));
	str_free(fstr);
	numeric |= numarg;
	str_cat(str,")");
	break;
    case OMATCHOP:
	prec = P_MATCH;
	str = walk(1,level,ops[node+2].ival,&numarg,prec+1);
	str_cat(str," ");
	tmpstr = walk(0,level,ops[node+1].ival,&numarg,P_MIN);
	if (strEQ(tmpstr->str_ptr,"~"))
	    str_cat(str,"=~");
	else {
	    str_scat(str,tmpstr);
	    str_free(tmpstr);
	}
	str_cat(str," ");
	str_scat(str,fstr=walk(1,level,ops[node+3].ival,&numarg,prec+1));
	str_free(fstr);
	numeric = 1;
	break;
    case OMPAREN:
	str = str_new(0);
	str_set(str,"(");
	str_scat(str,
	  fstr=walk(useval != 0,level,ops[node+1].ival,&numarg,P_MIN));
	str_free(fstr);
	numeric |= numarg;
	str_cat(str,")");
	break;
    case OCONCAT:
	prec = P_ADD;
	type = ops[ops[node+1].ival].ival & 255;
	str = walk(1,level,ops[node+1].ival,&numarg,prec+(type != OCONCAT));
	str_cat(str," . ");
	type = ops[ops[node+2].ival].ival & 255;
	str_scat(str,
	  fstr=walk(1,level,ops[node+2].ival,&numarg,prec+(type != OCONCAT)));
	str_free(fstr);
	break;
    case OASSIGN:
	prec = P_ASSIGN;
	str = walk(0,level,ops[node+2].ival,&numarg,prec+1);
	str_cat(str," ");
	tmpstr = walk(0,level,ops[node+1].ival,&numarg,P_MIN);
	str_scat(str,tmpstr);
	if (str_len(tmpstr) > 1)
	    numeric = 1;
	str_free(tmpstr);
	str_cat(str," ");
	str_scat(str,fstr=walk(1,level,ops[node+3].ival,&numarg,prec));
	str_free(fstr);
	numeric |= numarg;
	if (strEQ(str->str_ptr,"$/ = ''"))
	    str_set(str, "$/ = \"\\n\\n\"");
	break;
    case OADD:
	prec = P_ADD;
	str = walk(1,level,ops[node+1].ival,&numarg,prec);
	str_cat(str," + ");
	str_scat(str,fstr=walk(1,level,ops[node+2].ival,&numarg,prec+1));
	str_free(fstr);
	numeric = 1;
	break;
    case OSUBTRACT:
	prec = P_ADD;
	str = walk(1,level,ops[node+1].ival,&numarg,prec);
	str_cat(str," - ");
	str_scat(str,fstr=walk(1,level,ops[node+2].ival,&numarg,prec+1));
	str_free(fstr);
	numeric = 1;
	break;
    case OMULT:
	prec = P_MUL;
	str = walk(1,level,ops[node+1].ival,&numarg,prec);
	str_cat(str," * ");
	str_scat(str,fstr=walk(1,level,ops[node+2].ival,&numarg,prec+1));
	str_free(fstr);
	numeric = 1;
	break;
    case ODIV:
	prec = P_MUL;
	str = walk(1,level,ops[node+1].ival,&numarg,prec);
	str_cat(str," / ");
	str_scat(str,fstr=walk(1,level,ops[node+2].ival,&numarg,prec+1));
	str_free(fstr);
	numeric = 1;
	break;
    case OPOW:
	prec = P_POW;
	str = walk(1,level,ops[node+1].ival,&numarg,prec+1);
	str_cat(str," ** ");
	str_scat(str,fstr=walk(1,level,ops[node+2].ival,&numarg,prec));
	str_free(fstr);
	numeric = 1;
	break;
    case OMOD:
	prec = P_MUL;
	str = walk(1,level,ops[node+1].ival,&numarg,prec);
	str_cat(str," % ");
	str_scat(str,fstr=walk(1,level,ops[node+2].ival,&numarg,prec+1));
	str_free(fstr);
	numeric = 1;
	break;
    case OPOSTINCR:
	prec = P_AUTO;
	str = walk(1,level,ops[node+1].ival,&numarg,prec+1);
	str_cat(str,"++");
	numeric = 1;
	break;
    case OPOSTDECR:
	prec = P_AUTO;
	str = walk(1,level,ops[node+1].ival,&numarg,prec+1);
	str_cat(str,"--");
	numeric = 1;
	break;
    case OPREINCR:
	prec = P_AUTO;
	str = str_new(0);
	str_set(str,"++");
	str_scat(str,fstr=walk(1,level,ops[node+1].ival,&numarg,prec+1));
	str_free(fstr);
	numeric = 1;
	break;
    case OPREDECR:
	prec = P_AUTO;
	str = str_new(0);
	str_set(str,"--");
	str_scat(str,fstr=walk(1,level,ops[node+1].ival,&numarg,prec+1));
	str_free(fstr);
	numeric = 1;
	break;
    case OUMINUS:
	prec = P_UNARY;
	str = str_new(0);
	str_set(str,"-");
	str_scat(str,fstr=walk(1,level,ops[node+1].ival,&numarg,prec));
	str_free(fstr);
	numeric = 1;
	break;
    case OUPLUS:
	numeric = 1;
	goto def;
    case OPAREN:
	str = str_new(0);
	str_set(str,"(");
	str_scat(str,
	  fstr=walk(useval != 0,level,ops[node+1].ival,&numarg,P_MIN));
	str_free(fstr);
	str_cat(str,")");
	numeric |= numarg;
	break;
    case OGETLINE:
	str = str_new(0);
	if (useval)
	    str_cat(str,"(");
	if (len > 0) {
	    str_scat(str,fstr=walk(1,level,ops[node+1].ival,&numarg,P_MIN));
	    if (!*fstr->str_ptr) {
		str_cat(str,"$_");
		len = 2;		/* a legal fiction */
	    }
	    str_free(fstr);
	}
	else
	    str_cat(str,"$_");
	if (len > 1) {
	    tmpstr=walk(1,level,ops[node+3].ival,&numarg,P_MIN);
	    fstr=walk(1,level,ops[node+2].ival,&numarg,P_MIN);
	    if (!do_fancy_opens) {
		t = tmpstr->str_ptr;
		if (*t == '"' || *t == '\'')
		    t = cpytill(tokenbuf,t+1,*t);
		else
		    fatal("Internal error: OGETLINE %s", t);
		d = savestr(t);
		s = savestr(tokenbuf);
		for (t = tokenbuf; *t; t++) {
		    *t &= 127;
		    if (isLOWER(*t))
			*t = toUPPER(*t);
		    if (!isALPHA(*t) && !isDIGIT(*t))
			*t = '_';
		}
		if (!strchr(tokenbuf,'_'))
		    strcpy(t,"_FH");
		tmp3str = hfetch(symtab,tokenbuf);
		if (!tmp3str) {
		    do_opens = TRUE;
		    str_cat(opens,"open(");
		    str_cat(opens,tokenbuf);
		    str_cat(opens,", ");
		    d[1] = '\0';
		    str_cat(opens,d);
		    str_cat(opens,tmpstr->str_ptr+1);
		    opens->str_cur--;
		    if (*fstr->str_ptr == '|')
			str_cat(opens,"|");
		    str_cat(opens,d);
		    if (*fstr->str_ptr == '|')
			str_cat(opens,") || die 'Cannot pipe from \"");
		    else
			str_cat(opens,") || die 'Cannot open file \"");
		    if (*d == '"')
			str_cat(opens,"'.\"");
		    str_cat(opens,s);
		    if (*d == '"')
			str_cat(opens,"\".'");
		    str_cat(opens,"\".';\n");
		    hstore(symtab,tokenbuf,str_make("x"));
		}
		safefree(s);
		safefree(d);
		str_set(tmpstr,"'");
		str_cat(tmpstr,tokenbuf);
		str_cat(tmpstr,"'");
	    }
	    if (*fstr->str_ptr == '|')
		str_cat(tmpstr,", '|'");
	    str_free(fstr);
	}
	else
	    tmpstr = str_make("");
	sprintf(tokenbuf," = &Getline%d(%s)",len,tmpstr->str_ptr);
	str_cat(str,tokenbuf); 
	str_free(tmpstr);
	if (useval)
	    str_cat(str,",$getline_ok)");
	saw_getline |= 1 << len;
	break;
    case OSPRINTF:
	str = str_new(0);
	str_set(str,"sprintf(");
	str_scat(str,fstr=walk(1,level,ops[node+1].ival,&numarg,P_MIN));
	str_free(fstr);
	str_cat(str,")");
	break;
    case OSUBSTR:
	str = str_new(0);
	str_set(str,"substr(");
	str_scat(str,fstr=walk(1,level,ops[node+1].ival,&numarg,P_COMMA+1));
	str_free(fstr);
	str_cat(str,", ");
	str_scat(str,fstr=walk(1,level,ops[node+2].ival,&numarg,P_COMMA+1));
	str_free(fstr);
	str_cat(str,", ");
	if (len == 3) {
	    str_scat(str,fstr=walk(1,level,ops[node+3].ival,&numarg,P_COMMA+1));
	    str_free(fstr);
	}
	else
	    str_cat(str,"999999");
	str_cat(str,")");
	break;
    case OSTRING:
	str = str_new(0);
	str_set(str,ops[node+1].cval);
	break;
    case OSPLIT:
	str = str_new(0);
	limit = ", 9999)";
	numeric = 1;
	tmpstr = walk(1,level,ops[node+2].ival,&numarg,P_MIN);
	if (useval)
	    str_set(str,"(@");
	else
	    str_set(str,"@");
	str_scat(str,tmpstr);
	str_cat(str," = split(");
	if (len == 3) {
	    fstr = walk(1,level,ops[node+3].ival,&numarg,P_COMMA+1);
	    if (str_len(fstr) == 3 && *fstr->str_ptr == '\'') {
		i = fstr->str_ptr[1] & 127;
		if (strchr("*+?.[]()|^$\\",i))
		    sprintf(tokenbuf,"/\\%c/",i);
		else if (i == ' ')
		    sprintf(tokenbuf,"' '");
		else
		    sprintf(tokenbuf,"/%c/",i);
		str_cat(str,tokenbuf);
	    }
	    else
		str_scat(str,fstr);
	    str_free(fstr);
	}
	else if (const_FS) {
	    sprintf(tokenbuf,"/[%c\\n]/",const_FS);
	    str_cat(str,tokenbuf);
	}
	else if (saw_FS)
	    str_cat(str,"$FS");
	else {
	    str_cat(str,"' '");
	    limit = ")";
	}
	str_cat(str,", ");
	str_scat(str,fstr=walk(1,level,ops[node+1].ival,&numarg,P_COMMA+1));
	str_free(fstr);
	str_cat(str,limit);
	if (useval) {
	    str_cat(str,")");
	}
	str_free(tmpstr);
	break;
    case OINDEX:
	str = str_new(0);
	str_set(str,"index(");
	str_scat(str,fstr=walk(1,level,ops[node+1].ival,&numarg,P_COMMA+1));
	str_free(fstr);
	str_cat(str,", ");
	str_scat(str,fstr=walk(1,level,ops[node+2].ival,&numarg,P_COMMA+1));
	str_free(fstr);
	str_cat(str,")");
	numeric = 1;
	break;
    case OMATCH:
	str = str_new(0);
	prec = P_ANDAND;
	str_scat(str,fstr=walk(1,level,ops[node+1].ival,&numarg,P_MATCH+1));
	str_free(fstr);
	str_cat(str," =~ ");
	str_scat(str,fstr=walk(1,level,ops[node+2].ival,&numarg,P_MATCH+1));
	str_free(fstr);
	str_cat(str," && ($RLENGTH = length($&), $RSTART = length($`)+1)");
	numeric = 1;
	break;
    case OUSERDEF:
	str = str_new(0);
	subretnum = FALSE;
	fstr=walk(1,level-1,ops[node+2].ival,&numarg,P_MIN);
	curargs = str_new(0);
	str_sset(curargs,fstr);
	str_cat(curargs,",");
	tmp2str=walk(1,level,ops[node+5].ival,&numarg,P_MIN);
	str_free(curargs);
	curargs = Nullstr;
	level--;
	subretnum |= numarg;
	s = Nullch;
	t = tmp2str->str_ptr;
	while ((t = instr(t,"return ")))
	    s = t++;
	if (s) {
	    i = 0;
	    for (t = s+7; *t; t++) {
		if (*t == ';' || *t == '}')
		    i++;
	    }
	    if (i == 1) {
		strcpy(s,s+7);
		tmp2str->str_cur -= 7;
	    }
	}
	str_set(str,"\n");
	tab(str,level);
	str_cat(str,"sub ");
	str_scat(str,tmpstr=walk(1,level,ops[node+1].ival,&numarg,P_MIN));
	str_cat(str," {\n");
	tab(str,++level);
	if (fstr->str_cur) {
	    str_cat(str,"local(");
	    str_scat(str,fstr);
	    str_cat(str,") = @_;");
	}
	str_free(fstr);
	str_scat(str,fstr=walk(1,level,ops[node+3].ival,&numarg,P_MIN));
	str_free(fstr);
	fixtab(str,level);
	str_scat(str,fstr=walk(1,level,ops[node+4].ival,&numarg,P_MIN));
	str_free(fstr);
	fixtab(str,level);
	str_scat(str,tmp2str);
	str_free(tmp2str);
	fixtab(str,--level);
	str_cat(str,"}\n");
	tab(str,level);
	str_scat(subs,str);
	str_set(str,"");
	str_cat(tmpstr,"(");
	tmp2str = str_new(0);
	if (subretnum)
	    str_set(tmp2str,"1");
	hstore(symtab,tmpstr->str_ptr,tmp2str);
	str_free(tmpstr);
	level++;
	break;
    case ORETURN:
	str = str_new(0);
	if (len > 0) {
	    str_cat(str,"return ");
	    str_scat(str,fstr=walk(1,level,ops[node+1].ival,&numarg,P_UNI+1));
	    str_free(fstr);
	    if (numarg)
		subretnum = TRUE;
	}
	else
	    str_cat(str,"return");
	break;
    case OUSERFUN:
	str = str_new(0);
	str_set(str,"&");
	str_scat(str,fstr=walk(1,level,ops[node+1].ival,&numarg,P_MIN));
	str_free(fstr);
	str_cat(str,"(");
	tmpstr = hfetch(symtab,str->str_ptr+3);
	if (tmpstr && tmpstr->str_ptr)
	    numeric |= atoi(tmpstr->str_ptr);
	str_scat(str,fstr=walk(1,level,ops[node+2].ival,&numarg,P_MIN));
	str_free(fstr);
	str_cat(str,")");
	break;
    case OGSUB:
    case OSUB: {
	int gsub = type == OGSUB ? 1 : 0;
	str = str_new(0);
	tmpstr = str_new(0);
	i = 0;
	if (len == 3) {
	    tmpstr = walk(1,level,ops[node+3].ival,&numarg,P_MATCH+1);
	    if (strNE(tmpstr->str_ptr,"$_")) {
		str_cat(tmpstr, " =~ s");
		i++;
	    }
	    else
		str_set(tmpstr, "s");
	}
	else
	    str_set(tmpstr, "s");
	type = ops[ops[node+2].ival].ival;
	len = type >> 8;
	type &= 255;
	tmp3str = str_new(0);
	if (type == OSTR) {
	    tmp2str=walk(1,level,ops[ops[node+2].ival+1].ival,&numarg,P_MIN);
	    for (t = tmp2str->str_ptr, d=tokenbuf; *t; d++,t++) {
		if (*t == '&')
<<<<<<< HEAD
		    *d++ = '$' + (char)128;
		else if (*t == '$')
		    *d++ = '\\' + (char)128;
=======
                   *d++ = '$' + (char)128;
		else if (*t == '$')
                   *d++ = '\\' + (char)128;
>>>>>>> dd2bab0f
		*d = *t + 128;
	    }
	    *d = '\0';
	    str_set(tmp2str,tokenbuf);
	    s = gsub ? "/g" : "/";
	}
	else {
	    tmp2str=walk(1,level,ops[node+2].ival,&numarg,P_MIN);
	    str_set(tmp3str,"($s_ = '\"'.(");
	    str_scat(tmp3str,tmp2str);
	    str_cat(tmp3str,").'\"') =~ s/&/\\$&/g, ");
	    str_set(tmp2str,"eval $s_");
	    s = gsub ? "/ge" : "/e";
	    i++;
	}
	str_cat(tmp2str,s);
	type = ops[ops[node+1].ival].ival;
	len = type >> 8;
	type &= 255;
	fstr=walk(1,level,ops[node+1].ival,&numarg,P_MIN);
	if (type == OREGEX) {
	    if (useval && i)
		str_cat(str,"(");
	    str_scat(str,tmp3str);
	    str_scat(str,tmpstr);
	    str_scat(str,fstr);
	    str_scat(str,tmp2str);
	}
	else if ((type == OFLD && !split_to_array) || (type == OVAR && len == 1)) {
	    if (useval && i)
		str_cat(str,"(");
	    str_scat(str,tmp3str);
	    str_scat(str,tmpstr);
	    str_cat(str,"/");
	    str_scat(str,fstr);
	    str_cat(str,"/");
	    str_scat(str,tmp2str);
	}
	else {
	    i++;
	    if (useval)
		str_cat(str,"(");
	    str_cat(str,"$s = ");
	    str_scat(str,fstr);
	    str_cat(str,", ");
	    str_scat(str,tmp3str);
	    str_scat(str,tmpstr);
	    str_cat(str,"/$s/");
	    str_scat(str,tmp2str);
	}
	if (useval && i)
	    str_cat(str,")");
	str_free(fstr);
	str_free(tmpstr);
	str_free(tmp2str);
	str_free(tmp3str);
	numeric = 1;
	break; }
    case ONUM:
	str = walk(1,level,ops[node+1].ival,&numarg,P_MIN);
	numeric = 1;
	break;
    case OSTR:
	tmpstr = walk(1,level,ops[node+1].ival,&numarg,P_MIN);
	s = "'";
	for (t = tmpstr->str_ptr, d=tokenbuf; *t; d++,t++) {
	    if (*t == '\'')
		s = "\"";
	    else if (*t == '\\') {
		s = "\"";
		*d++ = *t++ + 128;
		switch (*t) {
		case '\\': case '"': case 'n': case 't': case '$':
		    break;
		default:	/* hide this from perl */
<<<<<<< HEAD
		    *d++ = '\\' + (char)128;
=======
                   *d++ = '\\' + (char)128;
>>>>>>> dd2bab0f
		}
	    }
	    *d = *t + 128;
	}
	*d = '\0';
	str = str_new(0);
	str_set(str,s);
	str_cat(str,tokenbuf);
	str_free(tmpstr);
	str_cat(str,s);
	break;
    case ODEFINED:
	prec = P_UNI;
	str = str_new(0);
	str_set(str,"defined $");
	goto addvar;
    case ODELETE:
	str = str_new(0);
	str_set(str,"delete $");
	goto addvar;
    case OSTAR:
	str = str_new(0);
	str_set(str,"*");
	goto addvar;
    case OVAR:
	str = str_new(0);
	str_set(str,"$");
      addvar:
	str_scat(str,tmpstr=walk(1,level,ops[node+1].ival,&numarg,P_MIN));
	if (len == 1) {
	    tmp2str = hfetch(symtab,tmpstr->str_ptr);
	    if (tmp2str && atoi(tmp2str->str_ptr))
		numeric = 2;
	    if (strEQ(str->str_ptr,"$FNR")) {
		numeric = 1;
		saw_FNR++;
		str_set(str,"($.-$FNRbase)");
	    }
	    else if (strEQ(str->str_ptr,"$NR")) {
		numeric = 1;
		str_set(str,"$.");
	    }
	    else if (strEQ(str->str_ptr,"$NF")) {
		numeric = 1;
		str_set(str,"$#Fld");
	    }
	    else if (strEQ(str->str_ptr,"$0"))
		str_set(str,"$_");
	    else if (strEQ(str->str_ptr,"$ARGC"))
		str_set(str,"($#ARGV+1)");
	}
	else {
#ifdef NOTDEF
	    if (curargs) {
		sprintf(tokenbuf,"$%s,",tmpstr->str_ptr);
	???	if (instr(curargs->str_ptr,tokenbuf))
		    str_cat(str,"\377");	/* can't translate yet */
	    }
#endif
	    str_cat(tmpstr,"[]");
	    tmp2str = hfetch(symtab,tmpstr->str_ptr);
	    if (tmp2str && atoi(tmp2str->str_ptr))
		str_cat(str,"[");
	    else
		str_cat(str,"{");
	    str_scat(str,fstr=walk(1,level,ops[node+2].ival,&numarg,P_MIN));
	    str_free(fstr);
	    if (strEQ(str->str_ptr,"$ARGV[0")) {
		str_set(str,"$ARGV0");
		saw_argv0++;
	    }
	    else {
		if (tmp2str && atoi(tmp2str->str_ptr))
		    strcpy(tokenbuf,"]");
		else
		    strcpy(tokenbuf,"}");
<<<<<<< HEAD
		*tokenbuf += (char)128;
=======
               *tokenbuf += (char)128;
>>>>>>> dd2bab0f
		str_cat(str,tokenbuf);
	    }
	}
	str_free(tmpstr);
	break;
    case OFLD:
	str = str_new(0);
	if (split_to_array) {
	    str_set(str,"$Fld");
	    str_cat(str,"[");
	    str_scat(str,fstr=walk(1,level,ops[node+1].ival,&numarg,P_MIN));
	    str_free(fstr);
	    str_cat(str,"]");
	}
	else {
	    i = atoi(walk(1,level,ops[node+1].ival,&numarg,P_MIN)->str_ptr);
	    if (i <= arymax)
		sprintf(tokenbuf,"$%s",nameary[i]);
	    else
		sprintf(tokenbuf,"$Fld%d",i);
	    str_set(str,tokenbuf);
	}
	break;
    case OVFLD:
	str = str_new(0);
	str_set(str,"$Fld[");
	i = ops[node+1].ival;
	if ((ops[i].ival & 255) == OPAREN)
	    i = ops[i+1].ival;
	tmpstr=walk(1,level,i,&numarg,P_MIN);
	str_scat(str,tmpstr);
	str_free(tmpstr);
	str_cat(str,"]");
	break;
    case OJUNK:
	goto def;
    case OSNEWLINE:
	str = str_new(2);
	str_set(str,";\n");
	tab(str,level);
	break;
    case ONEWLINE:
	str = str_new(1);
	str_set(str,"\n");
	tab(str,level);
	break;
    case OSCOMMENT:
	str = str_new(0);
	str_set(str,";");
	tmpstr = walk(0,level,ops[node+1].ival,&numarg,P_MIN);
	for (s = tmpstr->str_ptr; *s && *s != '\n'; s++)
<<<<<<< HEAD
	    *s += (char)128;
=======
           *s += (char)128;
>>>>>>> dd2bab0f
	str_scat(str,tmpstr);
	str_free(tmpstr);
	tab(str,level);
	break;
    case OCOMMENT:
	str = str_new(0);
	tmpstr = walk(0,level,ops[node+1].ival,&numarg,P_MIN);
	for (s = tmpstr->str_ptr; *s && *s != '\n'; s++)
<<<<<<< HEAD
	    *s += (char)128;
=======
           *s += (char)128;
>>>>>>> dd2bab0f
	str_scat(str,tmpstr);
	str_free(tmpstr);
	tab(str,level);
	break;
    case OCOMMA:
	prec = P_COMMA;
	str = walk(1,level,ops[node+1].ival,&numarg,prec);
	str_cat(str,", ");
	str_scat(str,fstr=walk(1,level,ops[node+2].ival,&numarg,P_MIN));
	str_free(fstr);
	str_scat(str,fstr=walk(1,level,ops[node+3].ival,&numarg,prec+1));
	str_free(fstr);
	break;
    case OSEMICOLON:
	str = str_new(1);
	str_set(str,";\n");
	tab(str,level);
	break;
    case OSTATES:
	str = walk(0,level,ops[node+1].ival,&numarg,P_MIN);
	str_scat(str,fstr=walk(0,level,ops[node+2].ival,&numarg,P_MIN));
	str_free(fstr);
	break;
    case OSTATE:
	str = str_new(0);
	if (len >= 1) {
	    str_scat(str,fstr=walk(0,level,ops[node+1].ival,&numarg,P_MIN));
	    str_free(fstr);
	    if (len >= 2) {
		tmpstr = walk(0,level,ops[node+2].ival,&numarg,P_MIN);
		if (*tmpstr->str_ptr == ';') {
		    addsemi(str);
		    str_cat(str,tmpstr->str_ptr+1);
		}
		str_free(tmpstr);
	    }
	}
	break;
    case OCLOSE:
	str = str_make("close(");
	tmpstr = walk(1,level,ops[node+1].ival,&numarg,P_MIN);
	if (!do_fancy_opens) {
	    t = tmpstr->str_ptr;
	    if (*t == '"' || *t == '\'')
		t = cpytill(tokenbuf,t+1,*t);
	    else
		fatal("Internal error: OCLOSE %s",t);
	    s = savestr(tokenbuf);
	    for (t = tokenbuf; *t; t++) {
		*t &= 127;
		if (isLOWER(*t))
		    *t = toUPPER(*t);
		if (!isALPHA(*t) && !isDIGIT(*t))
		    *t = '_';
	    }
	    if (!strchr(tokenbuf,'_'))
		strcpy(t,"_FH");
	    str_free(tmpstr);
	    safefree(s);
	    str_set(str,"close ");
	    str_cat(str,tokenbuf);
	}
	else {
	    sprintf(tokenbuf,"delete $opened{%s} && close(%s)",
	       tmpstr->str_ptr, tmpstr->str_ptr);
	    str_free(tmpstr);
	    str_set(str,tokenbuf);
	}
	break;
    case OPRINTF:
    case OPRINT:
	lparen = "";	/* set to parens if necessary */
	rparen = "";
	str = str_new(0);
	if (len == 3) {		/* output redirection */
	    tmpstr = walk(1,level,ops[node+3].ival,&numarg,P_MIN);
	    tmp2str = walk(1,level,ops[node+2].ival,&numarg,P_MIN);
	    if (!do_fancy_opens) {
		t = tmpstr->str_ptr;
		if (*t == '"' || *t == '\'')
		    t = cpytill(tokenbuf,t+1,*t);
		else
		    fatal("Internal error: OPRINT");
		d = savestr(t);
		s = savestr(tokenbuf);
		for (t = tokenbuf; *t; t++) {
		    *t &= 127;
		    if (isLOWER(*t))
			*t = toUPPER(*t);
		    if (!isALPHA(*t) && !isDIGIT(*t))
			*t = '_';
		}
		if (!strchr(tokenbuf,'_'))
		    strcpy(t,"_FH");
		tmp3str = hfetch(symtab,tokenbuf);
		if (!tmp3str) {
		    str_cat(opens,"open(");
		    str_cat(opens,tokenbuf);
		    str_cat(opens,", ");
		    d[1] = '\0';
		    str_cat(opens,d);
		    str_scat(opens,tmp2str);
		    str_cat(opens,tmpstr->str_ptr+1);
		    if (*tmp2str->str_ptr == '|')
			str_cat(opens,") || die 'Cannot pipe to \"");
		    else
			str_cat(opens,") || die 'Cannot create file \"");
		    if (*d == '"')
			str_cat(opens,"'.\"");
		    str_cat(opens,s);
		    if (*d == '"')
			str_cat(opens,"\".'");
		    str_cat(opens,"\".';\n");
		    hstore(symtab,tokenbuf,str_make("x"));
		}
		str_free(tmpstr);
		str_free(tmp2str);
		safefree(s);
		safefree(d);
	    }
	    else {
		sprintf(tokenbuf,"&Pick('%s', %s) &&\n",
		   tmp2str->str_ptr, tmpstr->str_ptr);
		str_cat(str,tokenbuf);
		tab(str,level+1);
		strcpy(tokenbuf,"$fh");
		str_free(tmpstr);
		str_free(tmp2str);
		lparen = "(";
		rparen = ")";
	    }
	}
	else
	    strcpy(tokenbuf,"");
	str_cat(str,lparen);	/* may be null */
	if (type == OPRINTF)
	    str_cat(str,"printf");
	else
	    str_cat(str,"print");
	saw_fh = 0;
	if (len == 3 || do_fancy_opens) {
	    if (*tokenbuf) {
		str_cat(str," ");
		saw_fh = 1;
	    }
	    str_cat(str,tokenbuf);
	}
	tmpstr = walk(1+(type==OPRINT),level,ops[node+1].ival,&numarg,P_MIN);
	if (!*tmpstr->str_ptr && lval_field) {
	    t = (char*)(saw_OFS ? "$," : "' '");
	    if (split_to_array) {
		sprintf(tokenbuf,"join(%s,@Fld)",t);
		str_cat(tmpstr,tokenbuf);
	    }
	    else {
		for (i = 1; i < maxfld; i++) {
		    if (i <= arymax)
			sprintf(tokenbuf,"$%s, ",nameary[i]);
		    else
			sprintf(tokenbuf,"$Fld%d, ",i);
		    str_cat(tmpstr,tokenbuf);
		}
		if (maxfld <= arymax)
		    sprintf(tokenbuf,"$%s",nameary[maxfld]);
		else
		    sprintf(tokenbuf,"$Fld%d",maxfld);
		str_cat(tmpstr,tokenbuf);
	    }
	}
	if (*tmpstr->str_ptr) {
	    str_cat(str," ");
	    if (!saw_fh && *tmpstr->str_ptr == '(') {
		str_cat(str,"(");
		str_scat(str,tmpstr);
		str_cat(str,")");
	    }
	    else
		str_scat(str,tmpstr);
	}
	else {
	    str_cat(str," $_");
	}
	str_cat(str,rparen);	/* may be null */
	str_free(tmpstr);
	break;
    case ORAND:
	str = str_make("rand(1)");
	break;
    case OSRAND:
	str = str_make("srand(");
	goto maybe0;
    case OATAN2:
	str = str_make("atan2(");
	goto maybe0;
    case OSIN:
	str = str_make("sin(");
	goto maybe0;
    case OCOS:
	str = str_make("cos(");
	goto maybe0;
    case OSYSTEM:
	str = str_make("system(");
	goto maybe0;
    case OLENGTH:
	str = str_make("length(");
	goto maybe0;
    case OLOG:
	str = str_make("log(");
	goto maybe0;
    case OEXP:
	str = str_make("exp(");
	goto maybe0;
    case OSQRT:
	str = str_make("sqrt(");
	goto maybe0;
    case OINT:
	str = str_make("int(");
      maybe0:
	numeric = 1;
	if (len > 0)
	    tmpstr = walk(1,level,ops[node+1].ival,&numarg,P_MIN);
	else
	    tmpstr = str_new(0);
	if (!tmpstr->str_ptr || !*tmpstr->str_ptr) {
	    if (lval_field) {
		t = (char*)(saw_OFS ? "$," : "' '");
		if (split_to_array) {
		    sprintf(tokenbuf,"join(%s,@Fld)",t);
		    str_cat(tmpstr,tokenbuf);
		}
		else {
		    sprintf(tokenbuf,"join(%s, ",t);
		    str_cat(tmpstr,tokenbuf);
		    for (i = 1; i < maxfld; i++) {
			if (i <= arymax)
			    sprintf(tokenbuf,"$%s,",nameary[i]);
			else
			    sprintf(tokenbuf,"$Fld%d,",i);
			str_cat(tmpstr,tokenbuf);
		    }
		    if (maxfld <= arymax)
			sprintf(tokenbuf,"$%s)",nameary[maxfld]);
		    else
			sprintf(tokenbuf,"$Fld%d)",maxfld);
		    str_cat(tmpstr,tokenbuf);
		}
	    }
	    else
		str_cat(tmpstr,"$_");
	}
	if (strEQ(tmpstr->str_ptr,"$_")) {
	    if (type == OLENGTH && !do_chop) {
		str = str_make("(length(");
		str_cat(tmpstr,") - 1");
	    }
	}
	str_scat(str,tmpstr);
	str_free(tmpstr);
	str_cat(str,")");
	break;
    case OBREAK:
	str = str_new(0);
	str_set(str,"last");
	break;
    case ONEXT:
	str = str_new(0);
	str_set(str,"next line");
	break;
    case OEXIT:
	str = str_new(0);
	if (realexit) {
	    prec = P_UNI;
	    str_set(str,"exit");
	    if (len == 1) {
		str_cat(str," ");
		exitval = TRUE;
		str_scat(str,
		  fstr=walk(1,level,ops[node+1].ival,&numarg,prec+1));
		str_free(fstr);
	    }
	}
	else {
	    if (len == 1) {
		str_set(str,"$ExitValue = ");
		exitval = TRUE;
		str_scat(str,
		  fstr=walk(1,level,ops[node+1].ival,&numarg,P_ASSIGN));
		str_free(fstr);
		str_cat(str,"; ");
	    }
	    str_cat(str,"last line");
	}
	break;
    case OCONTINUE:
	str = str_new(0);
	str_set(str,"next");
	break;
    case OREDIR:
	goto def;
    case OIF:
	str = str_new(0);
	str_set(str,"if (");
	str_scat(str,fstr=walk(1,level,ops[node+1].ival,&numarg,P_MIN));
	str_free(fstr);
	str_cat(str,") ");
	str_scat(str,fstr=walk(0,level,ops[node+2].ival,&numarg,P_MIN));
	str_free(fstr);
	if (len == 3) {
	    i = ops[node+3].ival;
	    if (i) {
		if ((ops[i].ival & 255) == OBLOCK) {
		    i = ops[i+1].ival;
		    if (i) {
			if ((ops[i].ival & 255) != OIF)
			    i = 0;
		    }
		}
		else
		    i = 0;
	    }
	    if (i) {
		str_cat(str,"els");
		str_scat(str,fstr=walk(0,level,i,&numarg,P_MIN));
		str_free(fstr);
	    }
	    else {
		str_cat(str,"else ");
		str_scat(str,fstr=walk(0,level,ops[node+3].ival,&numarg,P_MIN));
		str_free(fstr);
	    }
	}
	break;
    case OWHILE:
	str = str_new(0);
	str_set(str,"while (");
	str_scat(str,fstr=walk(1,level,ops[node+1].ival,&numarg,P_MIN));
	str_free(fstr);
	str_cat(str,") ");
	str_scat(str,fstr=walk(0,level,ops[node+2].ival,&numarg,P_MIN));
	str_free(fstr);
	break;
    case ODO:
	str = str_new(0);
	str_set(str,"do ");
	str_scat(str,fstr=walk(1,level,ops[node+1].ival,&numarg,P_MIN));
	str_free(fstr);
	if (str->str_ptr[str->str_cur - 1] == '\n')
	    --str->str_cur;
	str_cat(str," while (");
	str_scat(str,fstr=walk(0,level,ops[node+2].ival,&numarg,P_MIN));
	str_free(fstr);
	str_cat(str,");");
	break;
    case OFOR:
	str = str_new(0);
	str_set(str,"for (");
	str_scat(str,tmpstr=walk(1,level,ops[node+1].ival,&numarg,P_MIN));
	i = numarg;
	if (i) {
	    t = s = tmpstr->str_ptr;
	    while (isALPHA(*t) || isDIGIT(*t) || *t == '$' || *t == '_')
		t++;
	    i = t - s;
	    if (i < 2)
		i = 0;
	}
	str_cat(str,"; ");
	fstr=walk(1,level,ops[node+2].ival,&numarg,P_MIN);
	if (i && (t = strchr(fstr->str_ptr,0377))) {
	    if (strnEQ(fstr->str_ptr,s,i))
		*t = ' ';
	}
	str_scat(str,fstr);
	str_free(fstr);
	str_free(tmpstr);
	str_cat(str,"; ");
	str_scat(str,fstr=walk(1,level,ops[node+3].ival,&numarg,P_MIN));
	str_free(fstr);
	str_cat(str,") ");
	str_scat(str,fstr=walk(0,level,ops[node+4].ival,&numarg,P_MIN));
	str_free(fstr);
	break;
    case OFORIN:
	tmpstr = walk(0,level,ops[node+1].ival,&numarg,P_MIN);
	d = strchr(tmpstr->str_ptr,'$');
	if (!d)
	    fatal("Illegal for loop: %s",tmpstr->str_ptr);
	s = strchr(d,'{');
	if (!s)
	    s = strchr(d,'[');
	if (!s)
	    fatal("Illegal for loop: %s",d);
	*s++ = '\0';
	for (t = s; (i = *t); t++) {
	    i &= 127;
	    if (i == '}' || i == ']')
		break;
	}
	if (*t)
	    *t = '\0';
	str = str_new(0);
	str_set(str,d+1);
	str_cat(str,"[]");
	tmp2str = hfetch(symtab,str->str_ptr);
	if (tmp2str && atoi(tmp2str->str_ptr)) {
	    sprintf(tokenbuf,
	      "foreach %s ($[ .. $#%s) ",
	      s,
	      d+1);
	}
	else {
	    sprintf(tokenbuf,
	      "foreach %s (keys %%%s) ",
	      s,
	      d+1);
	}
	str_set(str,tokenbuf);
	str_scat(str,fstr=walk(0,level,ops[node+2].ival,&numarg,P_MIN));
	str_free(fstr);
	str_free(tmpstr);
	break;
    case OBLOCK:
	str = str_new(0);
	str_set(str,"{");
	if (len >= 2 && ops[node+2].ival) {
	    str_scat(str,fstr=walk(0,level,ops[node+2].ival,&numarg,P_MIN));
	    str_free(fstr);
	}
	fixtab(str,++level);
	str_scat(str,fstr=walk(0,level,ops[node+1].ival,&numarg,P_MIN));
	str_free(fstr);
	addsemi(str);
	fixtab(str,--level);
	str_cat(str,"}\n");
	tab(str,level);
	if (len >= 3) {
	    str_scat(str,fstr=walk(0,level,ops[node+3].ival,&numarg,P_MIN));
	    str_free(fstr);
	}
	break;
    default:
      def:
	if (len) {
	    if (len > 5)
		fatal("Garbage length in walk");
	    str = walk(0,level,ops[node+1].ival,&numarg,P_MIN);
	    for (i = 2; i<= len; i++) {
		str_scat(str,fstr=walk(0,level,ops[node+i].ival,&numarg,P_MIN));
		str_free(fstr);
	    }
	}
	else {
	    str = Nullstr;
	}
	break;
    }
    if (!str)
	str = str_new(0);

    if (useval && prec < minprec) {		/* need parens? */
	fstr = str_new(str->str_cur+2);
	str_nset(fstr,"(",1);
	str_scat(fstr,str);
	str_ncat(fstr,")",1);
	str_free(str);
	str = fstr;
    }

    *numericptr = numeric;
#ifdef DEBUGGING
    if (debug & 4) {
	printf("%3d %5d %15s %d %4d ",level,node,opname[type],len,str->str_cur);
	for (t = str->str_ptr; *t && t - str->str_ptr < 40; t++)
	    if (*t == '\n')
		printf("\\n");
	    else if (*t == '\t')
		printf("\\t");
	    else
		putchar(*t);
	putchar('\n');
    }
#endif
    return str;
}

static void
tab(register STR *str, register int lvl)
{
    while (lvl > 1) {
	str_cat(str,"\t");
	lvl -= 2;
    }
    if (lvl)
	str_cat(str,"    ");
}

static void
fixtab(register STR *str, register int lvl)
{
    register char *s;

    /* strip trailing white space */

    s = str->str_ptr+str->str_cur - 1;
    while (s >= str->str_ptr && (*s == ' ' || *s == '\t' || *s == '\n'))
	s--;
    s[1] = '\0';
    str->str_cur = s + 1 - str->str_ptr;
    if (s >= str->str_ptr && *s != '\n')
	str_cat(str,"\n");

    tab(str,lvl);
}

static void
addsemi(register STR *str)
{
    register char *s;

    s = str->str_ptr+str->str_cur - 1;
    while (s >= str->str_ptr && (*s == ' ' || *s == '\t' || *s == '\n'))
	s--;
    if (s >= str->str_ptr && *s != ';' && *s != '}')
	str_cat(str,";");
}

static void
emit_split(register STR *str, int level)
{
    register int i;

    if (split_to_array)
	str_cat(str,"@Fld");
    else {
	str_cat(str,"(");
	for (i = 1; i < maxfld; i++) {
	    if (i <= arymax)
		sprintf(tokenbuf,"$%s,",nameary[i]);
	    else
		sprintf(tokenbuf,"$Fld%d,",i);
	    str_cat(str,tokenbuf);
	}
	if (maxfld <= arymax)
	    sprintf(tokenbuf,"$%s)",nameary[maxfld]);
	else
	    sprintf(tokenbuf,"$Fld%d)",maxfld);
	str_cat(str,tokenbuf);
    }
    if (const_FS) {
	sprintf(tokenbuf," = split(/[%c\\n]/, $_, 9999);\n",const_FS);
	str_cat(str,tokenbuf);
    }
    else if (saw_FS)
	str_cat(str," = split($FS, $_, 9999);\n");
    else
	str_cat(str," = split(' ', $_, 9999);\n");
    tab(str,level);
}

int
prewalk(int numit, int level, register int node, int *numericptr)
{
    register int len;
    register int type;
    register int i;
    int numarg;
    int numeric = FALSE;
    STR *tmpstr;
    STR *tmp2str;

    if (!node) {
	*numericptr = 0;
	return 0;
    }
    type = ops[node].ival;
    len = type >> 8;
    type &= 255;
    switch (type) {
    case OPROG:
	prewalk(0,level,ops[node+1].ival,&numarg);
	if (ops[node+2].ival) {
	    prewalk(0,level,ops[node+2].ival,&numarg);
	}
	++level;
	prewalk(0,level,ops[node+3].ival,&numarg);
	--level;
	if (ops[node+3].ival) {
	    prewalk(0,level,ops[node+4].ival,&numarg);
	}
	break;
    case OHUNKS:
	prewalk(0,level,ops[node+1].ival,&numarg);
	prewalk(0,level,ops[node+2].ival,&numarg);
	if (len == 3) {
	    prewalk(0,level,ops[node+3].ival,&numarg);
	}
	break;
    case ORANGE:
	prewalk(1,level,ops[node+1].ival,&numarg);
	prewalk(1,level,ops[node+2].ival,&numarg);
	break;
    case OPAT:
	goto def;
    case OREGEX:
	prewalk(0,level,ops[node+1].ival,&numarg);
	break;
    case OHUNK:
	if (len == 1) {
	    prewalk(0,level,ops[node+1].ival,&numarg);
	}
	else {
	    i = prewalk(0,level,ops[node+1].ival,&numarg);
	    if (i) {
		++level;
		prewalk(0,level,ops[node+2].ival,&numarg);
		--level;
	    }
	    else {
		prewalk(0,level,ops[node+2].ival,&numarg);
	    }
	}
	break;
    case OPPAREN:
	prewalk(0,level,ops[node+1].ival,&numarg);
	break;
    case OPANDAND:
	prewalk(0,level,ops[node+1].ival,&numarg);
	prewalk(0,level,ops[node+2].ival,&numarg);
	break;
    case OPOROR:
	prewalk(0,level,ops[node+1].ival,&numarg);
	prewalk(0,level,ops[node+2].ival,&numarg);
	break;
    case OPNOT:
	prewalk(0,level,ops[node+1].ival,&numarg);
	break;
    case OCPAREN:
	prewalk(0,level,ops[node+1].ival,&numarg);
	numeric |= numarg;
	break;
    case OCANDAND:
	prewalk(0,level,ops[node+1].ival,&numarg);
	numeric = 1;
	prewalk(0,level,ops[node+2].ival,&numarg);
	break;
    case OCOROR:
	prewalk(0,level,ops[node+1].ival,&numarg);
	numeric = 1;
	prewalk(0,level,ops[node+2].ival,&numarg);
	break;
    case OCNOT:
	prewalk(0,level,ops[node+1].ival,&numarg);
	numeric = 1;
	break;
    case ORELOP:
	prewalk(0,level,ops[node+2].ival,&numarg);
	numeric |= numarg;
	prewalk(0,level,ops[node+1].ival,&numarg);
	prewalk(0,level,ops[node+3].ival,&numarg);
	numeric |= numarg;
	numeric = 1;
	break;
    case ORPAREN:
	prewalk(0,level,ops[node+1].ival,&numarg);
	numeric |= numarg;
	break;
    case OMATCHOP:
	prewalk(0,level,ops[node+2].ival,&numarg);
	prewalk(0,level,ops[node+1].ival,&numarg);
	prewalk(0,level,ops[node+3].ival,&numarg);
	numeric = 1;
	break;
    case OMPAREN:
	prewalk(0,level,ops[node+1].ival,&numarg);
	numeric |= numarg;
	break;
    case OCONCAT:
	prewalk(0,level,ops[node+1].ival,&numarg);
	prewalk(0,level,ops[node+2].ival,&numarg);
	break;
    case OASSIGN:
	prewalk(0,level,ops[node+2].ival,&numarg);
	prewalk(0,level,ops[node+1].ival,&numarg);
	prewalk(0,level,ops[node+3].ival,&numarg);
	if (numarg || strlen(ops[ops[node+1].ival+1].cval) > (Size_t)1) {
	    numericize(ops[node+2].ival);
	    if (!numarg)
		numericize(ops[node+3].ival);
	}
	numeric |= numarg;
	break;
    case OADD:
	prewalk(1,level,ops[node+1].ival,&numarg);
	prewalk(1,level,ops[node+2].ival,&numarg);
	numeric = 1;
	break;
    case OSUBTRACT:
	prewalk(1,level,ops[node+1].ival,&numarg);
	prewalk(1,level,ops[node+2].ival,&numarg);
	numeric = 1;
	break;
    case OMULT:
	prewalk(1,level,ops[node+1].ival,&numarg);
	prewalk(1,level,ops[node+2].ival,&numarg);
	numeric = 1;
	break;
    case ODIV:
	prewalk(1,level,ops[node+1].ival,&numarg);
	prewalk(1,level,ops[node+2].ival,&numarg);
	numeric = 1;
	break;
    case OPOW:
	prewalk(1,level,ops[node+1].ival,&numarg);
	prewalk(1,level,ops[node+2].ival,&numarg);
	numeric = 1;
	break;
    case OMOD:
	prewalk(1,level,ops[node+1].ival,&numarg);
	prewalk(1,level,ops[node+2].ival,&numarg);
	numeric = 1;
	break;
    case OPOSTINCR:
	prewalk(1,level,ops[node+1].ival,&numarg);
	numeric = 1;
	break;
    case OPOSTDECR:
	prewalk(1,level,ops[node+1].ival,&numarg);
	numeric = 1;
	break;
    case OPREINCR:
	prewalk(1,level,ops[node+1].ival,&numarg);
	numeric = 1;
	break;
    case OPREDECR:
	prewalk(1,level,ops[node+1].ival,&numarg);
	numeric = 1;
	break;
    case OUMINUS:
	prewalk(1,level,ops[node+1].ival,&numarg);
	numeric = 1;
	break;
    case OUPLUS:
	prewalk(1,level,ops[node+1].ival,&numarg);
	numeric = 1;
	break;
    case OPAREN:
	prewalk(0,level,ops[node+1].ival,&numarg);
	numeric |= numarg;
	break;
    case OGETLINE:
	break;
    case OSPRINTF:
	prewalk(0,level,ops[node+1].ival,&numarg);
	break;
    case OSUBSTR:
	prewalk(0,level,ops[node+1].ival,&numarg);
	prewalk(1,level,ops[node+2].ival,&numarg);
	if (len == 3) {
	    prewalk(1,level,ops[node+3].ival,&numarg);
	}
	break;
    case OSTRING:
	break;
    case OSPLIT:
	numeric = 1;
	prewalk(0,level,ops[node+2].ival,&numarg);
	if (len == 3)
	    prewalk(0,level,ops[node+3].ival,&numarg);
	prewalk(0,level,ops[node+1].ival,&numarg);
	break;
    case OINDEX:
	prewalk(0,level,ops[node+1].ival,&numarg);
	prewalk(0,level,ops[node+2].ival,&numarg);
	numeric = 1;
	break;
    case OMATCH:
	prewalk(0,level,ops[node+1].ival,&numarg);
	prewalk(0,level,ops[node+2].ival,&numarg);
	numeric = 1;
	break;
    case OUSERDEF:
	subretnum = FALSE;
	--level;
	tmpstr = walk(0,level,ops[node+1].ival,&numarg,P_MIN);
	++level;
	prewalk(0,level,ops[node+2].ival,&numarg);
	prewalk(0,level,ops[node+4].ival,&numarg);
	prewalk(0,level,ops[node+5].ival,&numarg);
	--level;
	str_cat(tmpstr,"(");
	tmp2str = str_new(0);
	if (subretnum || numarg)
	    str_set(tmp2str,"1");
	hstore(symtab,tmpstr->str_ptr,tmp2str);
	str_free(tmpstr);
	level++;
	break;
    case ORETURN:
	if (len > 0) {
	    prewalk(0,level,ops[node+1].ival,&numarg);
	    if (numarg)
		subretnum = TRUE;
	}
	break;
    case OUSERFUN:
	tmp2str = str_new(0);
	str_scat(tmp2str,tmpstr=walk(1,level,ops[node+1].ival,&numarg,P_MIN));
	fixrargs(tmpstr->str_ptr,ops[node+2].ival,0);
	str_free(tmpstr);
	str_cat(tmp2str,"(");
	tmpstr = hfetch(symtab,tmp2str->str_ptr);
	if (tmpstr && tmpstr->str_ptr)
	    numeric |= atoi(tmpstr->str_ptr);
	prewalk(0,level,ops[node+2].ival,&numarg);
	str_free(tmp2str);
	break;
    case OGSUB:
    case OSUB:
	if (len >= 3)
	    prewalk(0,level,ops[node+3].ival,&numarg);
	prewalk(0,level,ops[ops[node+2].ival+1].ival,&numarg);
	prewalk(0,level,ops[node+1].ival,&numarg);
	numeric = 1;
	break;
    case ONUM:
	prewalk(0,level,ops[node+1].ival,&numarg);
	numeric = 1;
	break;
    case OSTR:
	prewalk(0,level,ops[node+1].ival,&numarg);
	break;
    case ODEFINED:
    case ODELETE:
    case OSTAR:
    case OVAR:
	prewalk(0,level,ops[node+1].ival,&numarg);
	if (len == 1) {
	    if (numit)
		numericize(node);
	}
	else {
	    prewalk(0,level,ops[node+2].ival,&numarg);
	}
	break;
    case OFLD:
	prewalk(0,level,ops[node+1].ival,&numarg);
	break;
    case OVFLD:
	i = ops[node+1].ival;
	prewalk(0,level,i,&numarg);
	break;
    case OJUNK:
	goto def;
    case OSNEWLINE:
	break;
    case ONEWLINE:
	break;
    case OSCOMMENT:
	break;
    case OCOMMENT:
	break;
    case OCOMMA:
	prewalk(0,level,ops[node+1].ival,&numarg);
	prewalk(0,level,ops[node+2].ival,&numarg);
	prewalk(0,level,ops[node+3].ival,&numarg);
	break;
    case OSEMICOLON:
	break;
    case OSTATES:
	prewalk(0,level,ops[node+1].ival,&numarg);
	prewalk(0,level,ops[node+2].ival,&numarg);
	break;
    case OSTATE:
	if (len >= 1) {
	    prewalk(0,level,ops[node+1].ival,&numarg);
	    if (len >= 2) {
		prewalk(0,level,ops[node+2].ival,&numarg);
	    }
	}
	break;
    case OCLOSE:
	prewalk(0,level,ops[node+1].ival,&numarg);
	break;
    case OPRINTF:
    case OPRINT:
	if (len == 3) {		/* output redirection */
	    prewalk(0,level,ops[node+3].ival,&numarg);
	    prewalk(0,level,ops[node+2].ival,&numarg);
	}
	prewalk(0+(type==OPRINT),level,ops[node+1].ival,&numarg);
	break;
    case ORAND:
	break;
    case OSRAND:
	goto maybe0;
    case OATAN2:
	goto maybe0;
    case OSIN:
	goto maybe0;
    case OCOS:
	goto maybe0;
    case OSYSTEM:
	goto maybe0;
    case OLENGTH:
	goto maybe0;
    case OLOG:
	goto maybe0;
    case OEXP:
	goto maybe0;
    case OSQRT:
	goto maybe0;
    case OINT:
      maybe0:
	numeric = 1;
	if (len > 0)
	    prewalk(type != OLENGTH && type != OSYSTEM,
	      level,ops[node+1].ival,&numarg);
	break;
    case OBREAK:
	break;
    case ONEXT:
	break;
    case OEXIT:
	if (len == 1) {
	    prewalk(1,level,ops[node+1].ival,&numarg);
	}
	break;
    case OCONTINUE:
	break;
    case OREDIR:
	goto def;
    case OIF:
	prewalk(0,level,ops[node+1].ival,&numarg);
	prewalk(0,level,ops[node+2].ival,&numarg);
	if (len == 3) {
	    prewalk(0,level,ops[node+3].ival,&numarg);
	}
	break;
    case OWHILE:
	prewalk(0,level,ops[node+1].ival,&numarg);
	prewalk(0,level,ops[node+2].ival,&numarg);
	break;
    case OFOR:
	prewalk(0,level,ops[node+1].ival,&numarg);
	prewalk(0,level,ops[node+2].ival,&numarg);
	prewalk(0,level,ops[node+3].ival,&numarg);
	prewalk(0,level,ops[node+4].ival,&numarg);
	break;
    case OFORIN:
	prewalk(0,level,ops[node+2].ival,&numarg);
	prewalk(0,level,ops[node+1].ival,&numarg);
	break;
    case OBLOCK:
	if (len == 2) {
	    prewalk(0,level,ops[node+2].ival,&numarg);
	}
	++level;
	prewalk(0,level,ops[node+1].ival,&numarg);
	--level;
	break;
    default:
      def:
	if (len) {
	    if (len > 5)
		fatal("Garbage length in prewalk");
	    prewalk(0,level,ops[node+1].ival,&numarg);
	    for (i = 2; i<= len; i++) {
		prewalk(0,level,ops[node+i].ival,&numarg);
	    }
	}
	break;
    }
    *numericptr = numeric;
    return 1;
}

static void
numericize(register int node)
{
    register int len;
    register int type;
    STR *tmpstr;
    STR *tmp2str;
    int numarg;

    type = ops[node].ival;
    len = type >> 8;
    type &= 255;
    if (type == OVAR && len == 1) {
	tmpstr=walk(0,0,ops[node+1].ival,&numarg,P_MIN);
	tmp2str = str_make("1");
	hstore(symtab,tmpstr->str_ptr,tmp2str);
    }
}<|MERGE_RESOLUTION|>--- conflicted
+++ resolved
@@ -1,10 +1,6 @@
 /* $RCSfile: walk.c,v $$Revision: 4.1 $$Date: 92/08/07 18:29:31 $
  *
-<<<<<<< HEAD
- *    Copyright (c) 1991-2001, Larry Wall
-=======
  *    Copyright (c) 1991-2002, Larry Wall
->>>>>>> dd2bab0f
  *
  *    You may distribute under the terms of either the GNU General Public
  *    License or the Artistic License, as specified in the README file.
@@ -262,11 +258,7 @@
 	}
 	*d = '\0';
 	for (d=tokenbuf; *d; d++)
-<<<<<<< HEAD
-	    *d += (char)128;
-=======
            *d += (char)128;
->>>>>>> dd2bab0f
 	str_cat(str,tokenbuf);
 	str_free(tmpstr);
 	str_cat(str,"/");
@@ -858,15 +850,9 @@
 	    tmp2str=walk(1,level,ops[ops[node+2].ival+1].ival,&numarg,P_MIN);
 	    for (t = tmp2str->str_ptr, d=tokenbuf; *t; d++,t++) {
 		if (*t == '&')
-<<<<<<< HEAD
-		    *d++ = '$' + (char)128;
-		else if (*t == '$')
-		    *d++ = '\\' + (char)128;
-=======
                    *d++ = '$' + (char)128;
 		else if (*t == '$')
                    *d++ = '\\' + (char)128;
->>>>>>> dd2bab0f
 		*d = *t + 128;
 	    }
 	    *d = '\0';
@@ -942,11 +928,7 @@
 		case '\\': case '"': case 'n': case 't': case '$':
 		    break;
 		default:	/* hide this from perl */
-<<<<<<< HEAD
-		    *d++ = '\\' + (char)128;
-=======
                    *d++ = '\\' + (char)128;
->>>>>>> dd2bab0f
 		}
 	    }
 	    *d = *t + 128;
@@ -1023,11 +1005,7 @@
 		    strcpy(tokenbuf,"]");
 		else
 		    strcpy(tokenbuf,"}");
-<<<<<<< HEAD
-		*tokenbuf += (char)128;
-=======
                *tokenbuf += (char)128;
->>>>>>> dd2bab0f
 		str_cat(str,tokenbuf);
 	    }
 	}
@@ -1079,11 +1057,7 @@
 	str_set(str,";");
 	tmpstr = walk(0,level,ops[node+1].ival,&numarg,P_MIN);
 	for (s = tmpstr->str_ptr; *s && *s != '\n'; s++)
-<<<<<<< HEAD
-	    *s += (char)128;
-=======
            *s += (char)128;
->>>>>>> dd2bab0f
 	str_scat(str,tmpstr);
 	str_free(tmpstr);
 	tab(str,level);
@@ -1092,11 +1066,7 @@
 	str = str_new(0);
 	tmpstr = walk(0,level,ops[node+1].ival,&numarg,P_MIN);
 	for (s = tmpstr->str_ptr; *s && *s != '\n'; s++)
-<<<<<<< HEAD
-	    *s += (char)128;
-=======
            *s += (char)128;
->>>>>>> dd2bab0f
 	str_scat(str,tmpstr);
 	str_free(tmpstr);
 	tab(str,level);
