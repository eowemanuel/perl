package DB;

# Debugger for Perl 5.00x; perl5db.pl patch level:
$VERSION = 1.19;
$header  = "perl5db.pl version $VERSION";

# It is crucial that there is no lexicals in scope of `eval ""' down below
sub eval {
    # 'my' would make it visible from user code
    #    but so does local! --tchrist  [... into @DB::res, not @res. IZ]
    local @res;
    {
	local $otrace = $trace;
	local $osingle = $single;
	local $od = $^D;
	{ ($evalarg) = $evalarg =~ /(.*)/s; }
	@res = eval "$usercontext $evalarg;\n"; # '\n' for nice recursive debug
	$trace = $otrace;
	$single = $osingle;
	$^D = $od;
    }
    my $at = $@;
    local $saved[0];		# Preserve the old value of $@
    eval { &DB::save };
    if ($at) {
	local $\ = '';
	print $OUT $at;
    } elsif ($onetimeDump) {
      if ($onetimeDump eq 'dump')  {
        local $option{dumpDepth} = $onetimedumpDepth 
          if defined $onetimedumpDepth;
	dumpit($OUT, \@res);
      } elsif ($onetimeDump eq 'methods') {
	methods($res[0]) ;
      }
    }
    @res;
}

# After this point it is safe to introduce lexicals
# However, one should not overdo it: leave as much control from outside as possible
#
# This file is automatically included if you do perl -d.
# It's probably not useful to include this yourself.
#
# Before venturing further into these twisty passages, it is 
# wise to read the perldebguts man page or risk the ire of dragons.
#
# Perl supplies the values for %sub.  It effectively inserts
# a &DB::DB(); in front of every place that can have a
# breakpoint. Instead of a subroutine call it calls &DB::sub with
# $DB::sub being the called subroutine. It also inserts a BEGIN
# {require 'perl5db.pl'} before the first line.
#
# After each `require'd file is compiled, but before it is executed, a
# call to DB::postponed($main::{'_<'.$filename}) is emulated. Here the
# $filename is the expanded name of the `require'd file (as found as
# value of %INC).
#
# Additional services from Perl interpreter:
#
# if caller() is called from the package DB, it provides some
# additional data.
#
<<<<<<< HEAD
# The array @{$main::{'_<'.$filename}} is the line-by-line contents of
# $filename.
=======
# The array @{$main::{'_<'.$filename}} (herein called @dbline) is the
# line-by-line contents of $filename.
>>>>>>> dd2bab0f
#
# The hash %{'_<'.$filename} (herein called %dbline) contains
# breakpoints and action (it is keyed by line number), and individual
# entries are settable (as opposed to the whole hash). Only true/false
# is important to the interpreter, though the values used by
# perl5db.pl have the form "$break_condition\0$action". Values are
# magical in numeric context.
#
# The scalar ${'_<'.$filename} contains $filename.
#
# Note that no subroutine call is possible until &DB::sub is defined
# (for subroutines defined outside of the package DB). In fact the same is
# true if $deep is not defined.
#
# $Log:	perldb.pl,v $

#
# At start reads $rcfile that may set important options.  This file
# may define a subroutine &afterinit that will be executed after the
# debugger is initialized.
#
# After $rcfile is read reads environment variable PERLDB_OPTS and parses
# it as a rest of `O ...' line in debugger prompt.
#
# The options that can be specified only at startup:
# [To set in $rcfile, call &parse_options("optionName=new_value").]
#
# TTY  - the TTY to use for debugging i/o.
#
# noTTY - if set, goes in NonStop mode.  On interrupt if TTY is not set
# uses the value of noTTY or "/tmp/perldbtty$$" to find TTY using
# Term::Rendezvous.  Current variant is to have the name of TTY in this
# file.
#
# ReadLine - If false, dummy ReadLine is used, so you can debug
# ReadLine applications.
#
# NonStop - if true, no i/o is performed until interrupt.
#
# LineInfo - file or pipe to print line number info to.  If it is a
# pipe, a short "emacs like" message is used.
#
# RemotePort - host:port to connect to on remote host for remote debugging.
#
# Example $rcfile: (delete leading hashes!)
#
# &parse_options("NonStop=1 LineInfo=db.out");
# sub afterinit { $trace = 1; }
#
# The script will run without human intervention, putting trace
# information into db.out.  (If you interrupt it, you would better
# reset LineInfo to something "interactive"!)
#
##################################################################

# Enhanced by ilya@math.ohio-state.edu (Ilya Zakharevich)

# modified Perl debugger, to be run from Emacs in perldb-mode
# Ray Lischner (uunet!mntgfx!lisch) as of 5 Nov 1990
# Johan Vromans -- upgrade to 4.0 pl 10
# Ilya Zakharevich -- patches after 5.001 (and some before ;-)

# Changelog:

# A lot of things changed after 0.94. First of all, core now informs
# debugger about entry into XSUBs, overloaded operators, tied operations,
# BEGIN and END. Handy with `O f=2'.

# This can make debugger a little bit too verbose, please be patient
# and report your problems promptly.

# Now the option frame has 3 values: 0,1,2.

# Note that if DESTROY returns a reference to the object (or object),
# the deletion of data may be postponed until the next function call,
# due to the need to examine the return value.

# Changes: 0.95: `v' command shows versions.
# Changes: 0.96: `v' command shows version of readline.
#	primitive completion works (dynamic variables, subs for `b' and `l',
#		options). Can `p %var'
#	Better help (`h <' now works). New commands <<, >>, {, {{.
#	{dump|print}_trace() coded (to be able to do it from <<cmd).
#	`c sub' documented.
#	At last enough magic combined to stop after the end of debuggee.
#	!! should work now (thanks to Emacs bracket matching an extra
#	`]' in a regexp is caught).
#	`L', `D' and `A' span files now (as documented).
#	Breakpoints in `require'd code are possible (used in `R').
#	Some additional words on internal work of debugger.
#	`b load filename' implemented.
#	`b postpone subr' implemented.
#	now only `q' exits debugger (overwritable on $inhibit_exit).
#	When restarting debugger breakpoints/actions persist.
#     Buglet: When restarting debugger only one breakpoint/action per 
#		autoloaded function persists.
# Changes: 0.97: NonStop will not stop in at_exit().
#	Option AutoTrace implemented.
#	Trace printed differently if frames are printed too.
#	new `inhibitExit' option.
#	printing of a very long statement interruptible.
# Changes: 0.98: New command `m' for printing possible methods
#	'l -' is a synonym for `-'.
#	Cosmetic bugs in printing stack trace.
#	`frame' & 8 to print "expanded args" in stack trace.
#	Can list/break in imported subs.
#	new `maxTraceLen' option.
#	frame & 4 and frame & 8 granted.
#	new command `m'
#	nonstoppable lines do not have `:' near the line number.
#	`b compile subname' implemented.
#	Will not use $` any more.
#	`-' behaves sane now.
# Changes: 0.99: Completion for `f', `m'.
#	`m' will remove duplicate names instead of duplicate functions.
#	`b load' strips trailing whitespace.
#	completion ignores leading `|'; takes into account current package
#	when completing a subroutine name (same for `l').
# Changes: 1.07: Many fixed by tchrist 13-March-2000
#   BUG FIXES:
#   + Added bare minimal security checks on perldb rc files, plus
#     comments on what else is needed.
#   + Fixed the ornaments that made "|h" completely unusable.
#     They are not used in print_help if they will hurt.  Strip pod
#     if we're paging to less.
#   + Fixed mis-formatting of help messages caused by ornaments
#     to restore Larry's original formatting.  
#   + Fixed many other formatting errors.  The code is still suboptimal, 
#     and needs a lot of work at restructuring.  It's also misindented
#     in many places.
#   + Fixed bug where trying to look at an option like your pager
#     shows "1".  
#   + Fixed some $? processing.  Note: if you use csh or tcsh, you will
#     lose.  You should consider shell escapes not using their shell,
#     or else not caring about detailed status.  This should really be
#     unified into one place, too.
#   + Fixed bug where invisible trailing whitespace on commands hoses you,
#     tricking Perl into thinking you weren't calling a debugger command!
#   + Fixed bug where leading whitespace on commands hoses you.  (One
#     suggests a leading semicolon or any other irrelevant non-whitespace
#     to indicate literal Perl code.)
#   + Fixed bugs that ate warnings due to wrong selected handle.
#   + Fixed a precedence bug on signal stuff.
#   + Fixed some unseemly wording.
#   + Fixed bug in help command trying to call perl method code.
#   + Fixed to call dumpvar from exception handler.  SIGPIPE killed us.
#   ENHANCEMENTS:
#   + Added some comments.  This code is still nasty spaghetti.
#   + Added message if you clear your pre/post command stacks which was
#     very easy to do if you just typed a bare >, <, or {.  (A command
#     without an argument should *never* be a destructive action; this
#     API is fundamentally screwed up; likewise option setting, which
#     is equally buggered.)
#   + Added command stack dump on argument of "?" for >, <, or {.
#   + Added a semi-built-in doc viewer command that calls man with the
#     proper %Config::Config path (and thus gets caching, man -k, etc),
#     or else perldoc on obstreperous platforms.
#   + Added to and rearranged the help information.
#   + Detected apparent misuse of { ... } to declare a block; this used
#     to work but now is a command, and mysteriously gave no complaint.
#
# Changes: 1.08: Apr 25, 2001  Jon Eveland <jweveland@yahoo.com>
#   BUG FIX:
#   + This patch to perl5db.pl cleans up formatting issues on the help
#     summary (h h) screen in the debugger.  Mostly columnar alignment
#     issues, plus converted the printed text to use all spaces, since
#     tabs don't seem to help much here.
#
# Changes: 1.09: May 19, 2001  Ilya Zakharevich <ilya@math.ohio-state.edu>
#   0) Minor bugs corrected;
#   a) Support for auto-creation of new TTY window on startup, either
#      unconditionally, or if started as a kid of another debugger session;
#   b) New `O'ption CreateTTY
#       I<CreateTTY>       bits control attempts to create a new TTY on events:
#                          1: on fork()   2: debugger is started inside debugger
#                          4: on startup
#   c) Code to auto-create a new TTY window on OS/2 (currently one
#      extra window per session - need named pipes to have more...);
#   d) Simplified interface for custom createTTY functions (with a backward
#      compatibility hack); now returns the TTY name to use; return of ''
#      means that the function reset the I/O handles itself;
#   d') Better message on the semantic of custom createTTY function;
#   e) Convert the existing code to create a TTY into a custom createTTY
#      function;
#   f) Consistent support for TTY names of the form "TTYin,TTYout";
#   g) Switch line-tracing output too to the created TTY window;
#   h) make `b fork' DWIM with CORE::GLOBAL::fork;
#   i) High-level debugger API cmd_*():
#      cmd_b_load($filenamepart)            # b load filenamepart
#      cmd_b_line($lineno [, $cond])        # b lineno [cond]
#      cmd_b_sub($sub [, $cond])            # b sub [cond]
#      cmd_stop()                           # Control-C
#      cmd_d($lineno)                       # d lineno (B)
#      The cmd_*() API returns FALSE on failure; in this case it outputs
#      the error message to the debugging output.
#   j) Low-level debugger API
#      break_on_load($filename)             # b load filename
#      @files = report_break_on_load()      # List files with load-breakpoints
#      breakable_line_in_filename($name, $from [, $to])
#                                           # First breakable line in the
#                                           # range $from .. $to.  $to defaults
#                                           # to $from, and may be less than $to
#      breakable_line($from [, $to])        # Same for the current file
#      break_on_filename_line($name, $lineno [, $cond])
#                                           # Set breakpoint,$cond defaults to 1
#      break_on_filename_line_range($name, $from, $to [, $cond])
#                                           # As above, on the first
#                                           # breakable line in range
#      break_on_line($lineno [, $cond])     # As above, in the current file
#      break_subroutine($sub [, $cond])     # break on the first breakable line
#      ($name, $from, $to) = subroutine_filename_lines($sub)
#                                           # The range of lines of the text
#      The low-level API returns TRUE on success, and die()s on failure.
#
# Changes: 1.10: May 23, 2001  Daniel Lewart <d-lewart@uiuc.edu>
#   BUG FIXES:
#   + Fixed warnings generated by "perl -dWe 42"
#   + Corrected spelling errors
#   + Squeezed Help (h) output into 80 columns
#
# Changes: 1.11: May 24, 2001  David Dyck <dcd@tc.fluke.com>
#   + Made "x @INC" work like it used to
#
# Changes: 1.12: May 24, 2001  Daniel Lewart <d-lewart@uiuc.edu>
#   + Fixed warnings generated by "O" (Show debugger options)
#   + Fixed warnings generated by "p 42" (Print expression)
# Changes: 1.13: Jun 19, 2001 Scott.L.Miller@compaq.com
#   + Added windowSize option 
# Changes: 1.14: Oct  9, 2001 multiple
#   + Clean up after itself on VMS (Charles Lane in 12385)
#   + Adding "@ file" syntax (Peter Scott in 12014)
#   + Debug reloading selfloaded stuff (Ilya Zakharevich in 11457)
#   + $^S and other debugger fixes (Ilya Zakharevich in 11120)
#   + Forgot a my() declaration (Ilya Zakharevich in 11085)
# Changes: 1.15: Nov  6, 2001 Michael G Schwern <schwern@pobox.com>
#   + Updated 1.14 change log
#   + Added *dbline explainatory comments
#   + Mentioning perldebguts man page
# Changes: 1.16: Feb 15, 2002 Mark-Jason Dominus <mjd@plover.com>
#	+ $onetimeDump improvements
# Changes: 1.17: Feb 20, 2002 Richard Foley <richard.foley@rfi.net>
#   Moved some code to cmd_[.]()'s for clarity and ease of handling,
#   rationalised the following commands and added cmd_wrapper() to 
#   enable switching between old and frighteningly consistent new 
#   behaviours for diehards: 'o CommandSet=pre580' (sigh...)
#     a(add),       A(del)            # action expr   (added del by line)
#   + b(add),       B(del)            # break  [line] (was b,D)
#   + w(add),       W(del)            # watch  expr   (was W,W) added del by expr
#   + h(summary), h h(long)           # help (hh)     (was h h,h)
#   + m(methods),   M(modules)        # ...           (was m,v)
#   + o(option)                       # lc            (was O)
#   + v(view code), V(view Variables) # ...           (was w,V)
# Changes: 1.18: Mar 17, 2002 Richard Foley <richard.foley@rfi.net>
#   + fixed missing cmd_O bug
# Changes: 1.19: Mar 29, 2002 Spider Boardman
#   + Added missing local()s -- DB::DB is called recursively.
# 
####################################################################

# Needed for the statement after exec():

BEGIN { $ini_warn = $^W; $^W = 0 } # Switch compilation warnings off until another BEGIN.
local($^W) = 0;			# Switch run-time warnings off during init.
warn (			# Do not ;-)
      $dumpvar::hashDepth,     
      $dumpvar::arrayDepth,    
      $dumpvar::dumpDBFiles,   
      $dumpvar::dumpPackages,  
      $dumpvar::quoteHighBit,  
      $dumpvar::printUndef,    
      $dumpvar::globPrint,     
      $dumpvar::usageOnly,
      @ARGS,
      $Carp::CarpLevel,
      $panic,
      $second_time,
     ) if 0;

# Command-line + PERLLIB:
@ini_INC = @INC;

# $prevwarn = $prevdie = $prevbus = $prevsegv = ''; # Does not help?!

$trace = $signal = $single = 0;	# Uninitialized warning suppression
                                # (local $^W cannot help - other packages!).
$inhibit_exit = $option{PrintRet} = 1;

@options     = qw(hashDepth arrayDepth CommandSet dumpDepth
                  DumpDBFiles DumpPackages DumpReused
		  compactDump veryCompact quote HighBit undefPrint
		  globPrint PrintRet UsageOnly frame AutoTrace
		  TTY noTTY ReadLine NonStop LineInfo maxTraceLen
		  recallCommand ShellBang pager tkRunning ornaments
		  signalLevel warnLevel dieLevel inhibit_exit
		  ImmediateStop bareStringify CreateTTY
		  RemotePort windowSize);

%optionVars    = (
		 hashDepth	=> \$dumpvar::hashDepth,
		 arrayDepth	=> \$dumpvar::arrayDepth,
		 CommandSet => \$CommandSet,
		 DumpDBFiles	=> \$dumpvar::dumpDBFiles,
		 DumpPackages	=> \$dumpvar::dumpPackages,
		 DumpReused	=> \$dumpvar::dumpReused,
		 HighBit	=> \$dumpvar::quoteHighBit,
		 undefPrint	=> \$dumpvar::printUndef,
		 globPrint	=> \$dumpvar::globPrint,
		 UsageOnly	=> \$dumpvar::usageOnly,
		 CreateTTY	=> \$CreateTTY,
		 bareStringify	=> \$dumpvar::bareStringify,
		 frame          => \$frame,
		 AutoTrace      => \$trace,
		 inhibit_exit   => \$inhibit_exit,
		 maxTraceLen	=> \$maxtrace,
		 ImmediateStop	=> \$ImmediateStop,
		 RemotePort	=> \$remoteport,
		 windowSize	=> \$window,
);

%optionAction  = (
		  compactDump	=> \&dumpvar::compactDump,
		  veryCompact	=> \&dumpvar::veryCompact,
		  quote		=> \&dumpvar::quote,
		  TTY		=> \&TTY,
		  noTTY		=> \&noTTY,
		  ReadLine	=> \&ReadLine,
		  NonStop	=> \&NonStop,
		  LineInfo	=> \&LineInfo,
		  recallCommand	=> \&recallCommand,
		  ShellBang	=> \&shellBang,
		  pager		=> \&pager,
		  signalLevel	=> \&signalLevel,
		  warnLevel	=> \&warnLevel,
		  dieLevel	=> \&dieLevel,
		  tkRunning	=> \&tkRunning,
		  ornaments	=> \&ornaments,
		  RemotePort	=> \&RemotePort,
		 );

%optionRequire = (
		  compactDump	=> 'dumpvar.pl',
		  veryCompact	=> 'dumpvar.pl',
		  quote		=> 'dumpvar.pl',
		 );

# These guys may be defined in $ENV{PERL5DB} :
$rl		= 1	unless defined $rl;
$warnLevel	= 1	unless defined $warnLevel;
$dieLevel	= 1	unless defined $dieLevel;
$signalLevel	= 1	unless defined $signalLevel;
$pre		= []	unless defined $pre;
$post		= []	unless defined $post;
$pretype	= []	unless defined $pretype;
$CreateTTY	= 3	unless defined $CreateTTY;
$CommandSet = '580'	unless defined $CommandSet;

warnLevel($warnLevel);
dieLevel($dieLevel);
signalLevel($signalLevel);

pager(
      defined $ENV{PAGER}              ? $ENV{PAGER} :
      eval { require Config } && 
        defined $Config::Config{pager} ? $Config::Config{pager}
                                       : 'more'
     ) unless defined $pager;
setman();
&recallCommand("!") unless defined $prc;
&shellBang("!") unless defined $psh;
sethelp();
$maxtrace = 400 unless defined $maxtrace;
$ini_pids = $ENV{PERLDB_PIDS};
if (defined $ENV{PERLDB_PIDS}) {
  $pids = "[$ENV{PERLDB_PIDS}]";
  $ENV{PERLDB_PIDS} .= "->$$";
  $term_pid = -1;
} else {
  $ENV{PERLDB_PIDS} = "$$";
  $pids = "{pid=$$}";
  $term_pid = $$;
}
$pidprompt = '';
*emacs = $slave_editor if $slave_editor;	# May be used in afterinit()...

if (-e "/dev/tty") {  # this is the wrong metric!
  $rcfile=".perldb";
} else {
  $rcfile="perldb.ini";
}

# This isn't really safe, because there's a race
# between checking and opening.  The solution is to
# open and fstat the handle, but then you have to read and
# eval the contents.  But then the silly thing gets
# your lexical scope, which is unfortunately at best.
sub safe_do { 
    my $file = shift;

    # Just exactly what part of the word "CORE::" don't you understand?
    local $SIG{__WARN__};  
    local $SIG{__DIE__};    

    unless (is_safe_file($file)) {
	CORE::warn <<EO_GRIPE;
perldb: Must not source insecure rcfile $file.
        You or the superuser must be the owner, and it must not 
	be writable by anyone but its owner.
EO_GRIPE
	return;
    } 

    do $file;
    CORE::warn("perldb: couldn't parse $file: $@") if $@;
}


# Verifies that owner is either real user or superuser and that no
# one but owner may write to it.  This function is of limited use
# when called on a path instead of upon a handle, because there are
# no guarantees that filename (by dirent) whose file (by ino) is
# eventually accessed is the same as the one tested. 
# Assumes that the file's existence is not in doubt.
sub is_safe_file {
    my $path = shift;
    stat($path) || return;	# mysteriously vaporized
    my($dev,$ino,$mode,$nlink,$uid,$gid) = stat(_);

    return 0 if $uid != 0 && $uid != $<;
    return 0 if $mode & 022;
    return 1;
}

if (-f $rcfile) {
    safe_do("./$rcfile");
} 
elsif (defined $ENV{HOME} && -f "$ENV{HOME}/$rcfile") {
    safe_do("$ENV{HOME}/$rcfile");
}
elsif (defined $ENV{LOGDIR} && -f "$ENV{LOGDIR}/$rcfile") {
    safe_do("$ENV{LOGDIR}/$rcfile");
}

if (defined $ENV{PERLDB_OPTS}) {
  parse_options($ENV{PERLDB_OPTS});
}

if ( not defined &get_fork_TTY and defined $ENV{TERM} and $ENV{TERM} eq 'xterm'
     and defined $ENV{WINDOWID} and defined $ENV{DISPLAY} ) { # _inside_ XTERM?
    *get_fork_TTY = \&xterm_get_fork_TTY;
} elsif ($^O eq 'os2') {
    *get_fork_TTY = \&os2_get_fork_TTY;
}

# Here begin the unreadable code.  It needs fixing.

if (exists $ENV{PERLDB_RESTART}) {
  delete $ENV{PERLDB_RESTART};
  # $restart = 1;
  @hist = get_list('PERLDB_HIST');
  %break_on_load = get_list("PERLDB_ON_LOAD");
  %postponed = get_list("PERLDB_POSTPONE");
  my @had_breakpoints= get_list("PERLDB_VISITED");
  for (0 .. $#had_breakpoints) {
    my %pf = get_list("PERLDB_FILE_$_");
    $postponed_file{$had_breakpoints[$_]} = \%pf if %pf;
  }
  my %opt = get_list("PERLDB_OPT");
  my ($opt,$val);
  while (($opt,$val) = each %opt) {
    $val =~ s/[\\\']/\\$1/g;
    parse_options("$opt'$val'");
  }
  @INC = get_list("PERLDB_INC");
  @ini_INC = @INC;
  $pretype = [get_list("PERLDB_PRETYPE")];
  $pre = [get_list("PERLDB_PRE")];
  $post = [get_list("PERLDB_POST")];
  @typeahead = get_list("PERLDB_TYPEAHEAD", @typeahead);
}

if ($notty) {
  $runnonstop = 1;
} else {
  # Is Perl being run from a slave editor or graphical debugger?
  $slave_editor = ((defined $main::ARGV[0]) and ($main::ARGV[0] eq '-emacs'));
  $rl = 0, shift(@main::ARGV) if $slave_editor;

  #require Term::ReadLine;

  if ($^O eq 'cygwin') {
    # /dev/tty is binary. use stdin for textmode
    undef $console;
  } elsif (-e "/dev/tty") {
    $console = "/dev/tty";
  } elsif ($^O eq 'dos' or -e "con" or $^O eq 'MSWin32') {
    $console = "con";
  } elsif ($^O eq 'MacOS') {
    if ($MacPerl::Version !~ /MPW/) {
      $console = "Dev:Console:Perl Debug"; # Separate window for application
    } else {
      $console = "Dev:Console";
    }
  } else {
    $console = "sys\$command";
  }

  if (($^O eq 'MSWin32') and ($slave_editor or defined $ENV{EMACS})) {
    $console = undef;
  }

  if ($^O eq 'NetWare') {
	$console = undef;
  }

  # Around a bug:
  if (defined $ENV{OS2_SHELL} and ($slave_editor or $ENV{WINDOWID})) { # In OS/2
    $console = undef;
  }

  if ($^O eq 'epoc') {
    $console = undef;
  }

  $console = $tty if defined $tty;

  if (defined $remoteport) {
    require IO::Socket;
    $OUT = new IO::Socket::INET( Timeout  => '10',
                                 PeerAddr => $remoteport,
                                 Proto    => 'tcp',
                               );
    if (!$OUT) { die "Unable to connect to remote host: $remoteport\n"; }
    $IN = $OUT;
  } else {
    create_IN_OUT(4) if $CreateTTY & 4;
    if ($console) {
      my ($i, $o) = split /,/, $console;
      $o = $i unless defined $o;
      open(IN,"+<$i") || open(IN,"<$i") || open(IN,"<&STDIN");
      open(OUT,"+>$o") || open(OUT,">$o") || open(OUT,">&STDERR")
        || open(OUT,">&STDOUT");	# so we don't dongle stdout
    } elsif (not defined $console) {
      open(IN,"<&STDIN");
      open(OUT,">&STDERR") || open(OUT,">&STDOUT"); # so we don't dongle stdout
      $console = 'STDIN/OUT';
    }
    # so open("|more") can read from STDOUT and so we don't dingle stdin
    $IN = \*IN, $OUT = \*OUT if $console or not defined $console;
  }
  my $previous = select($OUT);
  $| = 1;			# for DB::OUT
  select($previous);

  $LINEINFO = $OUT unless defined $LINEINFO;
  $lineinfo = $console unless defined $lineinfo;

  $header =~ s/.Header: ([^,]+),v(\s+\S+\s+\S+).*$/$1$2/;
  unless ($runnonstop) {
    local $\ = '';
    local $, = '';
    if ($term_pid eq '-1') {
      print $OUT "\nDaughter DB session started...\n";
    } else {
      print $OUT "\nLoading DB routines from $header\n";
      print $OUT ("Editor support ",
		  $slave_editor ? "enabled" : "available",
		  ".\n");
      print $OUT "\nEnter h or `h h' for help, or `$doccmd perldebug' for more help.\n\n";
    }
  }
}

@ARGS = @ARGV;
for (@args) {
    s/\'/\\\'/g;
    s/(.*)/'$1'/ unless /^-?[\d.]+$/;
}

if (defined &afterinit) {	# May be defined in $rcfile
  &afterinit();
}

$I_m_init = 1;

############################################################ Subroutines

sub DB {
    # _After_ the perl program is compiled, $single is set to 1:
    if ($single and not $second_time++) {
      if ($runnonstop) {	# Disable until signal
	for ($i=0; $i <= $stack_depth; ) {
	    $stack[$i++] &= ~1;
	}
	$single = 0;
	# return;			# Would not print trace!
      } elsif ($ImmediateStop) {
	$ImmediateStop = 0;
	$signal = 1;
      }
    }
    $runnonstop = 0 if $single or $signal; # Disable it if interactive.
    &save;
    local($package, $filename, $line) = caller;
    local $filename_ini = $filename;
    local $usercontext = '($@, $!, $^E, $,, $/, $\, $^W) = @saved;' .
      "package $package;";	# this won't let them modify, alas
    local(*dbline) = $main::{'_<' . $filename};

    # we need to check for pseudofiles on Mac OS (these are files
    # not attached to a filename, but instead stored in Dev:Pseudo)
    if ($^O eq 'MacOS' && $#dbline < 0) {
	$filename_ini = $filename = 'Dev:Pseudo';
	*dbline = $main::{'_<' . $filename};
    }

<<<<<<< HEAD
    $max = $#dbline;
    if (($stop,$action) = split(/\0/,$dbline{$line})) {
	if ($stop eq '1') {
	    $signal |= 1;
	} elsif ($stop) {
	    $evalarg = "\$DB::signal |= 1 if do {$stop}"; &eval;
	    $dbline{$line} =~ s/;9($|\0)/$1/;
	}
=======
    local $max = $#dbline;
    if ($dbline{$line} && (($stop,$action) = split(/\0/,$dbline{$line}))) {
		if ($stop eq '1') {
			$signal |= 1;
		} elsif ($stop) {
			$evalarg = "\$DB::signal |= 1 if do {$stop}"; &eval;
			$dbline{$line} =~ s/;9($|\0)/$1/;
		}
>>>>>>> dd2bab0f
    }
    my $was_signal = $signal;
    if ($trace & 2) {
      for (my $n = 0; $n <= $#to_watch; $n++) {
		$evalarg = $to_watch[$n];
		local $onetimeDump;	# Do not output results
		my ($val) = &eval;	# Fix context (&eval is doing array)?
		$val = ( (defined $val) ? "'$val'" : 'undef' );
		if ($val ne $old_watch[$n]) {
		  $signal = 1;
		  print $OUT <<EOP;
Watchpoint $n:\t$to_watch[$n] changed:
	old value:\t$old_watch[$n]
	new value:\t$val
EOP
		  $old_watch[$n] = $val;
		}
      }
    }
    if ($trace & 4) {		# User-installed watch
      return if watchfunction($package, $filename, $line) 
	and not $single and not $was_signal and not ($trace & ~4);
    }
    $was_signal = $signal;
    $signal = 0;
    if ($single || ($trace & 1) || $was_signal) {
	if ($slave_editor) {
	    $position = "\032\032$filename:$line:0\n";
	    print_lineinfo($position);
	} elsif ($package eq 'DB::fake') {
	  $term || &setterm;
	  print_help(<<EOP);
Debugged program terminated.  Use B<q> to quit or B<R> to restart,
  use B<O> I<inhibit_exit> to avoid stopping after program termination,
  B<h q>, B<h R> or B<h O> to get additional info.  
EOP
	  $package = 'main';
	  $usercontext = '($@, $!, $^E, $,, $/, $\, $^W) = @saved;' .
	    "package $package;";	# this won't let them modify, alas
	} else {
	    $sub =~ s/\'/::/;
	    $prefix = $sub =~ /::/ ? "" : "${'package'}::";
	    $prefix .= "$sub($filename:";
	    $after = ($dbline[$line] =~ /\n$/ ? '' : "\n");
	    if (length($prefix) > 30) {
	        $position = "$prefix$line):\n$line:\t$dbline[$line]$after";
			$prefix = "";
			$infix = ":\t";
	    } else {
			$infix = "):\t";
			$position = "$prefix$line$infix$dbline[$line]$after";
	    }
	    if ($frame) {
			print_lineinfo(' ' x $stack_depth, "$line:\t$dbline[$line]$after");
	    } else {
			print_lineinfo($position);
	    }
	    for ($i = $line + 1; $i <= $max && $dbline[$i] == 0; ++$i) { #{ vi
			last if $dbline[$i] =~ /^\s*[\;\}\#\n]/;
			last if $signal;
			$after = ($dbline[$i] =~ /\n$/ ? '' : "\n");
			$incr_pos = "$prefix$i$infix$dbline[$i]$after";
			$position .= $incr_pos;
			if ($frame) {
				print_lineinfo(' ' x $stack_depth, "$i:\t$dbline[$i]$after");
			} else {
				print_lineinfo($incr_pos);
			}
	    }
	}
    }
    $evalarg = $action, &eval if $action;
    if ($single || $was_signal) {
	  local $level = $level + 1;
	  foreach $evalarg (@$pre) {
	    &eval;
	  }
	  print $OUT $stack_depth . " levels deep in subroutine calls!\n"
              if $single & 4;
		$start = $line;
		$incr = -1;		# for backward motion.
		@typeahead = (@$pretype, @typeahead);
    CMD:
	while (($term || &setterm),
	       ($term_pid == $$ or resetterm(1)),
	       defined ($cmd=&readline("$pidprompt  DB" . ('<' x $level) .
				       ($#hist+1) . ('>' x $level) . " "))) 
        {
		$single = 0;
		$signal = 0;
		$cmd =~ s/\\$/\n/ && do {
		    $cmd .= &readline("  cont: ");
		    redo CMD;
		};
		$cmd =~ /^$/ && ($cmd = $laststep);
		push(@hist,$cmd) if length($cmd) > 1;
	      PIPE: {
		    $cmd =~ s/^\s+//s;   # trim annoying leading whitespace
		    $cmd =~ s/\s+$//s;   # trim annoying trailing whitespace
		    ($i) = split(/\s+/,$cmd);
		    if ($alias{$i}) { 
					# squelch the sigmangler
					local $SIG{__DIE__};
					local $SIG{__WARN__};
					eval "\$cmd =~ $alias{$i}";
					if ($@) {
                                                local $\ = '';
						print $OUT "Couldn't evaluate `$i' alias: $@";
						next CMD;
					} 
		    }
<<<<<<< HEAD
                   $cmd =~ /^q$/ && ($fall_off_end = 1) && exit $?;
		    $cmd =~ /^h$/ && do {
			print_help($help);
			next CMD; };
		    $cmd =~ /^h\s+h$/ && do {
			print_help($summary);
			next CMD; };
		    # support long commands; otherwise bogus errors
		    # happen when you ask for h on <CR> for example
		    $cmd =~ /^h\s+(\S.*)$/ && do {      
			my $asked = $1;			# for proper errmsg
			my $qasked = quotemeta($asked); # for searching
			# XXX: finds CR but not <CR>
			if ($help =~ /^<?(?:[IB]<)$qasked/m) {
			  while ($help =~ /^(<?(?:[IB]<)$qasked([\s\S]*?)\n)(?!\s)/mg) {
			    print_help($1);
			  }
			} else {
			    print_help("B<$asked> is not a debugger command.\n");
			}
			next CMD; };
=======
                    $cmd =~ /^q$/ && do {
                        $fall_off_end = 1;
                        clean_ENV();
                        exit $?;
                    };
>>>>>>> dd2bab0f
		    $cmd =~ /^t$/ && do {
			$trace ^= 1;
			local $\ = '';
			print $OUT "Trace = " .
			    (($trace & 1) ? "on" : "off" ) . "\n";
			next CMD; };
		    $cmd =~ /^S(\s+(!)?(.+))?$/ && do {
			$Srev = defined $2; $Spatt = $3; $Snocheck = ! defined $1;
			local $\ = '';
			local $, = '';
			foreach $subname (sort(keys %sub)) {
			    if ($Snocheck or $Srev^($subname =~ /$Spatt/)) {
				print $OUT $subname,"\n";
			    }
			}
			next CMD; };
		    $cmd =~ s/^X\b/V $package/;
		    $cmd =~ /^V$/ && do {
			$cmd = "V $package"; };
		    $cmd =~ /^V\b\s*(\S+)\s*(.*)/ && do {
			local ($savout) = select($OUT);
			$packname = $1;
			@vars = split(' ',$2);
			do 'dumpvar.pl' unless defined &main::dumpvar;
			if (defined &main::dumpvar) {
			    local $frame = 0;
			    local $doret = -2;
			    # must detect sigpipe failures
                           eval { &main::dumpvar($packname,
                                                 defined $option{dumpDepth}
                                                  ? $option{dumpDepth} : -1,
                                                 @vars) };
			    if ($@) {
				die unless $@ =~ /dumpvar print failed/;
			    } 
			} else {
			    print $OUT "dumpvar.pl not available.\n";
			}
			select ($savout);
			next CMD; };
		    $cmd =~ s/^x\b/ / && do { # So that will be evaled
			$onetimeDump = 'dump'; 
                        # handle special  "x 3 blah" syntax
                        if ($cmd =~ s/^\s*(\d+)(?=\s)/ /) {
                          $onetimedumpDepth = $1;
                        }
                      };
		    $cmd =~ s/^m\s+([\w:]+)\s*$/ / && do {
			methods($1); next CMD};
		    $cmd =~ s/^m\b/ / && do { # So this will be evaled
			$onetimeDump = 'methods'; };
		    $cmd =~ /^f\b\s*(.*)/ && do {
			$file = $1;
			$file =~ s/\s+$//;
			if (!$file) {
			    print $OUT "The old f command is now the r command.\n"; # hint
			    print $OUT "The new f command switches filenames.\n";
			    next CMD;
			}
			if (!defined $main::{'_<' . $file}) {
			    if (($try) = grep(m#^_<.*$file#, keys %main::)) {{
					      $try = substr($try,2);
					      print $OUT "Choosing $try matching `$file':\n";
					      $file = $try;
					  }}
			}
			if (!defined $main::{'_<' . $file}) {
			    print $OUT "No file matching `$file' is loaded.\n";
			    next CMD;
			} elsif ($file ne $filename) {
			    *dbline = $main::{'_<' . $file};
			    $max = $#dbline;
			    $filename = $file;
			    $start = 1;
			    $cmd = "l";
			  } else {
			    print $OUT "Already in $file.\n";
			    next CMD;
			  }
		      };
		    $cmd =~ /^\.$/ && do {
			$incr = -1;		# for backward motion.
			$start = $line;
			$filename = $filename_ini;
			*dbline = $main::{'_<' . $filename};
			$max = $#dbline;
			print_lineinfo($position);
			next CMD };
		    $cmd =~ /^-$/ && do {
			$start -= $incr + $window + 1;
			$start = 1 if $start <= 0;
			$incr = $window - 1;
			$cmd = 'l ' . ($start) . '+'; };
<<<<<<< HEAD
		    $cmd =~ /^l$/ && do {
			$incr = $window - 1;
			$cmd = 'l ' . $start . '-' . ($start + $incr); };
		    $cmd =~ /^l\b\s*(\d*)\+(\d*)$/ && do {
			$start = $1 if $1;
			$incr = $2;
			$incr = $window - 1 unless $incr;
			$cmd = 'l ' . $start . '-' . ($start + $incr); };
		    $cmd =~ /^l\b\s*((-?[\d\$\.]+)([-,]([\d\$\.]+))?)?/ && do {
			$end = (!defined $2) ? $max : ($4 ? $4 : $2);
			$end = $max if $end > $max;
			$i = $2;
			$i = $line if $i eq '.';
			$i = 1 if $i < 1;
			$incr = $end - $i;
			if ($slave_editor) {
			    print $OUT "\032\032$filename:$i:0\n";
			    $i = $end;
			} else {
			    for (; $i <= $end; $i++) {
			        ($stop,$action) = split(/\0/, $dbline{$i});
			        $arrow = ($i==$line 
					  and $filename eq $filename_ini) 
				  ?  '==>' 
				    : ($dbline[$i]+0 ? ':' : ' ') ;
				$arrow .= 'b' if $stop;
				$arrow .= 'a' if $action;
				print $OUT "$i$arrow\t", $dbline[$i];
				$i++, last if $signal;
			    }
			    print $OUT "\n" unless $dbline[$i-1] =~ /\n$/;
			}
			$start = $i; # remember in case they want more
			$start = $max if $start > $max;
			next CMD; };
		    $cmd =~ /^D$/ && do {
		      print $OUT "Deleting all breakpoints...\n";
		      my $file;
		      for $file (keys %had_breakpoints) {
			local *dbline = $main::{'_<' . $file};
			my $max = $#dbline;
			my $was;
			
			for ($i = 1; $i <= $max ; $i++) {
			    if (defined $dbline{$i}) {
				$dbline{$i} =~ s/^[^\0]+//;
				if ($dbline{$i} =~ s/^\0?$//) {
				    delete $dbline{$i};
				}
			    }
			}
			
			if (not $had_breakpoints{$file} &= ~1) {
			    delete $had_breakpoints{$file};
			}
		      }
		      undef %postponed;
		      undef %postponed_file;
		      undef %break_on_load;
		      next CMD; };
		    $cmd =~ /^L$/ && do {
		      my $file;
		      for $file (keys %had_breakpoints) {
			local *dbline = $main::{'_<' . $file};
			my $max = $#dbline;
			my $was;
			
			for ($i = 1; $i <= $max; $i++) {
			    if (defined $dbline{$i}) {
			        print $OUT "$file:\n" unless $was++;
				print $OUT " $i:\t", $dbline[$i];
				($stop,$action) = split(/\0/, $dbline{$i});
				print $OUT "   break if (", $stop, ")\n"
				  if $stop;
				print $OUT "   action:  ", $action, "\n"
				  if $action;
				last if $signal;
			    }
			}
		      }
		      if (%postponed) {
			print $OUT "Postponed breakpoints in subroutines:\n";
			my $subname;
			for $subname (keys %postponed) {
			  print $OUT " $subname\t$postponed{$subname}\n";
			  last if $signal;
			}
		      }
		      my @have = map { # Combined keys
			keys %{$postponed_file{$_}}
		      } keys %postponed_file;
		      if (@have) {
			print $OUT "Postponed breakpoints in files:\n";
			my ($file, $line);
			for $file (keys %postponed_file) {
			  my $db = $postponed_file{$file};
			  print $OUT " $file:\n";
			  for $line (sort {$a <=> $b} keys %$db) {
				print $OUT "  $line:\n";
				my ($stop,$action) = split(/\0/, $$db{$line});
				print $OUT "    break if (", $stop, ")\n"
				  if $stop;
				print $OUT "    action:  ", $action, "\n"
				  if $action;
				last if $signal;
			  }
			  last if $signal;
			}
		      }
		      if (%break_on_load) {
			print $OUT "Breakpoints on load:\n";
			my $file;
			for $file (keys %break_on_load) {
			  print $OUT " $file\n";
			  last if $signal;
			}
		      }
		      if ($trace & 2) {
			print $OUT "Watch-expressions:\n";
			my $expr;
			for $expr (@to_watch) {
			  print $OUT " $expr\n";
			  last if $signal;
			}
		      }
		      next CMD; };
		    $cmd =~ /^b\b\s*load\b\s*(.*)/ && do {
			my $file = $1; $file =~ s/\s+$//;
			{
			  $break_on_load{$file} = 1;
			  $break_on_load{$::INC{$file}} = 1 if $::INC{$file};
			  $file .= '.pm', redo unless $file =~ /\./;
			}
			$had_breakpoints{$file} |= 1;
			print $OUT "Will stop on load of `@{[join '\', `', sort keys %break_on_load]}'.\n";
			next CMD; };
		    $cmd =~ /^b\b\s*(postpone|compile)\b\s*([':A-Za-z_][':\w]*)\s*(.*)/ && do {
			my $cond = length $3 ? $3 : '1';
			my ($subname, $break) = ($2, $1 eq 'postpone');
			$subname =~ s/\'/::/g;
			$subname = "${'package'}::" . $subname
			  unless $subname =~ /::/;
			$subname = "main".$subname if substr($subname,0,2) eq "::";
			$postponed{$subname} = $break 
			  ? "break +0 if $cond" : "compile";
			next CMD; };
		    $cmd =~ /^b\b\s*([':A-Za-z_][':\w]*(?:\[.*\])?)\s*(.*)/ && do {
			$subname = $1;
			$cond = length $2 ? $2 : '1';
			$subname =~ s/\'/::/g;
			$subname = "${'package'}::" . $subname
			  unless $subname =~ /::/;
			$subname = "main".$subname if substr($subname,0,2) eq "::";
			# Filename below can contain ':'
			($file,$i) = (find_sub($subname) =~ /^(.*):(.*)$/);
			$i += 0;
			if ($i) {
			    local $filename = $file;
			    local *dbline = $main::{'_<' . $filename};
			    $had_breakpoints{$filename} |= 1;
			    $max = $#dbline;
			    ++$i while $dbline[$i] == 0 && $i < $max;
			    $dbline{$i} =~ s/^[^\0]*/$cond/;
			} else {
			    print $OUT "Subroutine $subname not found.\n";
			}
			next CMD; };
		    $cmd =~ /^b\b\s*(\d*)\s*(.*)/ && do {
			$i = $1 || $line;
			$cond = length $2 ? $2 : '1';
			if ($dbline[$i] == 0) {
			    print $OUT "Line $i not breakable.\n";
			} else {
			    $had_breakpoints{$filename} |= 1;
			    $dbline{$i} =~ s/^[^\0]*/$cond/;
			}
			next CMD; };
		    $cmd =~ /^d\b\s*(\d*)/ && do {
			$i = $1 || $line;
                        if ($dbline[$i] == 0) {
                            print $OUT "Line $i not breakable.\n";
                        } else {
			    $dbline{$i} =~ s/^[^\0]*//;
			    delete $dbline{$i} if $dbline{$i} eq '';
                        }
			next CMD; };
		    $cmd =~ /^A$/ && do {
		      print $OUT "Deleting all actions...\n";
		      my $file;
		      for $file (keys %had_breakpoints) {
			local *dbline = $main::{'_<' . $file};
			my $max = $#dbline;
			my $was;
			
			for ($i = 1; $i <= $max ; $i++) {
			    if (defined $dbline{$i}) {
				$dbline{$i} =~ s/\0[^\0]*//;
				delete $dbline{$i} if $dbline{$i} eq '';
			    }
			}
			
			unless ($had_breakpoints{$file} &= ~2) {
			    delete $had_breakpoints{$file};
			}
		      }
		      next CMD; };
		    $cmd =~ /^O\s*$/ && do {
			for (@options) {
			    &dump_option($_);
			}
			next CMD; };
		    $cmd =~ /^O\s*(\S.*)/ && do {
			parse_options($1);
			next CMD; };
		    $cmd =~ /^\<\<\s*(.*)/ && do { # \<\< for CPerl sake: not HERE
=======
			# rjsf ->
		  $cmd =~ /^([aAbBDhlLMoOvwW])\b\s*(.*)/s && do { 
				&cmd_wrapper($1, $2, $line); 
				next CMD; 
			};
			# <- rjsf
		  $cmd =~ /^\<\<\s*(.*)/ && do { # \<\< for CPerl sake: not HERE
>>>>>>> dd2bab0f
			push @$pre, action($1);
			next CMD; };
		    $cmd =~ /^>>\s*(.*)/ && do {
			push @$post, action($1);
			next CMD; };
		    $cmd =~ /^<\s*(.*)/ && do {
			unless ($1) {
			    print $OUT "All < actions cleared.\n";
			    $pre = [];
			    next CMD;
			} 
			if ($1 eq '?') {
			    unless (@$pre) {
				print $OUT "No pre-prompt Perl actions.\n";
				next CMD;
			    } 
			    print $OUT "Perl commands run before each prompt:\n";
			    for my $action ( @$pre ) {
				print $OUT "\t< -- $action\n";
			    } 
			    next CMD;
			} 
			$pre = [action($1)];
			next CMD; };
		    $cmd =~ /^>\s*(.*)/ && do {
			unless ($1) {
			    print $OUT "All > actions cleared.\n";
			    $post = [];
			    next CMD;
			}
			if ($1 eq '?') {
			    unless (@$post) {
				print $OUT "No post-prompt Perl actions.\n";
				next CMD;
			    } 
			    print $OUT "Perl commands run after each prompt:\n";
			    for my $action ( @$post ) {
				print $OUT "\t> -- $action\n";
			    } 
			    next CMD;
			} 
			$post = [action($1)];
			next CMD; };
		    $cmd =~ /^\{\{\s*(.*)/ && do {
			if ($cmd =~ /^\{.*\}$/ && unbalanced(substr($cmd,2))) { 
			    print $OUT "{{ is now a debugger command\n",
				"use `;{{' if you mean Perl code\n";
			    $cmd = "h {{";
			    redo CMD;
			} 
			push @$pretype, $1;
			next CMD; };
		    $cmd =~ /^\{\s*(.*)/ && do {
			unless ($1) {
			    print $OUT "All { actions cleared.\n";
			    $pretype = [];
			    next CMD;
			}
			if ($1 eq '?') {
			    unless (@$pretype) {
				print $OUT "No pre-prompt debugger actions.\n";
				next CMD;
			    } 
			    print $OUT "Debugger commands run before each prompt:\n";
			    for my $action ( @$pretype ) {
				print $OUT "\t{ -- $action\n";
			    } 
			    next CMD;
			} 
			if ($cmd =~ /^\{.*\}$/ && unbalanced(substr($cmd,1))) { 
			    print $OUT "{ is now a debugger command\n",
				"use `;{' if you mean Perl code\n";
			    $cmd = "h {";
			    redo CMD;
			} 
			$pretype = [$1];
			next CMD; };
	    $cmd =~ /^n$/ && do {
		        end_report(), next CMD if $finished and $level <= 1;
			$single = 2;
			$laststep = $cmd;
			last CMD; };
		    $cmd =~ /^s$/ && do {
		        end_report(), next CMD if $finished and $level <= 1;
			$single = 1;
			$laststep = $cmd;
			last CMD; };
		    $cmd =~ /^c\b\s*([\w:]*)\s*$/ && do {
		        end_report(), next CMD if $finished and $level <= 1;
			$subname = $i = $1;
			#  Probably not needed, since we finish an interactive
			#  sub-session anyway...
			# local $filename = $filename;
			# local *dbline = *dbline;	# XXX Would this work?!
			if ($subname =~ /\D/) { # subroutine name
			    $subname = $package."::".$subname 
			        unless $subname =~ /::/;
			    ($file,$i) = (find_sub($subname) =~ /^(.*):(.*)$/);
			    $i += 0;
			    if ($i) {
			        $filename = $file;
				*dbline = $main::{'_<' . $filename};
				$had_breakpoints{$filename} |= 1;
				$max = $#dbline;
				++$i while $dbline[$i] == 0 && $i < $max;
			    } else {
				print $OUT "Subroutine $subname not found.\n";
				next CMD; 
			    }
			}
			if ($i) {
			    if ($dbline[$i] == 0) {
				print $OUT "Line $i not breakable.\n";
				next CMD;
			    }
			    $dbline{$i} =~ s/($|\0)/;9$1/; # add one-time-only b.p.
			}
			for ($i=0; $i <= $stack_depth; ) {
			    $stack[$i++] &= ~1;
			}
			last CMD; };
		    $cmd =~ /^r$/ && do {
		        end_report(), next CMD if $finished and $level <= 1;
			$stack[$stack_depth] |= 1;
			$doret = $option{PrintRet} ? $stack_depth - 1 : -2;
			last CMD; };
		    $cmd =~ /^R$/ && do {
		        print $OUT "Warning: some settings and command-line options may be lost!\n";
			my (@script, @flags, $cl);
			push @flags, '-w' if $ini_warn;
			# Put all the old includes at the start to get
			# the same debugger.
			for (@ini_INC) {
			  push @flags, '-I', $_;
			}
			push @flags, '-T' if ${^TAINT};
			# Arrange for setting the old INC:
			set_list("PERLDB_INC", @ini_INC);
			if ($0 eq '-e') {
			  for (1..$#{'::_<-e'}) { # The first line is PERL5DB
			        chomp ($cl =  ${'::_<-e'}[$_]);
			    push @script, '-e', $cl;
			  }
			} else {
			  @script = $0;
			}
			set_list("PERLDB_HIST", 
				 $term->Features->{getHistory} 
				 ? $term->GetHistory : @hist);
			my @had_breakpoints = keys %had_breakpoints;
			set_list("PERLDB_VISITED", @had_breakpoints);
			set_list("PERLDB_OPT", %option);
			set_list("PERLDB_ON_LOAD", %break_on_load);
			my @hard;
			for (0 .. $#had_breakpoints) {
			  my $file = $had_breakpoints[$_];
			  *dbline = $main::{'_<' . $file};
			  next unless %dbline or $postponed_file{$file};
			  (push @hard, $file), next 
			    if $file =~ /^\(\w*eval/;
			  my @add;
			  @add = %{$postponed_file{$file}}
			    if $postponed_file{$file};
			  set_list("PERLDB_FILE_$_", %dbline, @add);
			}
			for (@hard) { # Yes, really-really...
			  # Find the subroutines in this eval
			  *dbline = $main::{'_<' . $_};
			  my ($quoted, $sub, %subs, $line) = quotemeta $_;
			  for $sub (keys %sub) {
			    next unless $sub{$sub} =~ /^$quoted:(\d+)-(\d+)$/;
			    $subs{$sub} = [$1, $2];
			  }
			  unless (%subs) {
			    print $OUT
			      "No subroutines in $_, ignoring breakpoints.\n";
			    next;
			  }
			LINES: for $line (keys %dbline) {
			    # One breakpoint per sub only:
			    my ($offset, $sub, $found);
			  SUBS: for $sub (keys %subs) {
			      if ($subs{$sub}->[1] >= $line # Not after the subroutine
				  and (not defined $offset # Not caught
				       or $offset < 0 )) { # or badly caught
				$found = $sub;
				$offset = $line - $subs{$sub}->[0];
				$offset = "+$offset", last SUBS if $offset >= 0;
			      }
			    }
			    if (defined $offset) {
			      $postponed{$found} =
				"break $offset if $dbline{$line}";
			    } else {
			      print $OUT "Breakpoint in $_:$line ignored: after all the subroutines.\n";
			    }
			  }
			}
			set_list("PERLDB_POSTPONE", %postponed);
			set_list("PERLDB_PRETYPE", @$pretype);
			set_list("PERLDB_PRE", @$pre);
			set_list("PERLDB_POST", @$post);
			set_list("PERLDB_TYPEAHEAD", @typeahead);
			$ENV{PERLDB_RESTART} = 1;
			delete $ENV{PERLDB_PIDS}; # Restore ini state
			$ENV{PERLDB_PIDS} = $ini_pids if defined $ini_pids;
			#print "$^X, '-d', @flags, @script, ($slave_editor ? '-emacs' : ()), @ARGS";
			exec($^X, '-d', @flags, @script, ($slave_editor ? '-emacs' : ()), @ARGS) ||
			print $OUT "exec failed: $!\n";
			last CMD; };
		    $cmd =~ /^T$/ && do {
			print_trace($OUT, 1); # skip DB
			next CMD; };
		    $cmd =~ /^w\b\s*(.*)/s && do { &cmd_w($1); next CMD; };
		    $cmd =~ /^W\b\s*(.*)/s && do { &cmd_W($1); next CMD; };
		    $cmd =~ /^\/(.*)$/ && do {
			$inpat = $1;
			$inpat =~ s:([^\\])/$:$1:;
			if ($inpat ne "") {
			    # squelch the sigmangler
			    local $SIG{__DIE__};
			    local $SIG{__WARN__};
			    eval '$inpat =~ m'."\a$inpat\a";	
			    if ($@ ne "") {
				print $OUT "$@";
				next CMD;
			    }
			    $pat = $inpat;
			}
			$end = $start;
			$incr = -1;
			eval '
			    for (;;) {
				++$start;
				$start = 1 if ($start > $max);
				last if ($start == $end);
				if ($dbline[$start] =~ m' . "\a$pat\a" . 'i) {
				    if ($slave_editor) {
					print $OUT "\032\032$filename:$start:0\n";
				    } else {
					print $OUT "$start:\t", $dbline[$start], "\n";
				    }
				    last;
				}
			    } ';
			print $OUT "/$pat/: not found\n" if ($start == $end);
			next CMD; };
		    $cmd =~ /^\?(.*)$/ && do {
			$inpat = $1;
			$inpat =~ s:([^\\])\?$:$1:;
			if ($inpat ne "") {
			    # squelch the sigmangler
			    local $SIG{__DIE__};
			    local $SIG{__WARN__};
			    eval '$inpat =~ m'."\a$inpat\a";	
			    if ($@ ne "") {
				print $OUT $@;
				next CMD;
			    }
			    $pat = $inpat;
			}
			$end = $start;
			$incr = -1;
			eval '
			    for (;;) {
				--$start;
				$start = $max if ($start <= 0);
				last if ($start == $end);
				if ($dbline[$start] =~ m' . "\a$pat\a" . 'i) {
				    if ($slave_editor) {
					print $OUT "\032\032$filename:$start:0\n";
				    } else {
					print $OUT "$start:\t", $dbline[$start], "\n";
				    }
				    last;
				}
			    } ';
			print $OUT "?$pat?: not found\n" if ($start == $end);
			next CMD; };
		    $cmd =~ /^$rc+\s*(-)?(\d+)?$/ && do {
			pop(@hist) if length($cmd) > 1;
			$i = $1 ? ($#hist-($2||1)) : ($2||$#hist);
			$cmd = $hist[$i];
			print $OUT $cmd, "\n";
			redo CMD; };
		    $cmd =~ /^$sh$sh\s*([\x00-\xff]*)/ && do {
			&system($1);
			next CMD; };
		    $cmd =~ /^$rc([^$rc].*)$/ && do {
			$pat = "^$1";
			pop(@hist) if length($cmd) > 1;
			for ($i = $#hist; $i; --$i) {
			    last if $hist[$i] =~ /$pat/;
			}
			if (!$i) {
			    print $OUT "No such command!\n\n";
			    next CMD;
			}
			$cmd = $hist[$i];
			print $OUT $cmd, "\n";
			redo CMD; };
		    $cmd =~ /^$sh$/ && do {
			&system($ENV{SHELL}||"/bin/sh");
			next CMD; };
		    $cmd =~ /^$sh\s*([\x00-\xff]*)/ && do {
			# XXX: using csh or tcsh destroys sigint retvals!
			#&system($1);  # use this instead
			&system($ENV{SHELL}||"/bin/sh","-c",$1);
			next CMD; };
		    $cmd =~ /^H\b\s*(-(\d+))?/ && do {
			$end = $2 ? ($#hist-$2) : 0;
			$hist = 0 if $hist < 0;
			for ($i=$#hist; $i>$end; $i--) {
			    print $OUT "$i: ",$hist[$i],"\n"
			      unless $hist[$i] =~ /^.?$/;
			};
			next CMD; };
		    $cmd =~ /^(?:man|(?:perl)?doc)\b(?:\s+([^(]*))?$/ && do {
			runman($1);
			next CMD; };
		    $cmd =~ s/^p$/print {\$DB::OUT} \$_/;
		    $cmd =~ s/^p\b/print {\$DB::OUT} /;
		    $cmd =~ s/^=\s*// && do {
			my @keys;
			if (length $cmd == 0) {
			    @keys = sort keys %alias;
			} elsif (my($k,$v) = ($cmd =~ /^(\S+)\s+(\S.*)/)) {
			    # can't use $_ or kill //g state
			    for my $x ($k, $v) { $x =~ s/\a/\\a/g }
			    $alias{$k} = "s\a$k\a$v\a";
			    # squelch the sigmangler
			    local $SIG{__DIE__};
			    local $SIG{__WARN__};
			    unless (eval "sub { s\a$k\a$v\a }; 1") {
				print $OUT "Can't alias $k to $v: $@\n"; 
				delete $alias{$k};
				next CMD;
			    } 
			    @keys = ($k);
			} else {
			    @keys = ($cmd);
			} 
			for my $k (@keys) {
			    if ((my $v = $alias{$k}) =~ ss\a$k\a(.*)\a$1) {
				print $OUT "$k\t= $1\n";
			    } 
			    elsif (defined $alias{$k}) {
				    print $OUT "$k\t$alias{$k}\n";
			    } 
			    else {
				print "No alias for $k\n";
			    } 
			}
			next CMD; };
		    $cmd =~ /^\@\s*(.*\S)/ && do {
		      if (open my $fh, $1) {
			push @cmdfhs, $fh;
		      } else {
			&warn("Can't execute `$1': $!\n");
		      }
		      next CMD; };
		    $cmd =~ /^\|\|?\s*[^|]/ && do {
			if ($pager =~ /^\|/) {
			    open(SAVEOUT,">&STDOUT") || &warn("Can't save STDOUT");
			    open(STDOUT,">&OUT") || &warn("Can't redirect STDOUT");
			} else {
			    open(SAVEOUT,">&OUT") || &warn("Can't save DB::OUT");
			}
			fix_less();
			unless ($piped=open(OUT,$pager)) {
			    &warn("Can't pipe output to `$pager'");
			    if ($pager =~ /^\|/) {
				open(OUT,">&STDOUT") # XXX: lost message
				    || &warn("Can't restore DB::OUT");
				open(STDOUT,">&SAVEOUT")
				  || &warn("Can't restore STDOUT");
				close(SAVEOUT);
			    } else {
				open(OUT,">&STDOUT") # XXX: lost message
				    || &warn("Can't restore DB::OUT");
			    }
			    next CMD;
			}
			$SIG{PIPE}= \&DB::catch if $pager =~ /^\|/
			    && ("" eq $SIG{PIPE}  ||  "DEFAULT" eq $SIG{PIPE});
			$selected= select(OUT);
			$|= 1;
			select( $selected ), $selected= "" unless $cmd =~ /^\|\|/;
			$cmd =~ s/^\|+\s*//;
			redo PIPE; 
		    };
		    # XXX Local variants do not work!
		    $cmd =~ s/^t\s/\$DB::trace |= 1;\n/;
		    $cmd =~ s/^s\s/\$DB::single = 1;\n/ && do {$laststep = 's'};
		    $cmd =~ s/^n\s/\$DB::single = 2;\n/ && do {$laststep = 'n'};
		}		# PIPE:
	    $evalarg = "\$^D = \$^D | \$DB::db_stop;\n$cmd"; &eval;
	    if ($onetimeDump) {
		$onetimeDump = undef;
                $onetimedumpDepth = undef;
	    } elsif ($term_pid == $$) {
		print $OUT "\n";
	    }
	} continue {		# CMD:
	    if ($piped) {
		if ($pager =~ /^\|/) {
		    $? = 0;  
		    # we cannot warn here: the handle is missing --tchrist
		    close(OUT) || print SAVEOUT "\nCan't close DB::OUT\n";

		    # most of the $? crud was coping with broken cshisms
		    if ($?) {
			print SAVEOUT "Pager `$pager' failed: ";
			if ($? == -1) {
			    print SAVEOUT "shell returned -1\n";
			} elsif ($? >> 8) {
			    print SAVEOUT 
			      ( $? & 127 ) ? " (SIG#".($?&127).")" : "", 
			      ( $? & 128 ) ? " -- core dumped" : "", "\n";
			} else {
			    print SAVEOUT "status ", ($? >> 8), "\n";
			} 
		    } 

		    open(OUT,">&STDOUT") || &warn("Can't restore DB::OUT");
		    open(STDOUT,">&SAVEOUT") || &warn("Can't restore STDOUT");
		    $SIG{PIPE} = "DEFAULT" if $SIG{PIPE} eq \&DB::catch;
		    # Will stop ignoring SIGPIPE if done like nohup(1)
		    # does SIGINT but Perl doesn't give us a choice.
		} else {
		    open(OUT,">&SAVEOUT") || &warn("Can't restore DB::OUT");
		}
		close(SAVEOUT);
		select($selected), $selected= "" unless $selected eq "";
		$piped= "";
	    }
	}			# CMD:
<<<<<<< HEAD
       $fall_off_end = 1 unless defined $cmd; # Emulate `q' on EOF
=======
    $fall_off_end = 1 unless defined $cmd; # Emulate `q' on EOF
>>>>>>> dd2bab0f
	foreach $evalarg (@$post) {
	  &eval;
	}
    }				# if ($single || $signal)
    ($@, $!, $^E, $,, $/, $\, $^W) = @saved;
    ();
}

# The following code may be executed now:
# BEGIN {warn 4}

sub sub {
    my ($al, $ret, @ret) = "";
    if (length($sub) > 10 && substr($sub, -10, 10) eq '::AUTOLOAD') {
	$al = " for $$sub";
    }
    local $stack_depth = $stack_depth + 1; # Protect from non-local exits
    $#stack = $stack_depth;
    $stack[-1] = $single;
    $single &= 1;
    $single |= 4 if $stack_depth == $deep;
    ($frame & 4 
     ? ( print_lineinfo(' ' x ($stack_depth - 1), "in  "),
	 # Why -1? But it works! :-(
	 print_trace($LINEINFO, -1, 1, 1, "$sub$al") )
     : print_lineinfo(' ' x ($stack_depth - 1), "entering $sub$al\n")) if $frame;
    if (wantarray) {
	@ret = &$sub;
	$single |= $stack[$stack_depth--];
	($frame & 4 
	 ? ( print_lineinfo(' ' x $stack_depth, "out "), 
	     print_trace($LINEINFO, -1, 1, 1, "$sub$al") )
	 : print_lineinfo(' ' x $stack_depth, "exited $sub$al\n")) if $frame & 2;
	if ($doret eq $stack_depth or $frame & 16) {
	    local $\ = '';
            my $fh = ($doret eq $stack_depth ? $OUT : $LINEINFO);
	    print $fh ' ' x $stack_depth if $frame & 16;
	    print $fh "list context return from $sub:\n"; 
	    dumpit($fh, \@ret );
	    $doret = -2;
	}
	@ret;
    } else {
        if (defined wantarray) {
	    $ret = &$sub;
        } else {
            &$sub; undef $ret;
        };
	$single |= $stack[$stack_depth--];
	($frame & 4 
	 ? (  print_lineinfo(' ' x $stack_depth, "out "),
	      print_trace($LINEINFO, -1, 1, 1, "$sub$al") )
	 : print_lineinfo(' ' x $stack_depth, "exited $sub$al\n")) if $frame & 2;
	if ($doret eq $stack_depth or $frame & 16 and defined wantarray) {
	    local $\ = '';
            my $fh = ($doret eq $stack_depth ? $OUT : $LINEINFO);
	    print $fh (' ' x $stack_depth) if $frame & 16;
	    print $fh (defined wantarray 
			 ? "scalar context return from $sub: " 
			 : "void context return from $sub\n");
	    dumpit( $fh, $ret ) if defined wantarray;
	    $doret = -2;
	}
	$ret;
    }
}

### The API section

### Functions with multiple modes of failure die on error, the rest
### returns FALSE on error.
### User-interface functions cmd_* output error message.

### Note all cmd_[a-zA-Z]'s require $line, $dblineno as first arguments

my %set = ( # 
	'pre580'	=> {
		'a'	=> 'pre580_a', 
		'A'	=> 'pre580_null',
		'b'	=> 'pre580_b', 
		'B'	=> 'pre580_null',
		'd'	=> 'pre580_null',
		'D'	=> 'pre580_D',
		'h'	=> 'pre580_h',
		'M'	=> 'pre580_null',
		'O'	=> 'o',
		'o'	=> 'pre580_null',
		'v'	=> 'M',
		'w'	=> 'v',
		'W'	=> 'pre580_W',
	},
);

sub cmd_wrapper {
	my $cmd      = shift;
	my $line     = shift;
	my $dblineno = shift;

	# with this level of indirection we can wrap 
	# to old (pre580) or other command sets easily
	# 
	my $call = 'cmd_'.(
		$set{$CommandSet}{$cmd} || $cmd
	);
	# print "cmd_wrapper($cmd): $CommandSet($set{$CommandSet}{$cmd}) => call($call)\n";

	return &$call($line, $dblineno);
}

sub cmd_a {
	my $line   = shift || ''; # [.|line] expr
	my $dbline = shift; $line =~ s/^(\.|(?:[^\d]))/$dbline/;
	if ($line =~ /^\s*(\d*)\s*(\S.+)/) {
		my ($lineno, $expr) = ($1, $2);
		if (length $expr) {
			if ($dbline[$lineno] == 0) {
				print $OUT "Line $lineno($dbline[$lineno]) does not have an action?\n";
			} else {
				$had_breakpoints{$filename} |= 2;
				$dbline{$lineno} =~ s/\0[^\0]*//;
				$dbline{$lineno} .= "\0" . action($expr);
			}
		}
	} else {
		print $OUT "Adding an action requires an optional lineno and an expression\n"; # hint
	}
}

sub cmd_A {
	my $line   = shift || '';
	my $dbline = shift; $line =~ s/^\./$dbline/;
	if ($line eq '*') {
		eval { &delete_action(); 1 } or print $OUT $@ and return;
	} elsif ($line =~ /^(\S.*)/) {
		eval { &delete_action($1); 1 } or print $OUT $@ and return;
	} else {
		print $OUT "Deleting an action requires a line number, or '*' for all\n"; # hint
	}
}

sub delete_action {
  my $i = shift;
  if (defined($i)) {
		die "Line $i has no action .\n" if $dbline[$i] == 0;
		$dbline{$i} =~ s/\0[^\0]*//; # \^a
		delete $dbline{$i} if $dbline{$i} eq '';
	} else {
		print $OUT "Deleting all actions...\n";
		for my $file (keys %had_breakpoints) {
			local *dbline = $main::{'_<' . $file};
			my $max = $#dbline;
			my $was;
			for ($i = 1; $i <= $max ; $i++) {
					if (defined $dbline{$i}) {
							$dbline{$i} =~ s/\0[^\0]*//;
							delete $dbline{$i} if $dbline{$i} eq '';
					}
				unless ($had_breakpoints{$file} &= ~2) {
						delete $had_breakpoints{$file};
				}
			}
		}
	}
}

sub cmd_b {
	my $line   = shift; # [.|line] [cond]
	my $dbline = shift; $line =~ s/^\./$dbline/;
	if ($line =~ /^\s*$/) {
		&cmd_b_line($dbline, 1);
	} elsif ($line =~ /^load\b\s*(.*)/) {
		my $file = $1; $file =~ s/\s+$//;
		&cmd_b_load($file);
	} elsif ($line =~ /^(postpone|compile)\b\s*([':A-Za-z_][':\w]*)\s*(.*)/) {
		my $cond = length $3 ? $3 : '1';
		my ($subname, $break) = ($2, $1 eq 'postpone');
		$subname =~ s/\'/::/g;
		$subname = "${'package'}::" . $subname unless $subname =~ /::/;
		$subname = "main".$subname if substr($subname,0,2) eq "::";
		$postponed{$subname} = $break ? "break +0 if $cond" : "compile";
	} elsif ($line =~ /^([':A-Za-z_][':\w]*(?:\[.*\])?)\s*(.*)/) { 
		$subname = $1;
		$cond = length $2 ? $2 : '1';
		&cmd_b_sub($subname, $cond);
	} elsif ($line =~ /^(\d*)\s*(.*)/) { 
		$line = $1 || $dbline;
		$cond = length $2 ? $2 : '1';
		&cmd_b_line($line, $cond);
	} else {
		print "confused by line($line)?\n";
	}
}

sub break_on_load {
  my $file = shift;
  $break_on_load{$file} = 1;
  $had_breakpoints{$file} |= 1;
}

sub report_break_on_load {
  sort keys %break_on_load;
}

sub cmd_b_load {
  my $file = shift;
  my @files;
  {
    push @files, $file;
    push @files, $::INC{$file} if $::INC{$file};
    $file .= '.pm', redo unless $file =~ /\./;
  }
  break_on_load($_) for @files;
  @files = report_break_on_load;
  local $\ = '';
  local $" = ' ';
  print $OUT "Will stop on load of `@files'.\n";
}

$filename_error = '';

sub breakable_line {
  my ($from, $to) = @_;
  my $i = $from;
  if (@_ >= 2) {
    my $delta = $from < $to ? +1 : -1;
    my $limit = $delta > 0 ? $#dbline : 1;
    $limit = $to if ($limit - $to) * $delta > 0;
    $i += $delta while $dbline[$i] == 0 and ($limit - $i) * $delta > 0;
  }
  return $i unless $dbline[$i] == 0;
  my ($pl, $upto) = ('', '');
  ($pl, $upto) = ('s', "..$to") if @_ >=2 and $from != $to;
  die "Line$pl $from$upto$filename_error not breakable\n";
}

sub breakable_line_in_filename {
  my ($f) = shift;
  local *dbline = $main::{'_<' . $f};
  local $filename_error = " of `$f'";
  breakable_line(@_);
}

sub break_on_line {
  my ($i, $cond) = @_;
  $cond = 1 unless @_ >= 2;
  my $inii = $i;
  my $after = '';
  my $pl = '';
  die "Line $i$filename_error not breakable.\n" if $dbline[$i] == 0;
  $had_breakpoints{$filename} |= 1;
  if ($dbline{$i}) { $dbline{$i} =~ s/^[^\0]*/$cond/; }
  else { $dbline{$i} = $cond; }
}

sub cmd_b_line {
  eval { break_on_line(@_); 1 } or do {
    local $\ = '';
    print $OUT $@ and return;
  };
}

sub break_on_filename_line {
  my ($f, $i, $cond) = @_;
  $cond = 1 unless @_ >= 3;
  local *dbline = $main::{'_<' . $f};
  local $filename_error = " of `$f'";
  local $filename = $f;
  break_on_line($i, $cond);
}

sub break_on_filename_line_range {
  my ($f, $from, $to, $cond) = @_;
  my $i = breakable_line_in_filename($f, $from, $to);
  $cond = 1 unless @_ >= 3;
  break_on_filename_line($f,$i,$cond);
}

sub subroutine_filename_lines {
  my ($subname,$cond) = @_;
  # Filename below can contain ':'
  find_sub($subname) =~ /^(.*):(\d+)-(\d+)$/;
}

sub break_subroutine {
  my $subname = shift;
  my ($file,$s,$e) = subroutine_filename_lines($subname) or
    die "Subroutine $subname not found.\n";
  $cond = 1 unless @_ >= 2;
  break_on_filename_line_range($file,$s,$e,@_);
}

sub cmd_b_sub {
  my ($subname,$cond) = @_;
  $cond = 1 unless @_ >= 2;
  unless (ref $subname eq 'CODE') {
    $subname =~ s/\'/::/g;
    my $s = $subname;
    $subname = "${'package'}::" . $subname
      unless $subname =~ /::/;
    $subname = "CORE::GLOBAL::$s"
      if not defined &$subname and $s !~ /::/ and defined &{"CORE::GLOBAL::$s"};
    $subname = "main".$subname if substr($subname,0,2) eq "::";
  }
  eval { break_subroutine($subname,$cond); 1 } or do {
    local $\ = '';
    print $OUT $@ and return;
  }
}

sub cmd_B {
	my $line   = ($_[0] =~ /^\./) ? $dbline : shift || ''; 
	my $dbline = shift; $line =~ s/^\./$dbline/;
	if ($line eq '*') {
		eval { &delete_breakpoint(); 1 } or print $OUT $@ and return;
	} elsif ($line =~ /^(\S.*)/) {
		eval { &delete_breakpoint($line || $dbline); 1 } or do {
                    local $\ = '';
                    print $OUT $@ and return;
                };
	} else {
		print $OUT "Deleting a breakpoint requires a line number, or '*' for all\n"; # hint
	}
}

sub delete_breakpoint {
  my $i = shift;
  if (defined($i)) {
	  die "Line $i not breakable.\n" if $dbline[$i] == 0;
	  $dbline{$i} =~ s/^[^\0]*//;
	  delete $dbline{$i} if $dbline{$i} eq '';
  } else {
		  print $OUT "Deleting all breakpoints...\n";
		  for my $file (keys %had_breakpoints) {
					local *dbline = $main::{'_<' . $file};
					my $max = $#dbline;
					my $was;
					for ($i = 1; $i <= $max ; $i++) {
							if (defined $dbline{$i}) {
						$dbline{$i} =~ s/^[^\0]+//;
						if ($dbline{$i} =~ s/^\0?$//) {
								delete $dbline{$i};
						}
							}
					}
					if (not $had_breakpoints{$file} &= ~1) {
							delete $had_breakpoints{$file};
					}
		  }
		  undef %postponed;
		  undef %postponed_file;
		  undef %break_on_load;
	}
}

sub cmd_stop {			# As on ^C, but not signal-safy.
  $signal = 1;
}

sub cmd_h {
	my $line   = shift || '';
	if ($line  =~ /^h\s*/) {
		print_help($help);
	} elsif ($line =~ /^(\S.*)$/) { 
			# support long commands; otherwise bogus errors
			# happen when you ask for h on <CR> for example
			my $asked = $1;			# for proper errmsg
			my $qasked = quotemeta($asked); # for searching
			# XXX: finds CR but not <CR>
			if ($help =~ /^<?(?:[IB]<)$qasked/m) {
			  while ($help =~ /^(<?(?:[IB]<)$qasked([\s\S]*?)\n)(?!\s)/mg) {
			    print_help($1);
			  }
			} else {
			    print_help("B<$asked> is not a debugger command.\n");
			}
	} else {
			print_help($summary);
	}
}

sub cmd_l {
	my $line = shift;
	$line =~ s/^-\s*$/-/;
	if ($line =~ /^(\$.*)/s) {
		$evalarg = $2;
		my ($s) = &eval;
		print($OUT "Error: $@\n"), next CMD if $@;
		$s = CvGV_name($s);
		print($OUT "Interpreted as: $1 $s\n");
		$line = "$1 $s";
		&cmd_l($s);
	} elsif ($line =~ /^([\':A-Za-z_][\':\w]*(\[.*\])?)/s) { 
		my $s = $subname = $1;
		$subname =~ s/\'/::/;
		$subname = $package."::".$subname 
		unless $subname =~ /::/;
		$subname = "CORE::GLOBAL::$s"
		if not defined &$subname and $s !~ /::/
			 and defined &{"CORE::GLOBAL::$s"};
		$subname = "main".$subname if substr($subname,0,2) eq "::";
		@pieces = split(/:/,find_sub($subname) || $sub{$subname});
		$subrange = pop @pieces;
		$file = join(':', @pieces);
		if ($file ne $filename) {
			print $OUT "Switching to file '$file'.\n"
		unless $slave_editor;
			*dbline = $main::{'_<' . $file};
			$max = $#dbline;
			$filename = $file;
		}
		if ($subrange) {
			if (eval($subrange) < -$window) {
		$subrange =~ s/-.*/+/;
			}
			$line = $subrange;
			&cmd_l($subrange);
		} else {
			print $OUT "Subroutine $subname not found.\n";
		}
	} elsif ($line =~ /^\s*$/) {
		$incr = $window - 1;
		$line = $start . '-' . ($start + $incr); 
		&cmd_l($line);
	} elsif ($line =~ /^(\d*)\+(\d*)$/) { 
		$start = $1 if $1;
		$incr = $2;
		$incr = $window - 1 unless $incr;
		$line = $start . '-' . ($start + $incr); 
		&cmd_l($line);	
	} elsif ($line =~ /^((-?[\d\$\.]+)([-,]([\d\$\.]+))?)?/) { 
		$end = (!defined $2) ? $max : ($4 ? $4 : $2);
		$end = $max if $end > $max;
		$i = $2;
		$i = $line if $i eq '.';
		$i = 1 if $i < 1;
		$incr = $end - $i;
		if ($slave_editor) {
			print $OUT "\032\032$filename:$i:0\n";
			$i = $end;
		} else {
			for (; $i <= $end; $i++) {
				my ($stop,$action);
				($stop,$action) = split(/\0/, $dbline{$i}) if
						$dbline{$i};
							$arrow = ($i==$line 
						and $filename eq $filename_ini) 
					?  '==>' 
						: ($dbline[$i]+0 ? ':' : ' ') ;
				$arrow .= 'b' if $stop;
				$arrow .= 'a' if $action;
				print $OUT "$i$arrow\t", $dbline[$i];
				$i++, last if $signal;
			}
			print $OUT "\n" unless $dbline[$i-1] =~ /\n$/;
		}
		$start = $i; # remember in case they want more
		$start = $max if $start > $max;
	}
}

sub cmd_L {
	my $arg    = shift || 'abw'; $arg = 'abw' unless $CommandSet eq '580'; # sigh...
	my $action_wanted = ($arg =~ /a/) ? 1 : 0;
	my $break_wanted  = ($arg =~ /b/) ? 1 : 0;
	my $watch_wanted  = ($arg =~ /w/) ? 1 : 0;

	if ($break_wanted or $action_wanted) {
		for my $file (keys %had_breakpoints) {
			local *dbline = $main::{'_<' . $file};
			my $max = $#dbline;
			my $was;
			for ($i = 1; $i <= $max; $i++) {
				if (defined $dbline{$i}) {
					print $OUT "$file:\n" unless $was++;
					print $OUT " $i:\t", $dbline[$i];
					($stop,$action) = split(/\0/, $dbline{$i});
					print $OUT "   break if (", $stop, ")\n"
						if $stop and $break_wanted;
					print $OUT "   action:  ", $action, "\n"
						if $action and $action_wanted;
					last if $signal;
				}
			}
		}
	}
	if (%postponed and $break_wanted) {
		print $OUT "Postponed breakpoints in subroutines:\n";
		my $subname;
		for $subname (keys %postponed) {
		  print $OUT " $subname\t$postponed{$subname}\n";
		  last if $signal;
		}
	}
	my @have = map { # Combined keys
			keys %{$postponed_file{$_}}
	} keys %postponed_file;
	if (@have and ($break_wanted or $action_wanted)) {
		print $OUT "Postponed breakpoints in files:\n";
		my ($file, $line);
		for $file (keys %postponed_file) {
		  my $db = $postponed_file{$file};
		  print $OUT " $file:\n";
		  for $line (sort {$a <=> $b} keys %$db) {
			print $OUT "  $line:\n";
			my ($stop,$action) = split(/\0/, $$db{$line});
			print $OUT "    break if (", $stop, ")\n"
			  if $stop and $break_wanted;
			print $OUT "    action:  ", $action, "\n"
			  if $action and $action_wanted;
			last if $signal;
		  }
		  last if $signal;
		}
	}
  if (%break_on_load and $break_wanted) {
		print $OUT "Breakpoints on load:\n";
		my $file;
		for $file (keys %break_on_load) {
		  print $OUT " $file\n";
		  last if $signal;
		}
  }
  if ($watch_wanted) {
	if ($trace & 2) {
		print $OUT "Watch-expressions:\n" if @to_watch;
		for my $expr (@to_watch) {
			print $OUT " $expr\n";
			last if $signal;
		}
	}
  }
}

sub cmd_M {
	&list_modules();
}

sub cmd_o {
	my $opt      = shift || ''; # opt[=val]
	if ($opt =~ /^(\S.*)/) {
		&parse_options($1);
	} else {
		for (@options) {
			&dump_option($_);
		}
	}
}

sub cmd_O {
	print $OUT "The old O command is now the o command.\n";        # hint
	print $OUT "Use 'h' to get current command help synopsis or\n"; # 
	print $OUT "use 'o CommandSet=pre580' to revert to old usage\n"; # 
}

sub cmd_v {
	my $line = shift;

	if ($line =~ /^(\d*)$/) {
		$incr = $window - 1;
		$start = $1 if $1;
		$start -= $preview;
		$line = $start . '-' . ($start + $incr);
		&cmd_l($line);
	}
}

sub cmd_w {
	my $expr     = shift || '';
	if ($expr =~ /^(\S.*)/) {
		push @to_watch, $expr;
		$evalarg = $expr;
		my ($val) = &eval;
		$val = (defined $val) ? "'$val'" : 'undef' ;
		push @old_watch, $val;
		$trace |= 2;
	} else {
		print $OUT "Adding a watch-expression requires an expression\n"; # hint
	}
}

sub cmd_W {
	my $expr     = shift || '';
	if ($expr eq '*') {
		$trace &= ~2;
		print $OUT "Deleting all watch expressions ...\n";
		@to_watch = @old_watch = ();
	} elsif ($expr =~ /^(\S.*)/) {
		my $i_cnt = 0;
		foreach (@to_watch) {
			my $val = $to_watch[$i_cnt];
			if ($val eq $expr) { # =~ m/^\Q$i$/) {
				splice(@to_watch, $i_cnt, 1);
			}
			$i_cnt++;
		}
	} else {
		print $OUT "Deleting a watch-expression requires an expression, or '*' for all\n"; # hint
	}
}

### END of the API section

sub save {
    @saved = ($@, $!, $^E, $,, $/, $\, $^W);
    $, = ""; $/ = "\n"; $\ = ""; $^W = 0;
}

<<<<<<< HEAD
# The following takes its argument via $evalarg to preserve current @_

sub eval {
    # 'my' would make it visible from user code
    #    but so does local! --tchrist  
    local @res;			
    {
	local $otrace = $trace;
	local $osingle = $single;
	local $od = $^D;
	{ ($evalarg) = $evalarg =~ /(.*)/s; }
	@res = eval "$usercontext $evalarg;\n"; # '\n' for nice recursive debug
	$trace = $otrace;
	$single = $osingle;
	$^D = $od;
    }
    my $at = $@;
    local $saved[0];		# Preserve the old value of $@
    eval { &DB::save };
    if ($at) {
	print $OUT $at;
    } elsif ($onetimeDump eq 'dump') {
	dumpit($OUT, \@res);
    } elsif ($onetimeDump eq 'methods') {
	methods($res[0]);
    }
    @res;
=======
sub print_lineinfo {
  resetterm(1) if $LINEINFO eq $OUT and $term_pid != $$;
  local $\ = '';
  local $, = '';
  print $LINEINFO @_;
>>>>>>> dd2bab0f
}

# The following takes its argument via $evalarg to preserve current @_

sub postponed_sub {
  my $subname = shift;
  if ($postponed{$subname} =~ s/^break\s([+-]?\d+)\s+if\s//) {
    my $offset = $1 || 0;
    # Filename below can contain ':'
    my ($file,$i) = (find_sub($subname) =~ /^(.*):(\d+)-.*$/);
    if ($i) {
      $i += $offset;
      local *dbline = $main::{'_<' . $file};
      local $^W = 0;		# != 0 is magical below
      $had_breakpoints{$file} |= 1;
      my $max = $#dbline;
      ++$i until $dbline[$i] != 0 or $i >= $max;
      $dbline{$i} = delete $postponed{$subname};
    } else {
      local $\ = '';
      print $OUT "Subroutine $subname not found.\n";
    }
    return;
  }
  elsif ($postponed{$subname} eq 'compile') { $signal = 1 }
  #print $OUT "In postponed_sub for `$subname'.\n";
}

sub postponed {
  if ($ImmediateStop) {
    $ImmediateStop = 0;
    $signal = 1;
  }
  return &postponed_sub
    unless ref \$_[0] eq 'GLOB'; # A subroutine is compiled.
  # Cannot be done before the file is compiled
  local *dbline = shift;
  my $filename = $dbline;
  $filename =~ s/^_<//;
  local $\ = '';
  $signal = 1, print $OUT "'$filename' loaded...\n"
    if $break_on_load{$filename};
  print_lineinfo(' ' x $stack_depth, "Package $filename.\n") if $frame;
  return unless $postponed_file{$filename};
  $had_breakpoints{$filename} |= 1;
  #%dbline = %{$postponed_file{$filename}}; # Cannot be done: unsufficient magic
  my $key;
  for $key (keys %{$postponed_file{$filename}}) {
    $dbline{$key} = ${$postponed_file{$filename}}{$key};
  }
  delete $postponed_file{$filename};
}

sub dumpit {
    local ($savout) = select(shift);
    my $osingle = $single;
    my $otrace = $trace;
    $single = $trace = 0;
    local $frame = 0;
    local $doret = -2;
    unless (defined &main::dumpValue) {
	do 'dumpvar.pl';
    }
    if (defined &main::dumpValue) {
        local $\ = '';
        local $, = '';
        local $" = ' ';
        my $v = shift;
        my $maxdepth = shift || $option{dumpDepth};
        $maxdepth = -1 unless defined $maxdepth;   # -1 means infinite depth
	&main::dumpValue($v, $maxdepth);
    } else {
        local $\ = '';
	print $OUT "dumpvar.pl not available.\n";
    }
    $single = $osingle;
    $trace = $otrace;
    select ($savout);    
}

# Tied method do not create a context, so may get wrong message:

sub print_trace {
  local $\ = '';
  my $fh = shift;
  resetterm(1) if $fh eq $LINEINFO and $LINEINFO eq $OUT and $term_pid != $$;
  my @sub = dump_trace($_[0] + 1, $_[1]);
  my $short = $_[2];		# Print short report, next one for sub name
  my $s;
  for ($i=0; $i <= $#sub; $i++) {
    last if $signal;
    local $" = ', ';
    my $args = defined $sub[$i]{args} 
    ? "(@{ $sub[$i]{args} })"
      : '' ;
    $args = (substr $args, 0, $maxtrace - 3) . '...' 
      if length $args > $maxtrace;
    my $file = $sub[$i]{file};
    $file = $file eq '-e' ? $file : "file `$file'" unless $short;
    $s = $sub[$i]{sub};
    $s = (substr $s, 0, $maxtrace - 3) . '...' if length $s > $maxtrace;    
    if ($short) {
      my $sub = @_ >= 4 ? $_[3] : $s;
      print $fh "$sub[$i]{context}=$sub$args from $file:$sub[$i]{line}\n";
    } else {
      print $fh "$sub[$i]{context} = $s$args" .
	" called from $file" . 
	  " line $sub[$i]{line}\n";
    }
  }
}

sub dump_trace {
  my $skip = shift;
  my $count = shift || 1e9;
  $skip++;
  $count += $skip;
  my ($p,$file,$line,$sub,$h,$args,$e,$r,@a,@sub,$context);
  my $nothard = not $frame & 8;
  local $frame = 0;		# Do not want to trace this.
  my $otrace = $trace;
  $trace = 0;
  for ($i = $skip; 
       $i < $count and ($p,$file,$line,$sub,$h,$context,$e,$r) = caller($i); 
       $i++) {
    @a = ();
    for $arg (@args) {
      my $type;
      if (not defined $arg) {
	push @a, "undef";
      } elsif ($nothard and tied $arg) {
	push @a, "tied";
      } elsif ($nothard and $type = ref $arg) {
	push @a, "ref($type)";
      } else {
	local $_ = "$arg";	# Safe to stringify now - should not call f().
	s/([\'\\])/\\$1/g;
	s/(.*)/'$1'/s
	  unless /^(?: -?[\d.]+ | \*[\w:]* )$/x;
	s/([\200-\377])/sprintf("M-%c",ord($1)&0177)/eg;
	s/([\0-\37\177])/sprintf("^%c",ord($1)^64)/eg;
	push(@a, $_);
      }
    }
    $context = $context ? '@' : (defined $context ? "\$" : '.');
    $args = $h ? [@a] : undef;
    $e =~ s/\n\s*\;\s*\Z// if $e;
    $e =~ s/([\\\'])/\\$1/g if $e;
    if ($r) {
      $sub = "require '$e'";
    } elsif (defined $r) {
      $sub = "eval '$e'";
    } elsif ($sub eq '(eval)') {
      $sub = "eval {...}";
    }
    push(@sub, {context => $context, sub => $sub, args => $args,
		file => $file, line => $line});
    last if $signal;
  }
  $trace = $otrace;
  @sub;
}

sub action {
    my $action = shift;
    while ($action =~ s/\\$//) {
	#print $OUT "+ ";
	#$action .= "\n";
	$action .= &gets;
    }
    $action;
}

sub unbalanced { 
    # i hate using globals!
    $balanced_brace_re ||= qr{ 
	^ \{
	      (?:
		 (?> [^{}] + )    	    # Non-parens without backtracking
	       |
		 (??{ $balanced_brace_re }) # Group with matching parens
	      ) *
	  \} $
   }x;
   return $_[0] !~ m/$balanced_brace_re/;
}

sub gets {
    &readline("cont: ");
}

sub system {
    # We save, change, then restore STDIN and STDOUT to avoid fork() since
    # some non-Unix systems can do system() but have problems with fork().
    open(SAVEIN,"<&STDIN") || &warn("Can't save STDIN");
    open(SAVEOUT,">&STDOUT") || &warn("Can't save STDOUT");
    open(STDIN,"<&IN") || &warn("Can't redirect STDIN");
    open(STDOUT,">&OUT") || &warn("Can't redirect STDOUT");

    # XXX: using csh or tcsh destroys sigint retvals!
    system(@_);
    open(STDIN,"<&SAVEIN") || &warn("Can't restore STDIN");
    open(STDOUT,">&SAVEOUT") || &warn("Can't restore STDOUT");
    close(SAVEIN); 
    close(SAVEOUT);


    # most of the $? crud was coping with broken cshisms
    if ($? >> 8) {
	&warn("(Command exited ", ($? >> 8), ")\n");
    } elsif ($?) { 
	&warn( "(Command died of SIG#",  ($? & 127),
	    (($? & 128) ? " -- core dumped" : "") , ")", "\n");
    } 

    return $?;

}

sub setterm {
    local $frame = 0;
    local $doret = -2;
    eval { require Term::ReadLine } or die $@;
    if ($notty) {
	if ($tty) {
	    my ($i, $o) = split $tty, /,/;
	    $o = $i unless defined $o;
	    open(IN,"<$i") or die "Cannot open TTY `$i' for read: $!";
	    open(OUT,">$o") or die "Cannot open TTY `$o' for write: $!";
	    $IN = \*IN;
	    $OUT = \*OUT;
	    my $sel = select($OUT);
	    $| = 1;
	    select($sel);
	} else {
	    eval "require Term::Rendezvous;" or die;
	    my $rv = $ENV{PERLDB_NOTTY} || "/tmp/perldbtty$$";
	    my $term_rv = new Term::Rendezvous $rv;
	    $IN = $term_rv->IN;
	    $OUT = $term_rv->OUT;
	}
    }
    if ($term_pid eq '-1') {		# In a TTY with another debugger
	resetterm(2);
    }
    if (!$rl) {
	$term = new Term::ReadLine::Stub 'perldb', $IN, $OUT;
    } else {
	$term = new Term::ReadLine 'perldb', $IN, $OUT;

	$rl_attribs = $term->Attribs;
	$rl_attribs->{basic_word_break_characters} .= '-:+/*,[])}' 
	  if defined $rl_attribs->{basic_word_break_characters} 
	    and index($rl_attribs->{basic_word_break_characters}, ":") == -1;
	$rl_attribs->{special_prefixes} = '$@&%';
	$rl_attribs->{completer_word_break_characters} .= '$@&%';
	$rl_attribs->{completion_function} = \&db_complete; 
    }
    $LINEINFO = $OUT unless defined $LINEINFO;
    $lineinfo = $console unless defined $lineinfo;
    $term->MinLine(2);
    if ($term->Features->{setHistory} and "@hist" ne "?") {
      $term->SetHistory(@hist);
    }
    ornaments($ornaments) if defined $ornaments;
    $term_pid = $$;
}

# Example get_fork_TTY functions
sub xterm_get_fork_TTY {
  (my $name = $0) =~ s,^.*[/\\],,s;
  open XT, qq[3>&1 xterm -title "Daughter Perl debugger $pids $name" -e sh -c 'tty 1>&3;\
 sleep 10000000' |];
  my $tty = <XT>;
  chomp $tty;
  $pidprompt = '';		# Shown anyway in titlebar
  return $tty;
}

# This example function resets $IN, $OUT itself
sub os2_get_fork_TTY {
  local $^F = 40;			# XXXX Fixme!
  local $\ = '';
  my ($in1, $out1, $in2, $out2);
  # Having -d in PERL5OPT would lead to a disaster...
  local $ENV{PERL5OPT} = $ENV{PERL5OPT}    if $ENV{PERL5OPT};
  $ENV{PERL5OPT} =~ s/(?:^|(?<=\s))-d\b//  if $ENV{PERL5OPT};
  $ENV{PERL5OPT} =~ s/(?:^|(?<=\s))-d\B/-/ if $ENV{PERL5OPT};
  print $OUT "Making kid PERL5OPT->`$ENV{PERL5OPT}'.\n" if $ENV{PERL5OPT};
  local $ENV{PERL5LIB} = $ENV{PERL5LIB} ? $ENV{PERL5LIB} : $ENV{PERLLIB};
  $ENV{PERL5LIB} = '' unless defined $ENV{PERL5LIB};
  $ENV{PERL5LIB} = join ';', @ini_INC, split /;/, $ENV{PERL5LIB};
  (my $name = $0) =~ s,^.*[/\\],,s;
  my @args;
  if ( pipe $in1, $out1 and pipe $in2, $out2
       # system P_SESSION will fail if there is another process
       # in the same session with a "dependent" asynchronous child session.
       and @args = ($rl, fileno $in1, fileno $out2,
		    "Daughter Perl debugger $pids $name") and
       (($kpid = CORE::system 4, $^X, '-we', <<'ES', @args) >= 0 # P_SESSION
END {sleep 5 unless $loaded}
BEGIN {open STDIN,  '</dev/con' or warn "reopen stdin: $!"}
use OS2::Process;

my ($rl, $in) = (shift, shift);		# Read from $in and pass through
set_title pop;
system P_NOWAIT, $^X, '-we', <<EOS or die "Cannot start a grandkid";
  open IN, '<&=$in' or die "open <&=$in: \$!";
  \$| = 1; print while sysread IN, \$_, 1<<16;
EOS

my $out = shift;
open OUT, ">&=$out" or die "Cannot open &=$out for writing: $!";
select OUT;    $| = 1;
require Term::ReadKey if $rl;
Term::ReadKey::ReadMode(4) if $rl; # Nodelay on kbd.  Pipe is automatically nodelay...
print while sysread STDIN, $_, 1<<($rl ? 16 : 0);
ES
	 or warn "system P_SESSION: $!, $^E" and 0)
	and close $in1 and close $out2 ) {
      $pidprompt = '';			# Shown anyway in titlebar
      reset_IN_OUT($in2, $out1);
      $tty = '*reset*';
      return '';			# Indicate that reset_IN_OUT is called
   }
   return;
}

sub create_IN_OUT {	# Create a window with IN/OUT handles redirected there
    my $in = &get_fork_TTY if defined &get_fork_TTY;
    $in = $fork_TTY if defined $fork_TTY; # Backward compatibility
    if (not defined $in) {
      my $why = shift;
      print_help(<<EOP) if $why == 1;
I<#########> Forked, but do not know how to create a new B<TTY>. I<#########>
EOP
      print_help(<<EOP) if $why == 2;
I<#########> Daughter session, do not know how to change a B<TTY>. I<#########>
  This may be an asynchronous session, so the parent debugger may be active.
EOP
      print_help(<<EOP) if $why != 4;
  Since two debuggers fight for the same TTY, input is severely entangled.

EOP
      print_help(<<EOP);
  I know how to switch the output to a different window in xterms
  and OS/2 consoles only.  For a manual switch, put the name of the created I<TTY>
  in B<\$DB::fork_TTY>, or define a function B<DB::get_fork_TTY()> returning this.

  On I<UNIX>-like systems one can get the name of a I<TTY> for the given window
  by typing B<tty>, and disconnect the I<shell> from I<TTY> by B<sleep 1000000>.

EOP
    } elsif ($in ne '') {
      TTY($in);
    } else {
      $console = '';		# Indicate no need to open-from-the-console 
    }
    undef $fork_TTY;
}

sub resetterm {			# We forked, so we need a different TTY
    my $in = shift;
    my $systemed = $in > 1 ? '-' : '';
    if ($pids) {
      $pids =~ s/\]/$systemed->$$]/;
    } else {
      $pids = "[$term_pid->$$]";
    }
    $pidprompt = $pids;
    $term_pid = $$;
    return unless $CreateTTY & $in;
    create_IN_OUT($in);
}

sub readline {
  local $.;
  if (@typeahead) {
    my $left = @typeahead;
    my $got = shift @typeahead;
    local $\ = '';
    print $OUT "auto(-$left)", shift, $got, "\n";
    $term->AddHistory($got) 
      if length($got) > 1 and defined $term->Features->{addHistory};
    return $got;
  }
  local $frame = 0;
  local $doret = -2;
  while (@cmdfhs) {
    my $line = CORE::readline($cmdfhs[-1]);
    defined $line ? (print $OUT ">> $line" and return $line)
                  : close pop @cmdfhs;
  }
  if (ref $OUT and UNIVERSAL::isa($OUT, 'IO::Socket::INET')) {
    $OUT->write(join('', @_));
    my $stuff;
    $IN->recv( $stuff, 2048 );  # XXX: what's wrong with sysread?
    $stuff;
  }
  else {
    $term->readline(@_);
  }
}

sub dump_option {
    my ($opt, $val)= @_;
    $val = option_val($opt,'N/A');
    $val =~ s/([\\\'])/\\$1/g;
    printf $OUT "%20s = '%s'\n", $opt, $val;
}

sub option_val {
    my ($opt, $default)= @_;
    my $val;
    if (defined $optionVars{$opt}
	and defined ${$optionVars{$opt}}) {
	$val = ${$optionVars{$opt}};
    } elsif (defined $optionAction{$opt}
	and defined &{$optionAction{$opt}}) {
	$val = &{$optionAction{$opt}}();
    } elsif (defined $optionAction{$opt}
	     and not defined $option{$opt}
	     or defined $optionVars{$opt}
	     and not defined ${$optionVars{$opt}}) {
	$val = $default;
    } else {
	$val = $option{$opt};
    }
    $val = $default unless defined $val;
    $val
}

sub parse_options {
    local($_)= @_;
    local $\ = '';
    # too dangerous to let intuitive usage overwrite important things
    # defaultion should never be the default
    my %opt_needs_val = map { ( $_ => 1 ) } qw{
        dumpDepth arrayDepth hashDepth LineInfo maxTraceLen ornaments windowSize
        pager quote ReadLine recallCommand RemotePort ShellBang TTY
    };
    while (length) {
	my $val_defaulted;
	s/^\s+// && next;
	s/^(\w+)(\W?)// or print($OUT "Invalid option `$_'\n"), last;
	my ($opt,$sep) = ($1,$2);
	my $val;
	if ("?" eq $sep) {
	    print($OUT "Option query `$opt?' followed by non-space `$_'\n"), last
	      if /^\S/;
	    #&dump_option($opt);
	} elsif ($sep !~ /\S/) {
	    $val_defaulted = 1;
	    $val = "1";  #  this is an evil default; make 'em set it!
	} elsif ($sep eq "=") {
            if (s/ (["']) ( (?: \\. | (?! \1 ) [^\\] )* ) \1 //x) { 
                my $quote = $1;
                ($val = $2) =~ s/\\([$quote\\])/$1/g;
	    } else { 
		s/^(\S*)//;
	    $val = $1;
		print OUT qq(Option better cleared using $opt=""\n)
		    unless length $val;
	    }

	} else { #{ to "let some poor schmuck bounce on the % key in B<vi>."
	    my ($end) = "\\" . substr( ")]>}$sep", index("([<{",$sep), 1 ); #}
	    s/^(([^\\$end]|\\[\\$end])*)$end($|\s+)// or
	      print($OUT "Unclosed option value `$opt$sep$_'\n"), last;
	    ($val = $1) =~ s/\\([\\$end])/$1/g;
	}

	my $option;
	my $matches = grep( /^\Q$opt/  && ($option = $_),  @options  )
		   || grep( /^\Q$opt/i && ($option = $_),  @options  );

	print($OUT "Unknown option `$opt'\n"), next 	unless $matches;
	print($OUT "Ambiguous option `$opt'\n"), next 	if $matches > 1;

       if ($opt_needs_val{$option} && $val_defaulted) {
			 my $cmd = ($CommandSet eq '580') ? 'o' : 'O';
	    print $OUT "Option `$opt' is non-boolean.  Use `$cmd $option=VAL' to set, `$cmd $option?' to query\n";
	    next;
	} 

	$option{$option} = $val if defined $val;

	eval qq{
		local \$frame = 0; 
		local \$doret = -2; 
	        require '$optionRequire{$option}';
		1;
	 } || die  # XXX: shouldn't happen
	    if  defined $optionRequire{$option}	    &&
	        defined $val;

	${$optionVars{$option}} = $val 	    
	    if  defined $optionVars{$option}        &&
		defined $val;

	&{$optionAction{$option}} ($val)    
	    if defined $optionAction{$option}	    &&
               defined &{$optionAction{$option}}    &&
               defined $val;

	# Not $rcfile
	dump_option($option) 	unless $OUT eq \*STDERR; 
    }
}

sub set_list {
  my ($stem,@list) = @_;
  my $val;
  $ENV{"${stem}_n"} = @list;
  for $i (0 .. $#list) {
    $val = $list[$i];
    $val =~ s/\\/\\\\/g;
    $val =~ s/([\0-\37\177\200-\377])/"\\0x" . unpack('H2',$1)/eg;
    $ENV{"${stem}_$i"} = $val;
  }
}

sub get_list {
  my $stem = shift;
  my @list;
  my $n = delete $ENV{"${stem}_n"};
  my $val;
  for $i (0 .. $n - 1) {
    $val = delete $ENV{"${stem}_$i"};
    $val =~ s/\\((\\)|0x(..))/ $2 ? $2 : pack('H2', $3) /ge;
    push @list, $val;
  }
  @list;
}

sub catch {
    $signal = 1;
    return;			# Put nothing on the stack - malloc/free land!
}

sub warn {
    my($msg)= join("",@_);
    $msg .= ": $!\n" unless $msg =~ /\n$/;
    local $\ = '';
    print $OUT $msg;
}

sub reset_IN_OUT {
    my $switch_li = $LINEINFO eq $OUT;
    if ($term and $term->Features->{newTTY}) {
      ($IN, $OUT) = (shift, shift);
      $term->newTTY($IN, $OUT);
    } elsif ($term) {
	&warn("Too late to set IN/OUT filehandles, enabled on next `R'!\n");
    } else {
      ($IN, $OUT) = (shift, shift);
    }
    my $o = select $OUT;
    $| = 1;
    select $o;
    $LINEINFO = $OUT if $switch_li;
}

sub TTY {
    if (@_ and $term and $term->Features->{newTTY}) {
      my ($in, $out) = shift;
      if ($in =~ /,/) {
	($in, $out) = split /,/, $in, 2;
      } else {
	$out = $in;
      }
      open IN, $in or die "cannot open `$in' for read: $!";
      open OUT, ">$out" or die "cannot open `$out' for write: $!";
      reset_IN_OUT(\*IN,\*OUT);
      return $tty = $in;
    }
    &warn("Too late to set TTY, enabled on next `R'!\n") if $term and @_;
    # Useful if done through PERLDB_OPTS:
    $console = $tty = shift if @_;
    $tty or $console;
}

sub noTTY {
    if ($term) {
	&warn("Too late to set noTTY, enabled on next `R'!\n") if @_;
    }
    $notty = shift if @_;
    $notty;
}

sub ReadLine {
    if ($term) {
	&warn("Too late to set ReadLine, enabled on next `R'!\n") if @_;
    }
    $rl = shift if @_;
    $rl;
}

sub RemotePort {
    if ($term) {
        &warn("Too late to set RemotePort, enabled on next 'R'!\n") if @_;
    }
    $remoteport = shift if @_;
    $remoteport;
}

sub tkRunning {
    if (${$term->Features}{tkRunning}) {
        return $term->tkRunning(@_);
    } else {
	local $\ = '';
	print $OUT "tkRunning not supported by current ReadLine package.\n";
	0;
    }
}

sub NonStop {
    if ($term) {
	&warn("Too late to set up NonStop mode, enabled on next `R'!\n") if @_;
    }
    $runnonstop = shift if @_;
    $runnonstop;
}

sub pager {
    if (@_) {
	$pager = shift;
	$pager="|".$pager unless $pager =~ /^(\+?\>|\|)/;
    }
    $pager;
}

sub shellBang {
    if (@_) {
	$sh = quotemeta shift;
	$sh .= "\\b" if $sh =~ /\w$/;
    }
    $psh = $sh;
    $psh =~ s/\\b$//;
    $psh =~ s/\\(.)/$1/g;
    $psh;
}

sub ornaments {
  if (defined $term) {
    local ($warnLevel,$dieLevel) = (0, 1);
    return '' unless $term->Features->{ornaments};
    eval { $term->ornaments(@_) } || '';
  } else {
    $ornaments = shift;
  }
}

sub recallCommand {
    if (@_) {
	$rc = quotemeta shift;
	$rc .= "\\b" if $rc =~ /\w$/;
    }
    $prc = $rc;
    $prc =~ s/\\b$//;
    $prc =~ s/\\(.)/$1/g;
    $prc;
}

sub LineInfo {
    return $lineinfo unless @_;
    $lineinfo = shift;
    my $stream = ($lineinfo =~ /^(\+?\>|\|)/) ? $lineinfo : ">$lineinfo";
    $slave_editor = ($stream =~ /^\|/);
    open(LINEINFO, "$stream") || &warn("Cannot open `$stream' for write");
    $LINEINFO = \*LINEINFO;
    my $save = select($LINEINFO);
    $| = 1;
    select($save);
    $lineinfo;
}

sub list_modules { # versions
  my %version;
  my $file;
  for (keys %INC) {
    $file = $_;
    s,\.p[lm]$,,i ;
    s,/,::,g ;
    s/^perl5db$/DB/;
    s/^Term::ReadLine::readline$/readline/;
    if (defined ${ $_ . '::VERSION' }) {
      $version{$file} = "${ $_ . '::VERSION' } from ";
    } 
    $version{$file} .= $INC{$file};
  }
  dumpit($OUT,\%version);
}

sub sethelp {
    # XXX: make sure there are tabs between the command and explanation,
    #      or print_help will screw up your formatting if you have
    #      eeevil ornaments enabled.  This is an insane mess.

    $help = "
Help is currently only available for the new 580 CommandSet, 
if you really want old behaviour, presumably you know what 
you're doing ?-)

B<T>		Stack trace.
B<s> [I<expr>]	Single step [in I<expr>].
B<n> [I<expr>]	Next, steps over subroutine calls [in I<expr>].
<B<CR>>		Repeat last B<n> or B<s> command.
B<r>		Return from current subroutine.
B<c> [I<line>|I<sub>]	Continue; optionally inserts a one-time-only breakpoint
		at the specified position.
B<l> I<min>B<+>I<incr>	List I<incr>+1 lines starting at I<min>.
B<l> I<min>B<->I<max>	List lines I<min> through I<max>.
B<l> I<line>		List single I<line>.
B<l> I<subname>	List first window of lines from subroutine.
B<l> I<\$var>		List first window of lines from subroutine referenced by I<\$var>.
B<l>		List next window of lines.
B<->		List previous window of lines.
B<v> [I<line>]	View window around I<line>.
B<.>		Return to the executed line.
B<f> I<filename>	Switch to viewing I<filename>. File must be already loaded.
		I<filename> may be either the full name of the file, or a regular
		expression matching the full file name:
		B<f> I</home/me/foo.pl> and B<f> I<oo\\.> may access the same file.
		Evals (with saved bodies) are considered to be filenames:
		B<f> I<(eval 7)> and B<f> I<eval 7\\b> access the body of the 7th eval
		(in the order of execution).
B</>I<pattern>B</>	Search forwards for I<pattern>; final B</> is optional.
B<?>I<pattern>B<?>	Search backwards for I<pattern>; final B<?> is optional.
B<L> [I<a|b|w>]		List actions and or breakpoints and or watch-expressions.
B<S> [[B<!>]I<pattern>]	List subroutine names [not] matching I<pattern>.
B<t>		Toggle trace mode.
B<t> I<expr>		Trace through execution of I<expr>.
B<b>		Sets breakpoint on current line)
B<b> [I<line>] [I<condition>]
		Set breakpoint; I<line> defaults to the current execution line;
		I<condition> breaks if it evaluates to true, defaults to '1'.
B<b> I<subname> [I<condition>]
		Set breakpoint at first line of subroutine.
B<b> I<\$var>		Set breakpoint at first line of subroutine referenced by I<\$var>.
B<b> B<load> I<filename> Set breakpoint on 'require'ing the given file.
B<b> B<postpone> I<subname> [I<condition>]
		Set breakpoint at first line of subroutine after 
		it is compiled.
B<b> B<compile> I<subname>
		Stop after the subroutine is compiled.
B<B> [I<line>]	Delete the breakpoint for I<line>.
B<B> I<*>             Delete all breakpoints.
B<a> [I<line>] I<command>
		Set an action to be done before the I<line> is executed;
		I<line> defaults to the current execution line.
		Sequence is: check for breakpoint/watchpoint, print line
		if necessary, do action, prompt user if necessary,
		execute line.
B<a>		Does nothing
B<A> [I<line>]	Delete the action for I<line>.
B<A> I<*>             Delete all actions.
B<w> I<expr>		Add a global watch-expression.
B<w>     		Does nothing
B<W> I<expr>		Delete a global watch-expression.
B<W> I<*>             Delete all watch-expressions.
B<V> [I<pkg> [I<vars>]]	List some (default all) variables in package (default current).
		Use B<~>I<pattern> and B<!>I<pattern> for positive and negative regexps.
B<X> [I<vars>]	Same as \"B<V> I<currentpackage> [I<vars>]\".
B<x> I<expr>		Evals expression in list context, dumps the result.
B<m> I<expr>		Evals expression in list context, prints methods callable
		on the first element of the result.
B<m> I<class>		Prints methods callable via the given class.
B<M>		Show versions of loaded modules.

B<<> ?			List Perl commands to run before each prompt.
B<<> I<expr>		Define Perl command to run before each prompt.
B<<<> I<expr>		Add to the list of Perl commands to run before each prompt.
B<>> ?			List Perl commands to run after each prompt.
B<>> I<expr>		Define Perl command to run after each prompt.
B<>>B<>> I<expr>		Add to the list of Perl commands to run after each prompt.
B<{> I<db_command>	Define debugger command to run before each prompt.
B<{> ?			List debugger commands to run before each prompt.
B<{{> I<db_command>	Add to the list of debugger commands to run before each prompt.
B<$prc> I<number>	Redo a previous command (default previous command).
B<$prc> I<-number>	Redo number'th-to-last command.
B<$prc> I<pattern>	Redo last command that started with I<pattern>.
		See 'B<O> I<recallCommand>' too.
B<$psh$psh> I<cmd>  	Run cmd in a subprocess (reads from DB::IN, writes to DB::OUT)"
  . ( $rc eq $sh ? "" : "
B<$psh> [I<cmd>] 	Run I<cmd> in subshell (forces \"\$SHELL -c 'cmd'\")." ) . "
		See 'B<O> I<shellBang>' too.
B<@>I<file>		Execute I<file> containing debugger commands (may nest).
B<H> I<-number>	Display last number commands (default all).
B<p> I<expr>		Same as \"I<print {DB::OUT} expr>\" in current package.
B<|>I<dbcmd>		Run debugger command, piping DB::OUT to current pager.
B<||>I<dbcmd>		Same as B<|>I<dbcmd> but DB::OUT is temporarilly select()ed as well.
B<\=> [I<alias> I<value>]	Define a command alias, or list current aliases.
I<command>		Execute as a perl statement in current package.
B<R>		Pure-man-restart of debugger, some of debugger state
		and command-line options may be lost.
		Currently the following settings are preserved:
		history, breakpoints and actions, debugger B<O>ptions 
		and the following command-line options: I<-w>, I<-I>, I<-e>.

B<o> [I<opt>] ...	Set boolean option to true
B<o> [I<opt>B<?>]	Query options
B<o> [I<opt>B<=>I<val>] [I<opt>=B<\">I<val>B<\">] ... 
		Set options.  Use quotes in spaces in value.
    I<recallCommand>, I<ShellBang>	chars used to recall command or spawn shell;
    I<pager>			program for output of \"|cmd\";
    I<tkRunning>			run Tk while prompting (with ReadLine);
    I<signalLevel> I<warnLevel> I<dieLevel>	level of verbosity;
    I<inhibit_exit>		Allows stepping off the end of the script.
    I<ImmediateStop>		Debugger should stop as early as possible.
    I<RemotePort>			Remote hostname:port for remote debugging
  The following options affect what happens with B<V>, B<X>, and B<x> commands:
    I<arrayDepth>, I<hashDepth> 	print only first N elements ('' for all);
    I<compactDump>, I<veryCompact> 	change style of array and hash dump;
    I<globPrint> 			whether to print contents of globs;
    I<DumpDBFiles> 		dump arrays holding debugged files;
    I<DumpPackages> 		dump symbol tables of packages;
    I<DumpReused> 			dump contents of \"reused\" addresses;
    I<quote>, I<HighBit>, I<undefPrint> 	change style of string dump;
    I<bareStringify> 		Do not print the overload-stringified value;
  Other options include:
    I<PrintRet>		affects printing of return value after B<r> command,
    I<frame>		affects printing messages on subroutine entry/exit.
    I<AutoTrace>	affects printing messages on possible breaking points.
    I<maxTraceLen>	gives max length of evals/args listed in stack trace.
    I<ornaments> 	affects screen appearance of the command line.
    I<CreateTTY> 	bits control attempts to create a new TTY on events:
			1: on fork()	2: debugger is started inside debugger
			4: on startup
	During startup options are initialized from \$ENV{PERLDB_OPTS}.
	You can put additional initialization options I<TTY>, I<noTTY>,
	I<ReadLine>, I<NonStop>, and I<RemotePort> there (or use
	`B<R>' after you set them).

B<q> or B<^D>		Quit. Set B<\$DB::finished = 0> to debug global destruction.
B<h>		Summary of debugger commands.
B<h> [I<db_command>]	Get help [on a specific debugger command], enter B<|h> to page.
B<h h>		Long help for debugger commands
B<$doccmd> I<manpage>	Runs the external doc viewer B<$doccmd> command on the 
		named Perl I<manpage>, or on B<$doccmd> itself if omitted.
		Set B<\$DB::doccmd> to change viewer.

Type `|h h' for a paged display if this was too hard to read.

"; # Fix balance of vi % matching: }}}}

    #  note: tabs in the following section are not-so-helpful
    $summary = <<"END_SUM";
I<List/search source lines:>               I<Control script execution:>
  B<l> [I<ln>|I<sub>]  List source code            B<T>           Stack trace
  B<-> or B<.>      List previous/current line  B<s> [I<expr>]    Single step [in expr]
  B<v> [I<line>]    View around line            B<n> [I<expr>]    Next, steps over subs
  B<f> I<filename>  View source in file         <B<CR>/B<Enter>>  Repeat last B<n> or B<s>
  B</>I<pattern>B</> B<?>I<patt>B<?>   Search forw/backw    B<r>           Return from subroutine
  B<M>           Show module versions        B<c> [I<ln>|I<sub>]  Continue until position
I<Debugger controls:>                        B<L>           List break/watch/actions
  B<o> [...]     Set debugger options        B<t> [I<expr>]    Toggle trace [trace expr]
  B<<>[B<<>]|B<{>[B<{>]|B<>>[B<>>] [I<cmd>] Do pre/post-prompt B<b> [I<ln>|I<event>|I<sub>] [I<cnd>] Set breakpoint
  B<$prc> [I<N>|I<pat>]   Redo a previous command     B<B> I<ln|*>      Delete a/all breakpoints
  B<H> [I<-num>]    Display last num commands   B<a> [I<ln>] I<cmd>  Do cmd before line
  B<=> [I<a> I<val>]   Define/list an alias        B<A> I<ln|*>      Delete a/all actions
  B<h> [I<db_cmd>]  Get help on command         B<w> I<expr>      Add a watch expression
  B<h h>         Complete help page          B<W> I<expr|*>    Delete a/all watch expressions
  B<|>[B<|>]I<db_cmd>  Send output to pager        B<$psh>\[B<$psh>\] I<syscmd> Run cmd in a subprocess
  B<q> or B<^D>     Quit                        B<R>           Attempt a restart
I<Data Examination:>     B<expr>     Execute perl code, also see: B<s>,B<n>,B<t> I<expr>
  B<x>|B<m> I<expr>       Evals expr in list context, dumps the result or lists methods.
  B<p> I<expr>         Print expression (uses script's current package).
  B<S> [[B<!>]I<pat>]     List subroutine names [not] matching pattern
  B<V> [I<Pk> [I<Vars>]]  List Variables in Package.  Vars can be ~pattern or !pattern.
  B<X> [I<Vars>]       Same as \"B<V> I<current_package> [I<Vars>]\".
  B<y> [I<n> [I<Vars>]]   List lexicals in higher scope <n>.  Vars same as B<V>.
For more help, type B<h> I<cmd_letter>, or run B<$doccmd perldebug> for all docs.
END_SUM
				# ')}}; # Fix balance of vi % matching

	# and this is really numb...
	$pre580_help = "
B<T>		Stack trace.
B<s> [I<expr>]	Single step [in I<expr>].
B<n> [I<expr>]	Next, steps over subroutine calls [in I<expr>].
<B<CR>>		Repeat last B<n> or B<s> command.
B<r>		Return from current subroutine.
B<c> [I<line>|I<sub>]	Continue; optionally inserts a one-time-only breakpoint
		at the specified position.
B<l> I<min>B<+>I<incr>	List I<incr>+1 lines starting at I<min>.
B<l> I<min>B<->I<max>	List lines I<min> through I<max>.
B<l> I<line>		List single I<line>.
B<l> I<subname>	List first window of lines from subroutine.
B<l> I<\$var>		List first window of lines from subroutine referenced by I<\$var>.
B<l>		List next window of lines.
B<->		List previous window of lines.
B<w> [I<line>]	List window around I<line>.
B<.>		Return to the executed line.
B<f> I<filename>	Switch to viewing I<filename>. File must be already loaded.
		I<filename> may be either the full name of the file, or a regular
		expression matching the full file name:
		B<f> I</home/me/foo.pl> and B<f> I<oo\\.> may access the same file.
		Evals (with saved bodies) are considered to be filenames:
		B<f> I<(eval 7)> and B<f> I<eval 7\\b> access the body of the 7th eval
		(in the order of execution).
B</>I<pattern>B</>	Search forwards for I<pattern>; final B</> is optional.
B<?>I<pattern>B<?>	Search backwards for I<pattern>; final B<?> is optional.
B<L>		List all breakpoints and actions.
B<S> [[B<!>]I<pattern>]	List subroutine names [not] matching I<pattern>.
B<t>		Toggle trace mode.
B<t> I<expr>		Trace through execution of I<expr>.
B<b> [I<line>] [I<condition>]
		Set breakpoint; I<line> defaults to the current execution line;
		I<condition> breaks if it evaluates to true, defaults to '1'.
B<b> I<subname> [I<condition>]
		Set breakpoint at first line of subroutine.
B<b> I<\$var>		Set breakpoint at first line of subroutine referenced by I<\$var>.
B<b> B<load> I<filename> Set breakpoint on `require'ing the given file.
B<b> B<postpone> I<subname> [I<condition>]
		Set breakpoint at first line of subroutine after 
		it is compiled.
B<b> B<compile> I<subname>
		Stop after the subroutine is compiled.
B<d> [I<line>]	Delete the breakpoint for I<line>.
B<D>		Delete all breakpoints.
B<a> [I<line>] I<command>
		Set an action to be done before the I<line> is executed;
		I<line> defaults to the current execution line.
		Sequence is: check for breakpoint/watchpoint, print line
		if necessary, do action, prompt user if necessary,
		execute line.
B<a> [I<line>]	Delete the action for I<line>.
B<A>		Delete all actions.
B<W> I<expr>		Add a global watch-expression.
B<W>		Delete all watch-expressions.
B<V> [I<pkg> [I<vars>]]	List some (default all) variables in package (default current).
		Use B<~>I<pattern> and B<!>I<pattern> for positive and negative regexps.
B<X> [I<vars>]	Same as \"B<V> I<currentpackage> [I<vars>]\".
B<x> I<expr>		Evals expression in list context, dumps the result.
B<m> I<expr>		Evals expression in list context, prints methods callable
		on the first element of the result.
B<m> I<class>		Prints methods callable via the given class.

B<<> ?			List Perl commands to run before each prompt.
B<<> I<expr>		Define Perl command to run before each prompt.
B<<<> I<expr>		Add to the list of Perl commands to run before each prompt.
B<>> ?			List Perl commands to run after each prompt.
B<>> I<expr>		Define Perl command to run after each prompt.
B<>>B<>> I<expr>		Add to the list of Perl commands to run after each prompt.
B<{> I<db_command>	Define debugger command to run before each prompt.
B<{> ?			List debugger commands to run before each prompt.
B<{{> I<db_command>	Add to the list of debugger commands to run before each prompt.
B<$prc> I<number>	Redo a previous command (default previous command).
B<$prc> I<-number>	Redo number'th-to-last command.
B<$prc> I<pattern>	Redo last command that started with I<pattern>.
		See 'B<O> I<recallCommand>' too.
B<$psh$psh> I<cmd>  	Run cmd in a subprocess (reads from DB::IN, writes to DB::OUT)"
  . ( $rc eq $sh ? "" : "
B<$psh> [I<cmd>] 	Run I<cmd> in subshell (forces \"\$SHELL -c 'cmd'\")." ) . "
		See 'B<O> I<shellBang>' too.
B<@>I<file>		Execute I<file> containing debugger commands (may nest).
B<H> I<-number>	Display last number commands (default all).
B<p> I<expr>		Same as \"I<print {DB::OUT} expr>\" in current package.
B<|>I<dbcmd>		Run debugger command, piping DB::OUT to current pager.
B<||>I<dbcmd>		Same as B<|>I<dbcmd> but DB::OUT is temporarilly select()ed as well.
B<\=> [I<alias> I<value>]	Define a command alias, or list current aliases.
I<command>		Execute as a perl statement in current package.
B<v>		Show versions of loaded modules.
B<R>		Pure-man-restart of debugger, some of debugger state
		and command-line options may be lost.
		Currently the following settings are preserved:
		history, breakpoints and actions, debugger B<O>ptions 
		and the following command-line options: I<-w>, I<-I>, I<-e>.

B<O> [I<opt>] ...	Set boolean option to true
B<O> [I<opt>B<?>]	Query options
B<O> [I<opt>B<=>I<val>] [I<opt>=B<\">I<val>B<\">] ... 
		Set options.  Use quotes in spaces in value.
    I<recallCommand>, I<ShellBang>	chars used to recall command or spawn shell;
    I<pager>			program for output of \"|cmd\";
    I<tkRunning>			run Tk while prompting (with ReadLine);
    I<signalLevel> I<warnLevel> I<dieLevel>	level of verbosity;
    I<inhibit_exit>		Allows stepping off the end of the script.
    I<ImmediateStop>		Debugger should stop as early as possible.
    I<RemotePort>			Remote hostname:port for remote debugging
  The following options affect what happens with B<V>, B<X>, and B<x> commands:
    I<arrayDepth>, I<hashDepth> 	print only first N elements ('' for all);
    I<compactDump>, I<veryCompact> 	change style of array and hash dump;
    I<globPrint> 			whether to print contents of globs;
    I<DumpDBFiles> 		dump arrays holding debugged files;
    I<DumpPackages> 		dump symbol tables of packages;
    I<DumpReused> 			dump contents of \"reused\" addresses;
    I<quote>, I<HighBit>, I<undefPrint> 	change style of string dump;
    I<bareStringify> 		Do not print the overload-stringified value;
  Other options include:
    I<PrintRet>		affects printing of return value after B<r> command,
    I<frame>		affects printing messages on subroutine entry/exit.
    I<AutoTrace>	affects printing messages on possible breaking points.
    I<maxTraceLen>	gives max length of evals/args listed in stack trace.
    I<ornaments> 	affects screen appearance of the command line.
    I<CreateTTY> 	bits control attempts to create a new TTY on events:
			1: on fork()	2: debugger is started inside debugger
			4: on startup
	During startup options are initialized from \$ENV{PERLDB_OPTS}.
	You can put additional initialization options I<TTY>, I<noTTY>,
	I<ReadLine>, I<NonStop>, and I<RemotePort> there (or use
	`B<R>' after you set them).

B<q> or B<^D>		Quit. Set B<\$DB::finished = 0> to debug global destruction.
B<h> [I<db_command>]	Get help [on a specific debugger command], enter B<|h> to page.
B<h h>		Summary of debugger commands.
B<$doccmd> I<manpage>	Runs the external doc viewer B<$doccmd> command on the 
		named Perl I<manpage>, or on B<$doccmd> itself if omitted.
		Set B<\$DB::doccmd> to change viewer.

Type `|h' for a paged display if this was too hard to read.

"; # Fix balance of vi % matching: }}}}

    #  note: tabs in the following section are not-so-helpful
    $pre580_summary = <<"END_SUM";
I<List/search source lines:>               I<Control script execution:>
  B<l> [I<ln>|I<sub>]  List source code            B<T>           Stack trace
  B<-> or B<.>      List previous/current line  B<s> [I<expr>]    Single step [in expr]
  B<w> [I<line>]    List around line            B<n> [I<expr>]    Next, steps over subs
  B<f> I<filename>  View source in file         <B<CR>/B<Enter>>  Repeat last B<n> or B<s>
  B</>I<pattern>B</> B<?>I<patt>B<?>   Search forw/backw    B<r>           Return from subroutine
  B<v>           Show versions of modules    B<c> [I<ln>|I<sub>]  Continue until position
I<Debugger controls:>                        B<L>           List break/watch/actions
  B<O> [...]     Set debugger options        B<t> [I<expr>]    Toggle trace [trace expr]
  B<<>[B<<>]|B<{>[B<{>]|B<>>[B<>>] [I<cmd>] Do pre/post-prompt B<b> [I<ln>|I<event>|I<sub>] [I<cnd>] Set breakpoint
  B<$prc> [I<N>|I<pat>]   Redo a previous command     B<d> [I<ln>] or B<D> Delete a/all breakpoints
  B<H> [I<-num>]    Display last num commands   B<a> [I<ln>] I<cmd>  Do cmd before line
  B<=> [I<a> I<val>]   Define/list an alias        B<W> I<expr>      Add a watch expression
  B<h> [I<db_cmd>]  Get help on command         B<A> or B<W>      Delete all actions/watch
  B<|>[B<|>]I<db_cmd>  Send output to pager        B<$psh>\[B<$psh>\] I<syscmd> Run cmd in a subprocess
<<<<<<< HEAD
  B<q> or B<^D>     Quit			  B<R>	      Attempt a restart
I<Data Examination:>	      B<expr>     Execute perl code, also see: B<s>,B<n>,B<t> I<expr>
  B<x>|B<m> I<expr>	Evals expr in list context, dumps the result or lists methods.
  B<p> I<expr>	Print expression (uses script's current package).
  B<S> [[B<!>]I<pat>]	List subroutine names [not] matching pattern
  B<V> [I<Pk> [I<Vars>]]	List Variables in Package.  Vars can be ~pattern or !pattern.
  B<X> [I<Vars>]	Same as \"B<V> I<current_package> [I<Vars>]\".
=======
  B<q> or B<^D>     Quit                        B<R>           Attempt a restart
I<Data Examination:>     B<expr>     Execute perl code, also see: B<s>,B<n>,B<t> I<expr>
  B<x>|B<m> I<expr>       Evals expr in list context, dumps the result or lists methods.
  B<p> I<expr>         Print expression (uses script's current package).
  B<S> [[B<!>]I<pat>]     List subroutine names [not] matching pattern
  B<V> [I<Pk> [I<Vars>]]  List Variables in Package.  Vars can be ~pattern or !pattern.
  B<X> [I<Vars>]       Same as \"B<V> I<current_package> [I<Vars>]\".
  B<y> [I<n> [I<Vars>]]   List lexicals in higher scope <n>.  Vars same as B<V>.
>>>>>>> dd2bab0f
For more help, type B<h> I<cmd_letter>, or run B<$doccmd perldebug> for all docs.
END_SUM
				# ')}}; # Fix balance of vi % matching

}

sub print_help {
    local $_ = shift;

    # Restore proper alignment destroyed by eeevil I<> and B<>
    # ornaments: A pox on both their houses!
    #
    # A help command will have everything up to and including
    # the first tab sequence padded into a field 16 (or if indented 20)
    # wide.  If it's wider than that, an extra space will be added.
    s{
	^ 		    	# only matters at start of line
	  ( \040{4} | \t )*	# some subcommands are indented
	  ( < ? 		# so <CR> works
	    [BI] < [^\t\n] + )  # find an eeevil ornament
	  ( \t+ )		# original separation, discarded
	  ( .* )		# this will now start (no earlier) than 
				# column 16
    } {
	my($leadwhite, $command, $midwhite, $text) = ($1, $2, $3, $4);
	my $clean = $command;
	$clean =~ s/[BI]<([^>]*)>/$1/g;  
    # replace with this whole string:
	($leadwhite ? " " x 4 : "")
      . $command
      . ((" " x (16 + ($leadwhite ? 4 : 0) - length($clean))) || " ")
      . $text;

    }mgex;

    s{				# handle bold ornaments
	B < ( [^>] + | > ) >
    } {
	  $Term::ReadLine::TermCap::rl_term_set[2] 
	. $1
	. $Term::ReadLine::TermCap::rl_term_set[3]
    }gex;

    s{				# handle italic ornaments
	I < ( [^>] + | > ) >
    } {
	  $Term::ReadLine::TermCap::rl_term_set[0] 
	. $1
	. $Term::ReadLine::TermCap::rl_term_set[1]
    }gex;

    local $\ = '';
    print $OUT $_;
}

sub fix_less {
    return if defined $ENV{LESS} && $ENV{LESS} =~ /r/;
    my $is_less = $pager =~ /\bless\b/;
    if ($pager =~ /\bmore\b/) { 
	my @st_more = stat('/usr/bin/more');
	my @st_less = stat('/usr/bin/less');
	$is_less = @st_more    && @st_less 
		&& $st_more[0] == $st_less[0] 
		&& $st_more[1] == $st_less[1];
    }
    # changes environment!
    $ENV{LESS} .= 'r' 	if $is_less;
}

sub diesignal {
    local $frame = 0;
    local $doret = -2;
    $SIG{'ABRT'} = 'DEFAULT';
    kill 'ABRT', $$ if $panic++;
    if (defined &Carp::longmess) {
	local $SIG{__WARN__} = '';
	local $Carp::CarpLevel = 2;		# mydie + confess
	&warn(Carp::longmess("Signal @_"));
    }
    else {
	local $\ = '';
	print $DB::OUT "Got signal @_\n";
    }
    kill 'ABRT', $$;
}

sub dbwarn { 
  local $frame = 0;
  local $doret = -2;
  local $SIG{__WARN__} = '';
  local $SIG{__DIE__} = '';
  eval { require Carp } if defined $^S;	# If error/warning during compilation,
                                        # require may be broken.
  CORE::warn(@_, "\nCannot print stack trace, load with -MCarp option to see stack"),
    return unless defined &Carp::longmess;
  my ($mysingle,$mytrace) = ($single,$trace);
  $single = 0; $trace = 0;
  my $mess = Carp::longmess(@_);
  ($single,$trace) = ($mysingle,$mytrace);
  &warn($mess); 
}

sub dbdie {
  local $frame = 0;
  local $doret = -2;
  local $SIG{__DIE__} = '';
  local $SIG{__WARN__} = '';
  my $i = 0; my $ineval = 0; my $sub;
  if ($dieLevel > 2) {
      local $SIG{__WARN__} = \&dbwarn;
      &warn(@_);		# Yell no matter what
      return;
  }
  if ($dieLevel < 2) {
    die @_ if $^S;		# in eval propagate
  }
  # No need to check $^S, eval is much more robust nowadays
  eval { require Carp }; #if defined $^S;# If error/warning during compilation,
                                	# require may be broken.

  die(@_, "\nCannot print stack trace, load with -MCarp option to see stack")
    unless defined &Carp::longmess;

  # We do not want to debug this chunk (automatic disabling works
  # inside DB::DB, but not in Carp).
  my ($mysingle,$mytrace) = ($single,$trace);
  $single = 0; $trace = 0;
  my $mess = "@_";
  { 
    package Carp;		# Do not include us in the list
    eval {
      $mess = Carp::longmess(@_);
    };
  }
  ($single,$trace) = ($mysingle,$mytrace);
  die $mess;
}

sub warnLevel {
  if (@_) {
    $prevwarn = $SIG{__WARN__} unless $warnLevel;
    $warnLevel = shift;
    if ($warnLevel) {
      $SIG{__WARN__} = \&DB::dbwarn;
    } elsif ($prevwarn) {
      $SIG{__WARN__} = $prevwarn;
    }
  }
  $warnLevel;
}

sub dieLevel {
  local $\ = '';
  if (@_) {
    $prevdie = $SIG{__DIE__} unless $dieLevel;
    $dieLevel = shift;
    if ($dieLevel) {
      $SIG{__DIE__} = \&DB::dbdie; # if $dieLevel < 2;
      #$SIG{__DIE__} = \&DB::diehard if $dieLevel >= 2;
      print $OUT "Stack dump during die enabled", 
        ( $dieLevel == 1 ? " outside of evals" : ""), ".\n"
	  if $I_m_init;
      print $OUT "Dump printed too.\n" if $dieLevel > 2;
    } elsif ($prevdie) {
      $SIG{__DIE__} = $prevdie;
      print $OUT "Default die handler restored.\n";
    }
  }
  $dieLevel;
}

sub signalLevel {
  if (@_) {
    $prevsegv = $SIG{SEGV} unless $signalLevel;
    $prevbus = $SIG{BUS} unless $signalLevel;
    $signalLevel = shift;
    if ($signalLevel) {
      $SIG{SEGV} = \&DB::diesignal;
      $SIG{BUS} = \&DB::diesignal;
    } else {
      $SIG{SEGV} = $prevsegv;
      $SIG{BUS} = $prevbus;
    }
  }
  $signalLevel;
}

sub CvGV_name {
  my $in = shift;
  my $name = CvGV_name_or_bust($in);
  defined $name ? $name : $in;
}

sub CvGV_name_or_bust {
  my $in = shift;
  return if $skipCvGV;		# Backdoor to avoid problems if XS broken...
  return unless ref $in;
  $in = \&$in;			# Hard reference...
  eval {require Devel::Peek; 1} or return;
  my $gv = Devel::Peek::CvGV($in) or return;
  *$gv{PACKAGE} . '::' . *$gv{NAME};
}

sub find_sub {
  my $subr = shift;
  $sub{$subr} or do {
    return unless defined &$subr;
    my $name = CvGV_name_or_bust($subr);
    my $data;
    $data = $sub{$name} if defined $name;
    return $data if defined $data;

    # Old stupid way...
    $subr = \&$subr;		# Hard reference
    my $s;
    for (keys %sub) {
      $s = $_, last if $subr eq \&$_;
    }
    $sub{$s} if $s;
  }
}

sub methods {
  my $class = shift;
  $class = ref $class if ref $class;
  local %seen;
  local %packs;
  methods_via($class, '', 1);
  methods_via('UNIVERSAL', 'UNIVERSAL', 0);
}

sub methods_via {
  my $class = shift;
  return if $packs{$class}++;
  my $prefix = shift;
  my $prepend = $prefix ? "via $prefix: " : '';
  my $name;
  for $name (grep {defined &{${"${class}::"}{$_}}} 
	     sort keys %{"${class}::"}) {
    next if $seen{ $name }++;
    local $\ = '';
    local $, = '';
    print $DB::OUT "$prepend$name\n";
  }
  return unless shift;		# Recurse?
  for $name (@{"${class}::ISA"}) {
    $prepend = $prefix ? $prefix . " -> $name" : $name;
    methods_via($name, $prepend, 1);
  }
}

sub setman { 
    $doccmd = $^O !~ /^(?:MSWin32|VMS|os2|dos|amigaos|riscos|MacOS|NetWare)\z/s
		? "man"             # O Happy Day!
		: "perldoc";        # Alas, poor unfortunates
}

sub runman {
    my $page = shift;
    unless ($page) {
	&system("$doccmd $doccmd");
	return;
    } 
    # this way user can override, like with $doccmd="man -Mwhatever"
    # or even just "man " to disable the path check.
    unless ($doccmd eq 'man') {
	&system("$doccmd $page");
	return;
    } 

    $page = 'perl' if lc($page) eq 'help';

    require Config;
    my $man1dir = $Config::Config{'man1dir'};
    my $man3dir = $Config::Config{'man3dir'};
    for ($man1dir, $man3dir) { s#/[^/]*\z## if /\S/ } 
    my $manpath = '';
    $manpath .= "$man1dir:" if $man1dir =~ /\S/;
    $manpath .= "$man3dir:" if $man3dir =~ /\S/ && $man1dir ne $man3dir;
    chop $manpath if $manpath;
    # harmless if missing, I figure
    my $oldpath = $ENV{MANPATH};
    $ENV{MANPATH} = $manpath if $manpath;
    my $nopathopt = $^O =~ /dunno what goes here/;
    if (CORE::system($doccmd, 
		# I just *know* there are men without -M
		(($manpath && !$nopathopt) ? ("-M", $manpath) : ()),  
	    split ' ', $page) )
    {
	unless ($page =~ /^perl\w/) {
	    if (grep { $page eq $_ } qw{ 
		5004delta 5005delta amiga api apio book boot bot call compile
		cygwin data dbmfilter debug debguts delta diag doc dos dsc embed
		faq faq1 faq2 faq3 faq4 faq5 faq6 faq7 faq8 faq9 filter fork
		form func guts hack hist hpux intern ipc lexwarn locale lol mod
		modinstall modlib number obj op opentut os2 os390 pod port 
		ref reftut run sec style sub syn thrtut tie toc todo toot tootc
		trap unicode var vms win32 xs xstut
	      }) 
	    {
		$page =~ s/^/perl/;
		CORE::system($doccmd, 
			(($manpath && !$nopathopt) ? ("-M", $manpath) : ()),  
			$page);
	    }
	}
    } 
    if (defined $oldpath) {
	$ENV{MANPATH} = $manpath;
    } else {
	delete $ENV{MANPATH};
    } 
} 

# The following BEGIN is very handy if debugger goes havoc, debugging debugger?

BEGIN {			# This does not compile, alas.
  $IN = \*STDIN;		# For bugs before DB::OUT has been opened
  $OUT = \*STDERR;		# For errors before DB::OUT has been opened
  $sh = '!';
  $rc = ',';
  @hist = ('?');
  $deep = 100;			# warning if stack gets this deep
  $window = 10;
  $preview = 3;
  $sub = '';
  $SIG{INT} = \&DB::catch;
  # This may be enabled to debug debugger:
  #$warnLevel = 1 unless defined $warnLevel;
  #$dieLevel = 1 unless defined $dieLevel;
  #$signalLevel = 1 unless defined $signalLevel;

  $db_stop = 0;			# Compiler warning
  $db_stop = 1 << 30;
  $level = 0;			# Level of recursive debugging
  # @stack and $doret are needed in sub sub, which is called for DB::postponed.
  # Triggers bug (?) in perl is we postpone this until runtime:
  @postponed = @stack = (0);
  $stack_depth = 0;		# Localized $#stack
  $doret = -2;
  $frame = 0;
}

BEGIN {$^W = $ini_warn;}	# Switch warnings back

#use Carp;			# This did break, left for debugging

sub db_complete {
  # Specific code for b c l V m f O, &blah, $blah, @blah, %blah
  my($text, $line, $start) = @_;
  my ($itext, $search, $prefix, $pack) =
    ($text, "^\Q${'package'}::\E([^:]+)\$");
  
  return sort grep /^\Q$text/, (keys %sub), qw(postpone load compile), # subroutines
                               (map { /$search/ ? ($1) : () } keys %sub)
    if (substr $line, 0, $start) =~ /^\|*[blc]\s+((postpone|compile)\s+)?$/;
  return sort grep /^\Q$text/, values %INC # files
    if (substr $line, 0, $start) =~ /^\|*b\s+load\s+$/;
  return sort map {($_, db_complete($_ . "::", "V ", 2))}
    grep /^\Q$text/, map { /^(.*)::$/ ? ($1) : ()} keys %:: # top-packages
      if (substr $line, 0, $start) =~ /^\|*[Vm]\s+$/ and $text =~ /^\w*$/;
  return sort map {($_, db_complete($_ . "::", "V ", 2))}
    grep !/^main::/,
      grep /^\Q$text/, map { /^(.*)::$/ ? ($prefix . "::$1") : ()} keys %{$prefix . '::'}
				 # packages
	if (substr $line, 0, $start) =~ /^\|*[Vm]\s+$/ 
	  and $text =~ /^(.*[^:])::?(\w*)$/  and $prefix = $1;
  if ( $line =~ /^\|*f\s+(.*)/ ) { # Loaded files
    # We may want to complete to (eval 9), so $text may be wrong
    $prefix = length($1) - length($text);
    $text = $1;
    return sort 
	map {substr $_, 2 + $prefix} grep /^_<\Q$text/, (keys %main::), $0
  }
  if ((substr $text, 0, 1) eq '&') { # subroutines
    $text = substr $text, 1;
    $prefix = "&";
    return sort map "$prefix$_", 
               grep /^\Q$text/, 
                 (keys %sub),
                 (map { /$search/ ? ($1) : () } 
		    keys %sub);
  }
  if ($text =~ /^[\$@%](.*)::(.*)/) { # symbols in a package
    $pack = ($1 eq 'main' ? '' : $1) . '::';
    $prefix = (substr $text, 0, 1) . $1 . '::';
    $text = $2;
    my @out 
      = map "$prefix$_", grep /^\Q$text/, grep /^_?[a-zA-Z]/, keys %$pack ;
    if (@out == 1 and $out[0] =~ /::$/ and $out[0] ne $itext) {
      return db_complete($out[0], $line, $start);
    }
    return sort @out;
  }
  if ($text =~ /^[\$@%]/) { # symbols (in $package + packages in main)
    $pack = ($package eq 'main' ? '' : $package) . '::';
    $prefix = substr $text, 0, 1;
    $text = substr $text, 1;
    my @out = map "$prefix$_", grep /^\Q$text/, 
       (grep /^_?[a-zA-Z]/, keys %$pack), 
       ( $pack eq '::' ? () : (grep /::$/, keys %::) ) ;
    if (@out == 1 and $out[0] =~ /::$/ and $out[0] ne $itext) {
      return db_complete($out[0], $line, $start);
    }
    return sort @out;
  }
  if ((substr $line, 0, $start) =~ /^\|*O\b.*\s$/) { # Options after a space
    my @out = grep /^\Q$text/, @options;
    my $val = option_val($out[0], undef);
    my $out = '? ';
    if (not defined $val or $val =~ /[\n\r]/) {
      # Can do nothing better
    } elsif ($val =~ /\s/) {
      my $found;
      foreach $l (split //, qq/\"\'\#\|/) {
	$out = "$l$val$l ", last if (index $val, $l) == -1;
      }
    } else {
      $out = "=$val ";
    }
    # Default to value if one completion, to question if many
    $rl_attribs->{completer_terminator_character} = (@out == 1 ? $out : '? ');
    return sort @out;
  }
  return $term->filename_list($text); # filenames
}

sub end_report {
  local $\ = '';
  print $OUT "Use `q' to quit or `R' to restart.  `h q' for details.\n"
}

sub clean_ENV {
    if (defined($ini_pids)) {
        $ENV{PERLDB_PIDS} = $ini_pids;
    } else {
        delete($ENV{PERLDB_PIDS});
    }
}

END {
  $finished = 1 if $inhibit_exit;      # So that some keys may be disabled.
  $fall_off_end = 1 unless $inhibit_exit;
  # Do not stop in at_exit() and destructors on exit:
  $DB::single = !$fall_off_end && !$runnonstop;
  DB::fake::at_exit() unless $fall_off_end or $runnonstop;
<<<<<<< HEAD
=======
}


# ===================================== pre580 ================================
# this is very sad below here...
#

sub cmd_pre580_null {
	# do nothing...
}

sub cmd_pre580_a {
	my $cmd = shift;
	if ($cmd =~ /^(\d*)\s*(.*)/) {
		$i = $1 || $line; $j = $2;
		if (length $j) {
			if ($dbline[$i] == 0) {
				print $OUT "Line $i may not have an action.\n";
			} else {
				$had_breakpoints{$filename} |= 2;
				$dbline{$i} =~ s/\0[^\0]*//;
				$dbline{$i} .= "\0" . action($j);
			}
		} else {
			$dbline{$i} =~ s/\0[^\0]*//;
			delete $dbline{$i} if $dbline{$i} eq '';
		}
	}
}

sub cmd_pre580_b {
	my $cmd    = shift;
	my $dbline = shift;
	if ($cmd =~ /^load\b\s*(.*)/) {
		my $file = $1; $file =~ s/\s+$//;
		&cmd_b_load($file);
	} elsif ($cmd =~ /^(postpone|compile)\b\s*([':A-Za-z_][':\w]*)\s*(.*)/) {
		my $cond = length $3 ? $3 : '1';
		my ($subname, $break) = ($2, $1 eq 'postpone');
		$subname =~ s/\'/::/g;
		$subname = "${'package'}::" . $subname
		unless $subname =~ /::/;
		$subname = "main".$subname if substr($subname,0,2) eq "::";
		$postponed{$subname} = $break ? "break +0 if $cond" : "compile";
	} elsif ($cmd =~ /^([':A-Za-z_][':\w]*(?:\[.*\])?)\s*(.*)/) { 
		my $subname = $1;
		my $cond = length $2 ? $2 : '1';
		&cmd_b_sub($subname, $cond);
	} elsif ($cmd =~ /^(\d*)\s*(.*)/) {
		my $i = $1 || $dbline;
		my $cond = length $2 ? $2 : '1';
		&cmd_b_line($i, $cond);
	}
}

sub cmd_pre580_D {
	my $cmd = shift;
	if ($cmd =~ /^\s*$/) {
		print $OUT "Deleting all breakpoints...\n";
		my $file;
		for $file (keys %had_breakpoints) {
			local *dbline = $main::{'_<' . $file};
			my $max = $#dbline;
			my $was;

			for ($i = 1; $i <= $max ; $i++) {
				if (defined $dbline{$i}) {
					$dbline{$i} =~ s/^[^\0]+//;
					if ($dbline{$i} =~ s/^\0?$//) {
						delete $dbline{$i};
					}
				}
			}

			if (not $had_breakpoints{$file} &= ~1) {
				delete $had_breakpoints{$file};
			}
		}
		undef %postponed;
		undef %postponed_file;
		undef %break_on_load;
	}
}

sub cmd_pre580_h {
	my $cmd = shift;
	if ($cmd =~ /^\s*$/) {
		print_help($pre580_help);
	} elsif ($cmd =~ /^h\s*/) {
		print_help($pre580_summary);
	} elsif ($cmd =~ /^h\s+(\S.*)$/) { 
		my $asked = $1;			# for proper errmsg
		my $qasked = quotemeta($asked); # for searching
		# XXX: finds CR but not <CR>
		if ($pre580_help =~ /^<?(?:[IB]<)$qasked/m) {
			while ($pre580_help =~ /^(<?(?:[IB]<)$qasked([\s\S]*?)\n)(?!\s)/mg) {
				print_help($1);
			}
		} else {
			print_help("B<$asked> is not a debugger command.\n");
		}
	}
}

sub cmd_pre580_W {
	my $cmd = shift;
	if ($cmd =~ /^$/) { 
		$trace &= ~2;
		@to_watch = @old_watch = ();
	} elsif ($cmd =~ /^(.*)/s) {
		push @to_watch, $1;
		$evalarg = $1;
		my ($val) = &eval;
		$val = (defined $val) ? "'$val'" : 'undef' ;
		push @old_watch, $val;
		$trace |= 2;
	}
>>>>>>> dd2bab0f
}

package DB::fake;

sub at_exit {
  "Debugged program terminated.  Use `q' to quit or `R' to restart.";
}

package DB;			# Do not trace this 1; below!

1;
<|MERGE_RESOLUTION|>--- conflicted
+++ resolved
@@ -62,13 +62,8 @@
 # if caller() is called from the package DB, it provides some
 # additional data.
 #
-<<<<<<< HEAD
-# The array @{$main::{'_<'.$filename}} is the line-by-line contents of
-# $filename.
-=======
 # The array @{$main::{'_<'.$filename}} (herein called @dbline) is the
 # line-by-line contents of $filename.
->>>>>>> dd2bab0f
 #
 # The hash %{'_<'.$filename} (herein called %dbline) contains
 # breakpoints and action (it is keyed by line number), and individual
@@ -684,16 +679,6 @@
 	*dbline = $main::{'_<' . $filename};
     }
 
-<<<<<<< HEAD
-    $max = $#dbline;
-    if (($stop,$action) = split(/\0/,$dbline{$line})) {
-	if ($stop eq '1') {
-	    $signal |= 1;
-	} elsif ($stop) {
-	    $evalarg = "\$DB::signal |= 1 if do {$stop}"; &eval;
-	    $dbline{$line} =~ s/;9($|\0)/$1/;
-	}
-=======
     local $max = $#dbline;
     if ($dbline{$line} && (($stop,$action) = split(/\0/,$dbline{$line}))) {
 		if ($stop eq '1') {
@@ -702,7 +687,6 @@
 			$evalarg = "\$DB::signal |= 1 if do {$stop}"; &eval;
 			$dbline{$line} =~ s/;9($|\0)/$1/;
 		}
->>>>>>> dd2bab0f
     }
     my $was_signal = $signal;
     if ($trace & 2) {
@@ -814,35 +798,11 @@
 						next CMD;
 					} 
 		    }
-<<<<<<< HEAD
-                   $cmd =~ /^q$/ && ($fall_off_end = 1) && exit $?;
-		    $cmd =~ /^h$/ && do {
-			print_help($help);
-			next CMD; };
-		    $cmd =~ /^h\s+h$/ && do {
-			print_help($summary);
-			next CMD; };
-		    # support long commands; otherwise bogus errors
-		    # happen when you ask for h on <CR> for example
-		    $cmd =~ /^h\s+(\S.*)$/ && do {      
-			my $asked = $1;			# for proper errmsg
-			my $qasked = quotemeta($asked); # for searching
-			# XXX: finds CR but not <CR>
-			if ($help =~ /^<?(?:[IB]<)$qasked/m) {
-			  while ($help =~ /^(<?(?:[IB]<)$qasked([\s\S]*?)\n)(?!\s)/mg) {
-			    print_help($1);
-			  }
-			} else {
-			    print_help("B<$asked> is not a debugger command.\n");
-			}
-			next CMD; };
-=======
                     $cmd =~ /^q$/ && do {
                         $fall_off_end = 1;
                         clean_ENV();
                         exit $?;
                     };
->>>>>>> dd2bab0f
 		    $cmd =~ /^t$/ && do {
 			$trace ^= 1;
 			local $\ = '';
@@ -936,223 +896,6 @@
 			$start = 1 if $start <= 0;
 			$incr = $window - 1;
 			$cmd = 'l ' . ($start) . '+'; };
-<<<<<<< HEAD
-		    $cmd =~ /^l$/ && do {
-			$incr = $window - 1;
-			$cmd = 'l ' . $start . '-' . ($start + $incr); };
-		    $cmd =~ /^l\b\s*(\d*)\+(\d*)$/ && do {
-			$start = $1 if $1;
-			$incr = $2;
-			$incr = $window - 1 unless $incr;
-			$cmd = 'l ' . $start . '-' . ($start + $incr); };
-		    $cmd =~ /^l\b\s*((-?[\d\$\.]+)([-,]([\d\$\.]+))?)?/ && do {
-			$end = (!defined $2) ? $max : ($4 ? $4 : $2);
-			$end = $max if $end > $max;
-			$i = $2;
-			$i = $line if $i eq '.';
-			$i = 1 if $i < 1;
-			$incr = $end - $i;
-			if ($slave_editor) {
-			    print $OUT "\032\032$filename:$i:0\n";
-			    $i = $end;
-			} else {
-			    for (; $i <= $end; $i++) {
-			        ($stop,$action) = split(/\0/, $dbline{$i});
-			        $arrow = ($i==$line 
-					  and $filename eq $filename_ini) 
-				  ?  '==>' 
-				    : ($dbline[$i]+0 ? ':' : ' ') ;
-				$arrow .= 'b' if $stop;
-				$arrow .= 'a' if $action;
-				print $OUT "$i$arrow\t", $dbline[$i];
-				$i++, last if $signal;
-			    }
-			    print $OUT "\n" unless $dbline[$i-1] =~ /\n$/;
-			}
-			$start = $i; # remember in case they want more
-			$start = $max if $start > $max;
-			next CMD; };
-		    $cmd =~ /^D$/ && do {
-		      print $OUT "Deleting all breakpoints...\n";
-		      my $file;
-		      for $file (keys %had_breakpoints) {
-			local *dbline = $main::{'_<' . $file};
-			my $max = $#dbline;
-			my $was;
-			
-			for ($i = 1; $i <= $max ; $i++) {
-			    if (defined $dbline{$i}) {
-				$dbline{$i} =~ s/^[^\0]+//;
-				if ($dbline{$i} =~ s/^\0?$//) {
-				    delete $dbline{$i};
-				}
-			    }
-			}
-			
-			if (not $had_breakpoints{$file} &= ~1) {
-			    delete $had_breakpoints{$file};
-			}
-		      }
-		      undef %postponed;
-		      undef %postponed_file;
-		      undef %break_on_load;
-		      next CMD; };
-		    $cmd =~ /^L$/ && do {
-		      my $file;
-		      for $file (keys %had_breakpoints) {
-			local *dbline = $main::{'_<' . $file};
-			my $max = $#dbline;
-			my $was;
-			
-			for ($i = 1; $i <= $max; $i++) {
-			    if (defined $dbline{$i}) {
-			        print $OUT "$file:\n" unless $was++;
-				print $OUT " $i:\t", $dbline[$i];
-				($stop,$action) = split(/\0/, $dbline{$i});
-				print $OUT "   break if (", $stop, ")\n"
-				  if $stop;
-				print $OUT "   action:  ", $action, "\n"
-				  if $action;
-				last if $signal;
-			    }
-			}
-		      }
-		      if (%postponed) {
-			print $OUT "Postponed breakpoints in subroutines:\n";
-			my $subname;
-			for $subname (keys %postponed) {
-			  print $OUT " $subname\t$postponed{$subname}\n";
-			  last if $signal;
-			}
-		      }
-		      my @have = map { # Combined keys
-			keys %{$postponed_file{$_}}
-		      } keys %postponed_file;
-		      if (@have) {
-			print $OUT "Postponed breakpoints in files:\n";
-			my ($file, $line);
-			for $file (keys %postponed_file) {
-			  my $db = $postponed_file{$file};
-			  print $OUT " $file:\n";
-			  for $line (sort {$a <=> $b} keys %$db) {
-				print $OUT "  $line:\n";
-				my ($stop,$action) = split(/\0/, $$db{$line});
-				print $OUT "    break if (", $stop, ")\n"
-				  if $stop;
-				print $OUT "    action:  ", $action, "\n"
-				  if $action;
-				last if $signal;
-			  }
-			  last if $signal;
-			}
-		      }
-		      if (%break_on_load) {
-			print $OUT "Breakpoints on load:\n";
-			my $file;
-			for $file (keys %break_on_load) {
-			  print $OUT " $file\n";
-			  last if $signal;
-			}
-		      }
-		      if ($trace & 2) {
-			print $OUT "Watch-expressions:\n";
-			my $expr;
-			for $expr (@to_watch) {
-			  print $OUT " $expr\n";
-			  last if $signal;
-			}
-		      }
-		      next CMD; };
-		    $cmd =~ /^b\b\s*load\b\s*(.*)/ && do {
-			my $file = $1; $file =~ s/\s+$//;
-			{
-			  $break_on_load{$file} = 1;
-			  $break_on_load{$::INC{$file}} = 1 if $::INC{$file};
-			  $file .= '.pm', redo unless $file =~ /\./;
-			}
-			$had_breakpoints{$file} |= 1;
-			print $OUT "Will stop on load of `@{[join '\', `', sort keys %break_on_load]}'.\n";
-			next CMD; };
-		    $cmd =~ /^b\b\s*(postpone|compile)\b\s*([':A-Za-z_][':\w]*)\s*(.*)/ && do {
-			my $cond = length $3 ? $3 : '1';
-			my ($subname, $break) = ($2, $1 eq 'postpone');
-			$subname =~ s/\'/::/g;
-			$subname = "${'package'}::" . $subname
-			  unless $subname =~ /::/;
-			$subname = "main".$subname if substr($subname,0,2) eq "::";
-			$postponed{$subname} = $break 
-			  ? "break +0 if $cond" : "compile";
-			next CMD; };
-		    $cmd =~ /^b\b\s*([':A-Za-z_][':\w]*(?:\[.*\])?)\s*(.*)/ && do {
-			$subname = $1;
-			$cond = length $2 ? $2 : '1';
-			$subname =~ s/\'/::/g;
-			$subname = "${'package'}::" . $subname
-			  unless $subname =~ /::/;
-			$subname = "main".$subname if substr($subname,0,2) eq "::";
-			# Filename below can contain ':'
-			($file,$i) = (find_sub($subname) =~ /^(.*):(.*)$/);
-			$i += 0;
-			if ($i) {
-			    local $filename = $file;
-			    local *dbline = $main::{'_<' . $filename};
-			    $had_breakpoints{$filename} |= 1;
-			    $max = $#dbline;
-			    ++$i while $dbline[$i] == 0 && $i < $max;
-			    $dbline{$i} =~ s/^[^\0]*/$cond/;
-			} else {
-			    print $OUT "Subroutine $subname not found.\n";
-			}
-			next CMD; };
-		    $cmd =~ /^b\b\s*(\d*)\s*(.*)/ && do {
-			$i = $1 || $line;
-			$cond = length $2 ? $2 : '1';
-			if ($dbline[$i] == 0) {
-			    print $OUT "Line $i not breakable.\n";
-			} else {
-			    $had_breakpoints{$filename} |= 1;
-			    $dbline{$i} =~ s/^[^\0]*/$cond/;
-			}
-			next CMD; };
-		    $cmd =~ /^d\b\s*(\d*)/ && do {
-			$i = $1 || $line;
-                        if ($dbline[$i] == 0) {
-                            print $OUT "Line $i not breakable.\n";
-                        } else {
-			    $dbline{$i} =~ s/^[^\0]*//;
-			    delete $dbline{$i} if $dbline{$i} eq '';
-                        }
-			next CMD; };
-		    $cmd =~ /^A$/ && do {
-		      print $OUT "Deleting all actions...\n";
-		      my $file;
-		      for $file (keys %had_breakpoints) {
-			local *dbline = $main::{'_<' . $file};
-			my $max = $#dbline;
-			my $was;
-			
-			for ($i = 1; $i <= $max ; $i++) {
-			    if (defined $dbline{$i}) {
-				$dbline{$i} =~ s/\0[^\0]*//;
-				delete $dbline{$i} if $dbline{$i} eq '';
-			    }
-			}
-			
-			unless ($had_breakpoints{$file} &= ~2) {
-			    delete $had_breakpoints{$file};
-			}
-		      }
-		      next CMD; };
-		    $cmd =~ /^O\s*$/ && do {
-			for (@options) {
-			    &dump_option($_);
-			}
-			next CMD; };
-		    $cmd =~ /^O\s*(\S.*)/ && do {
-			parse_options($1);
-			next CMD; };
-		    $cmd =~ /^\<\<\s*(.*)/ && do { # \<\< for CPerl sake: not HERE
-=======
 			# rjsf ->
 		  $cmd =~ /^([aAbBDhlLMoOvwW])\b\s*(.*)/s && do { 
 				&cmd_wrapper($1, $2, $line); 
@@ -1160,7 +903,6 @@
 			};
 			# <- rjsf
 		  $cmd =~ /^\<\<\s*(.*)/ && do { # \<\< for CPerl sake: not HERE
->>>>>>> dd2bab0f
 			push @$pre, action($1);
 			next CMD; };
 		    $cmd =~ /^>>\s*(.*)/ && do {
@@ -1598,11 +1340,7 @@
 		$piped= "";
 	    }
 	}			# CMD:
-<<<<<<< HEAD
-       $fall_off_end = 1 unless defined $cmd; # Emulate `q' on EOF
-=======
     $fall_off_end = 1 unless defined $cmd; # Emulate `q' on EOF
->>>>>>> dd2bab0f
 	foreach $evalarg (@$post) {
 	  &eval;
 	}
@@ -2210,41 +1948,11 @@
     $, = ""; $/ = "\n"; $\ = ""; $^W = 0;
 }
 
-<<<<<<< HEAD
-# The following takes its argument via $evalarg to preserve current @_
-
-sub eval {
-    # 'my' would make it visible from user code
-    #    but so does local! --tchrist  
-    local @res;			
-    {
-	local $otrace = $trace;
-	local $osingle = $single;
-	local $od = $^D;
-	{ ($evalarg) = $evalarg =~ /(.*)/s; }
-	@res = eval "$usercontext $evalarg;\n"; # '\n' for nice recursive debug
-	$trace = $otrace;
-	$single = $osingle;
-	$^D = $od;
-    }
-    my $at = $@;
-    local $saved[0];		# Preserve the old value of $@
-    eval { &DB::save };
-    if ($at) {
-	print $OUT $at;
-    } elsif ($onetimeDump eq 'dump') {
-	dumpit($OUT, \@res);
-    } elsif ($onetimeDump eq 'methods') {
-	methods($res[0]);
-    }
-    @res;
-=======
 sub print_lineinfo {
   resetterm(1) if $LINEINFO eq $OUT and $term_pid != $$;
   local $\ = '';
   local $, = '';
   print $LINEINFO @_;
->>>>>>> dd2bab0f
 }
 
 # The following takes its argument via $evalarg to preserve current @_
@@ -3277,15 +2985,6 @@
   B<=> [I<a> I<val>]   Define/list an alias        B<W> I<expr>      Add a watch expression
   B<h> [I<db_cmd>]  Get help on command         B<A> or B<W>      Delete all actions/watch
   B<|>[B<|>]I<db_cmd>  Send output to pager        B<$psh>\[B<$psh>\] I<syscmd> Run cmd in a subprocess
-<<<<<<< HEAD
-  B<q> or B<^D>     Quit			  B<R>	      Attempt a restart
-I<Data Examination:>	      B<expr>     Execute perl code, also see: B<s>,B<n>,B<t> I<expr>
-  B<x>|B<m> I<expr>	Evals expr in list context, dumps the result or lists methods.
-  B<p> I<expr>	Print expression (uses script's current package).
-  B<S> [[B<!>]I<pat>]	List subroutine names [not] matching pattern
-  B<V> [I<Pk> [I<Vars>]]	List Variables in Package.  Vars can be ~pattern or !pattern.
-  B<X> [I<Vars>]	Same as \"B<V> I<current_package> [I<Vars>]\".
-=======
   B<q> or B<^D>     Quit                        B<R>           Attempt a restart
 I<Data Examination:>     B<expr>     Execute perl code, also see: B<s>,B<n>,B<t> I<expr>
   B<x>|B<m> I<expr>       Evals expr in list context, dumps the result or lists methods.
@@ -3294,7 +2993,6 @@
   B<V> [I<Pk> [I<Vars>]]  List Variables in Package.  Vars can be ~pattern or !pattern.
   B<X> [I<Vars>]       Same as \"B<V> I<current_package> [I<Vars>]\".
   B<y> [I<n> [I<Vars>]]   List lexicals in higher scope <n>.  Vars same as B<V>.
->>>>>>> dd2bab0f
 For more help, type B<h> I<cmd_letter>, or run B<$doccmd perldebug> for all docs.
 END_SUM
 				# ')}}; # Fix balance of vi % matching
@@ -3741,8 +3439,6 @@
   # Do not stop in at_exit() and destructors on exit:
   $DB::single = !$fall_off_end && !$runnonstop;
   DB::fake::at_exit() unless $fall_off_end or $runnonstop;
-<<<<<<< HEAD
-=======
 }
 
 
@@ -3860,7 +3556,6 @@
 		push @old_watch, $val;
 		$trace |= 2;
 	}
->>>>>>> dd2bab0f
 }
 
 package DB::fake;
