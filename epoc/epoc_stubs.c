--- conflicted
+++ resolved
@@ -6,15 +6,6 @@
  *
  */
 
-<<<<<<< HEAD
-#include <string.h>
-
-int getgid() {return 0;}
-int getegid() {return 0;}
-int geteuid() {return 0;}
-int getuid() {return 0;}
-=======
->>>>>>> dd2bab0f
 int setgid() {return -1;}
 int setuid() {return -1;}
 
@@ -22,31 +13,5 @@
 int execvp() { return -1;}
 
 void Perl_do_exec() {}
-<<<<<<< HEAD
-
-/*------------------------------------------------------------------*/
-/* Two dummy functions implement getproto*                          */
-/*------------------------------------------------------------------*/
-#include <sys/types.h>
-#include <netdb.h>
-#include <netinet/in.h>
 
 
-static struct protoent protos[2] = {
-  {"tcp",  NULL, IPPROTO_TCP} ,
-  {"udp",  NULL, IPPROTO_UDP}};
-
-struct protoent *getprotobyname (const char *st) {
-    
-  if (!strcmp( st, "tcp")) { 
-    return &protos[0];
-  }
-  if (!strcmp( st, "udp")) { 
-    return &protos[1];
-  }
-  return NULL;
-}
-=======
->>>>>>> dd2bab0f
-
-
