--- conflicted
+++ resolved
@@ -2871,7 +2871,6 @@
 Each result bit is based on the least-significant bit of the corresponding
 input byte, i.e., on C<ord($byte)%2>.  In particular, bytes C<"0"> and
 C<"1"> generate bits 0 and 1, as do bytes C<"\0"> and C<"\1">.
-<<<<<<< HEAD
 
 Starting from the beginning of the input string of pack(), each 8-tuple
 of bytes is converted to 1 byte of output.  With format C<b>
@@ -2883,19 +2882,6 @@
 remainder is packed as if the input string were padded by null bytes
 at the end.  Similarly, during unpack()ing the "extra" bits are ignored.
 
-=======
-
-Starting from the beginning of the input string of pack(), each 8-tuple
-of bytes is converted to 1 byte of output.  With format C<b>
-the first byte of the 8-tuple determines the least-significant bit of a
-byte, and with format C<B> it determines the most-significant bit of
-a byte.
-
-If the length of the input string is not exactly divisible by 8, the
-remainder is packed as if the input string were padded by null bytes
-at the end.  Similarly, during unpack()ing the "extra" bits are ignored.
-
->>>>>>> fd9459bc
 If the input string of pack() is longer than needed, extra bytes are ignored.
 A C<*> for the repeat count of pack() means to use all the bytes of
 the input field.  On unpack()ing the bits are converted to a string
