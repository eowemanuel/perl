/*    perl.c
 *
 *    Copyright (c) 1987-1997 Larry Wall
 *
 *    You may distribute under the terms of either the GNU General Public
 *    License or the Artistic License, as specified in the README file.
 *
 */

/*
 * "A ship then new they built for him/of mithril and of elven glass" --Bilbo
 */

#include "EXTERN.h"
#include "perl.h"
#include "patchlevel.h"

/* XXX If this causes problems, set i_unistd=undef in the hint file.  */
#ifdef I_UNISTD
#include <unistd.h>
#endif

#if !defined(STANDARD_C) && !defined(HAS_GETENV_PROTOTYPE)
char *getenv _((char *)); /* Usually in <stdlib.h> */
#endif

dEXTCONST char rcsid[] = "perl.c\nPatch level: ###\n";

#ifdef IAMSUID
#ifndef DOSUID
#define DOSUID
#endif
#endif

#ifdef SETUID_SCRIPTS_ARE_SECURE_NOW
#ifdef DOSUID
#undef DOSUID
#endif
#endif

#define I_REINIT \
  STMT_START {			\
    chopset	= " \n-";	\
    copline	= NOLINE;	\
    curcop	= &compiling;	\
    curcopdb    = NULL;		\
    cxstack_ix  = -1;		\
    cxstack_max = 128;		\
    dbargs	= 0;		\
    dlmax	= 128;		\
    laststatval	= -1;		\
    laststype	= OP_STAT;	\
    maxscream	= -1;		\
    maxsysfd	= MAXSYSFD;	\
    statname	= Nullsv;	\
    tmps_floor	= -1;		\
    tmps_ix     = -1;		\
    op_mask     = NULL;		\
    dlmax       = 128;		\
    laststatval = -1;		\
    laststype   = OP_STAT;	\
    mess_sv     = Nullsv;	\
  } STMT_END

static void find_beginning _((void));
static void forbid_setid _((char *));
static void incpush _((char *, int));
static void init_ids _((void));
static void init_debugger _((void));
static void init_lexer _((void));
static void init_main_stash _((void));
#ifdef USE_THREADS
static struct thread * init_main_thread _((void));
#endif /* USE_THREADS */
static void init_perllib _((void));
static void init_postdump_symbols _((int, char **, char **));
static void init_predump_symbols _((void));
static void my_exit_jump _((void)) __attribute__((noreturn));
static void nuke_stacks _((void));
static void open_script _((char *, bool, SV *));
static void usage _((char *));
static void validate_suid _((char *, char*));

static int fdscript = -1;

#if defined(DEBUGGING) && defined(USE_THREADS) && defined(__linux__)
#include <asm/sigcontext.h>
static void
catch_sigsegv(int signo, struct sigcontext_struct sc)
{
    signal(SIGSEGV, SIG_DFL);
    fprintf(stderr, "Segmentation fault dereferencing 0x%lx\n"
		    "return_address = 0x%lx, eip = 0x%lx\n",
	    	    sc.cr2, __builtin_return_address(0), sc.eip);
    fprintf(stderr, "thread = 0x%lx\n", (unsigned long)THR); 
}
#endif

PerlInterpreter *
perl_alloc(void)
{
    PerlInterpreter *sv_interp;

    curinterp = 0;
    New(53, sv_interp, 1, PerlInterpreter);
    return sv_interp;
}

void
perl_construct(register PerlInterpreter *sv_interp)
{
#if defined(USE_THREADS) && !defined(FAKE_THREADS)
    struct thread *thr;
#endif
    
    if (!(curinterp = sv_interp))
	return;

#ifdef MULTIPLICITY
    Zero(sv_interp, 1, PerlInterpreter);
#endif

   /* Init the real globals (and main thread)? */
    if (!linestr) {
#ifdef USE_THREADS
	XPV *xpv;

    	INIT_THREADS;
	Newz(53, thr, 1, struct thread);
	MUTEX_INIT(&malloc_mutex);
	MUTEX_INIT(&sv_mutex);
	/* Safe to use SVs from now on */
	MUTEX_INIT(&eval_mutex);
	COND_INIT(&eval_cond);
	MUTEX_INIT(&threads_mutex);
	COND_INIT(&nthreads_cond);
<<<<<<< HEAD
	nthreads = 1;
	cvcache = newHV();
	curcop = &compiling;
	thr->flags = THRf_R_JOINABLE;
	MUTEX_INIT(&thr->mutex);
	thr->next = thr;
	thr->prev = thr;
	thr->tid = 0;

	/* Handcraft thrsv similarly to mess_sv */
    	New(53, thrsv, 1, SV);
	Newz(53, xpv, 1, XPV);
	SvFLAGS(thrsv) = SVt_PV;
	SvANY(thrsv) = (void*)xpv;
	SvREFCNT(thrsv) = 1 << 30;	/* practically infinite */
	SvPVX(thrsv) = (char*)thr;
	SvCUR_set(thrsv, sizeof(thr));
	SvLEN_set(thrsv, sizeof(thr));
	*SvEND(thrsv) = '\0';		/* in the trailing_nul field */
	oursv = thrsv;
#ifdef HAVE_THREAD_INTERN
	init_thread_intern(thr);
#else
	thr->self = pthread_self();
	if (pthread_key_create(&thr_key, 0))
	    croak("panic: pthread_key_create");
#endif /* HAVE_THREAD_INTERN */
	SET_THR(thr);
=======
	
	thr = init_main_thread();
>>>>>>> 5756a3ac
#endif /* USE_THREADS */

	linestr = NEWSV(65,80);
	sv_upgrade(linestr,SVt_PVIV);

	if (!SvREADONLY(&sv_undef)) {
	    SvREADONLY_on(&sv_undef);

	    sv_setpv(&sv_no,No);
	    SvNV(&sv_no);
	    SvREADONLY_on(&sv_no);

	    sv_setpv(&sv_yes,Yes);
	    SvNV(&sv_yes);
	    SvREADONLY_on(&sv_yes);
	}

	nrs = newSVpv("\n", 1);
	rs = SvREFCNT_inc(nrs);

	sighandlerp = sighandler;
	pidstatus = newHV();

#ifdef MSDOS
	/*
	 * There is no way we can refer to them from Perl so close them to save
	 * space.  The other alternative would be to provide STDAUX and STDPRN
	 * filehandles.
	 */
	(void)fclose(stdaux);
	(void)fclose(stdprn);
#endif
    }

#ifdef MULTIPLICITY
    I_REINIT;
    perl_destruct_level = 1; 
#else
   if(perl_destruct_level > 0)
       I_REINIT;
#endif

    init_ids();
    lex_state = LEX_NOTPARSING;

    start_env.je_prev = NULL;
    start_env.je_ret = -1;
    start_env.je_mustcatch = TRUE;
    top_env     = &start_env;
    STATUS_ALL_SUCCESS;

    SET_NUMERIC_STANDARD();
#if defined(SUBVERSION) && SUBVERSION > 0
    sprintf(patchlevel, "%7.5f",   (double) 5 
				+ ((double) PATCHLEVEL / (double) 1000)
				+ ((double) SUBVERSION / (double) 100000));
#else
    sprintf(patchlevel, "%5.3f", (double) 5 +
				((double) PATCHLEVEL / (double) 1000));
#endif

#if defined(LOCAL_PATCH_COUNT)
    localpatches = local_patches;	/* For possible -v */
#endif

    PerlIO_init();      /* Hook to IO system */

    fdpid = newAV();	/* for remembering popen pids by fd */

    init_stacks(ARGS);
    DEBUG( {
	New(51,debname,128,char);
	New(52,debdelim,128,char);
    } )

    ENTER;
}

void
perl_destruct(register PerlInterpreter *sv_interp)
{
    dTHR;
    int destruct_level;  /* 0=none, 1=full, 2=full with checks */
    I32 last_sv_count;
    HV *hv;
#ifdef USE_THREADS
    Thread t;
#endif /* USE_THREADS */

    if (!(curinterp = sv_interp))
	return;

#ifdef USE_THREADS
#ifndef FAKE_THREADS
    /* Pass 1 on any remaining threads: detach joinables, join zombies */
  retry_cleanup:
    MUTEX_LOCK(&threads_mutex);
    DEBUG_L(PerlIO_printf(PerlIO_stderr(),
			  "perl_destruct: waiting for %d threads...\n",
			  nthreads - 1));
    for (t = thr->next; t != thr; t = t->next) {
	MUTEX_LOCK(&t->mutex);
	switch (ThrSTATE(t)) {
	    AV *av;
	case THRf_ZOMBIE:
	    DEBUG_L(PerlIO_printf(PerlIO_stderr(),
				  "perl_destruct: joining zombie %p\n", t));
	    ThrSETSTATE(t, THRf_DEAD);
	    MUTEX_UNLOCK(&t->mutex);
	    nthreads--;
	    /*
	     * The SvREFCNT_dec below may take a long time (e.g. av
	     * may contain an object scalar whose destructor gets
	     * called) so we have to unlock threads_mutex and start
	     * all over again.
	     */
	    MUTEX_UNLOCK(&threads_mutex);
	    JOIN(t, &av);
	    SvREFCNT_dec((SV*)av);
	    DEBUG_L(PerlIO_printf(PerlIO_stderr(),
				  "perl_destruct: joined zombie %p OK\n", t));
	    goto retry_cleanup;
	case THRf_R_JOINABLE:
	    DEBUG_L(PerlIO_printf(PerlIO_stderr(),
				  "perl_destruct: detaching thread %p\n", t));
	    ThrSETSTATE(t, THRf_R_DETACHED);
	    /* 
	     * We unlock threads_mutex and t->mutex in the opposite order
	     * from which we locked them just so that DETACH won't
	     * deadlock if it panics. It's only a breach of good style
	     * not a bug since they are unlocks not locks.
	     */
	    MUTEX_UNLOCK(&threads_mutex);
	    DETACH(t);
	    MUTEX_UNLOCK(&t->mutex);
	    goto retry_cleanup;
	default:
	    DEBUG_L(PerlIO_printf(PerlIO_stderr(),
				  "perl_destruct: ignoring %p (state %u)\n",
				  t, ThrSTATE(t)));
	    MUTEX_UNLOCK(&t->mutex);
	    /* fall through and out */
	}
    }
    /* We leave the above "Pass 1" loop with threads_mutex still locked */

    /* Pass 2 on remaining threads: wait for the thread count to drop to one */
    while (nthreads > 1)
    {
	DEBUG_L(PerlIO_printf(PerlIO_stderr(),
			      "perl_destruct: final wait for %d threads\n",
			      nthreads - 1));
	COND_WAIT(&nthreads_cond, &threads_mutex);
    }
    /* At this point, we're the last thread */
    MUTEX_UNLOCK(&threads_mutex);
    DEBUG_L(PerlIO_printf(PerlIO_stderr(), "perl_destruct: armageddon has arrived\n"));
    MUTEX_DESTROY(&threads_mutex);
    COND_DESTROY(&nthreads_cond);
#endif /* !defined(FAKE_THREADS) */
#endif /* USE_THREADS */

    destruct_level = perl_destruct_level;
#ifdef DEBUGGING
    {
	char *s;
	if (s = getenv("PERL_DESTRUCT_LEVEL")) {
	    int i = atoi(s);
	    if (destruct_level < i)
		destruct_level = i;
	}
    }
#endif

    LEAVE;
    FREETMPS;

    /* We must account for everything.  */

    /* Destroy the main CV and syntax tree */
    if (main_root) {
	curpad = AvARRAY(comppad);
	op_free(main_root);
	main_root = Nullop;
    }
    main_start = Nullop;
    SvREFCNT_dec(main_cv);
    main_cv = Nullcv;

    if (sv_objcount) {
	/*
	 * Try to destruct global references.  We do this first so that the
	 * destructors and destructees still exist.  Some sv's might remain.
	 * Non-referenced objects are on their own.
	 */
    
	dirty = TRUE;
	sv_clean_objs();
    }

    /* unhook hooks which will soon be, or use, destroyed data */
    SvREFCNT_dec(warnhook);
    warnhook = Nullsv;
    SvREFCNT_dec(diehook);
    diehook = Nullsv;
    SvREFCNT_dec(parsehook);
    parsehook = Nullsv;

    if (destruct_level == 0){

	DEBUG_P(debprofdump());
    
	/* The exit() function will do everything that needs doing. */
	return;
    }

    /* loosen bonds of global variables */

    if(rsfp) {
	(void)PerlIO_close(rsfp);
	rsfp = Nullfp;
    }

    /* Filters for program text */
    SvREFCNT_dec(rsfp_filters);
    rsfp_filters = Nullav;

    /* switches */
    preprocess   = FALSE;
    minus_n      = FALSE;
    minus_p      = FALSE;
    minus_l      = FALSE;
    minus_a      = FALSE;
    minus_F      = FALSE;
    doswitches   = FALSE;
    dowarn       = FALSE;
    doextract    = FALSE;
    sawampersand = FALSE;	/* must save all match strings */
    sawstudy     = FALSE;	/* do fbm_instr on all strings */
    sawvec       = FALSE;
    unsafe       = FALSE;

    Safefree(inplace);
    inplace = Nullch;

    Safefree(e_tmpname);
    e_tmpname = Nullch;

    if (e_fp) {
	PerlIO_close(e_fp);
	e_fp = Nullfp;
    }

    /* magical thingies */

    Safefree(ofs);	/* $, */
    ofs = Nullch;

    Safefree(ors);	/* $\ */
    ors = Nullch;

    SvREFCNT_dec(nrs);	/* $\ helper */
    nrs = Nullsv;

    multiline = 0;	/* $* */

    SvREFCNT_dec(statname);
    statname = Nullsv;
    statgv = Nullgv;

    /* defgv, aka *_ should be taken care of elsewhere */

#if 0  /* just about all regexp stuff, seems to be ok */

    /* shortcuts to regexp stuff */
    leftgv = Nullgv;
    ampergv = Nullgv;

    SAVEFREEOP(curpm);
    SAVEFREEOP(oldlastpm); /* for saving regexp context during debugger */

    regprecomp = NULL;	/* uncompiled string. */
    regparse = NULL;	/* Input-scan pointer. */
    regxend = NULL;	/* End of input for compile */
    regnpar = 0;	/* () count. */
    regcode = NULL;	/* Code-emit pointer; &regdummy = don't. */
    regsize = 0;	/* Code size. */
    regnaughty = 0;	/* How bad is this pattern? */
    regsawback = 0;	/* Did we see \1, ...? */

    reginput = NULL;		/* String-input pointer. */
    regbol = NULL;		/* Beginning of input, for ^ check. */
    regeol = NULL;		/* End of input, for $ check. */
    regstartp = (char **)NULL;	/* Pointer to startp array. */
    regendp = (char **)NULL;	/* Ditto for endp. */
    reglastparen = 0;		/* Similarly for lastparen. */
    regtill = NULL;		/* How far we are required to go. */
    regflags = 0;		/* are we folding, multilining? */
    regprev = (char)NULL;	/* char before regbol, \n if none */

#endif /* if 0 */

    /* clean up after study() */
    SvREFCNT_dec(lastscream);
    lastscream = Nullsv;
    Safefree(screamfirst);
    screamfirst = 0;
    Safefree(screamnext);
    screamnext  = 0;

    /* startup and shutdown function lists */
    SvREFCNT_dec(beginav);
    SvREFCNT_dec(endav);
    SvREFCNT_dec(initav);
    beginav = Nullav;
    endav = Nullav;
    initav = Nullav;

    /* temp stack during pp_sort() */
    SvREFCNT_dec(sortstack);
    sortstack = Nullav;

    /* shortcuts just get cleared */
    envgv = Nullgv;
    siggv = Nullgv;
    incgv = Nullgv;
    errgv = Nullgv;
    argvgv = Nullgv;
    argvoutgv = Nullgv;
    stdingv = Nullgv;
    last_in_gv = Nullgv;

    /* reset so print() ends up where we expect */
    setdefout(Nullgv);

    /* Prepare to destruct main symbol table.  */

    hv = defstash;
    defstash = 0;
    SvREFCNT_dec(hv);

    FREETMPS;
    if (destruct_level >= 2) {
	if (scopestack_ix != 0)
	    warn("Unbalanced scopes: %ld more ENTERs than LEAVEs\n",
		 (long)scopestack_ix);
	if (savestack_ix != 0)
	    warn("Unbalanced saves: %ld more saves than restores\n",
		 (long)savestack_ix);
	if (tmps_floor != -1)
	    warn("Unbalanced tmps: %ld more allocs than frees\n",
		 (long)tmps_floor + 1);
	if (cxstack_ix != -1)
	    warn("Unbalanced context: %ld more PUSHes than POPs\n",
		 (long)cxstack_ix + 1);
    }

    /* Now absolutely destruct everything, somehow or other, loops or no. */
    last_sv_count = 0;
    SvFLAGS(strtab) |= SVTYPEMASK;		/* don't clean out strtab now */
    while (sv_count != 0 && sv_count != last_sv_count) {
	last_sv_count = sv_count;
	sv_clean_all();
    }
    SvFLAGS(strtab) &= ~SVTYPEMASK;
    SvFLAGS(strtab) |= SVt_PVHV;
    
    /* Destruct the global string table. */
    {
	/* Yell and reset the HeVAL() slots that are still holding refcounts,
	 * so that sv_free() won't fail on them.
	 */
	I32 riter;
	I32 max;
	HE *hent;
	HE **array;

	riter = 0;
	max = HvMAX(strtab);
	array = HvARRAY(strtab);
	hent = array[0];
	for (;;) {
	    if (hent) {
		warn("Unbalanced string table refcount: (%d) for \"%s\"",
		     HeVAL(hent) - Nullsv, HeKEY(hent));
		HeVAL(hent) = Nullsv;
		hent = HeNEXT(hent);
	    }
	    if (!hent) {
		if (++riter > max)
		    break;
		hent = array[riter];
	    }
	}
    }
    SvREFCNT_dec(strtab);

    if (sv_count != 0)
	warn("Scalars leaked: %ld\n", (long)sv_count);

    sv_free_arenas();

    /* No SVs have survived, need to clean out */
    linestr = NULL;
    pidstatus = Nullhv;
    if (origfilename)
    	Safefree(origfilename);
    nuke_stacks();
    hints = 0;		/* Reset hints. Should hints be per-interpreter ? */
    
    DEBUG_P(debprofdump());
#ifdef USE_THREADS
    MUTEX_DESTROY(&sv_mutex);
    MUTEX_DESTROY(&malloc_mutex);
    MUTEX_DESTROY(&eval_mutex);
    COND_DESTROY(&eval_cond);

    /* As the penultimate thing, free the non-arena SV for thrsv */
    Safefree(SvPVX(thrsv));
    Safefree(SvANY(thrsv));
    Safefree(thrsv);
    thrsv = Nullsv;
#endif /* USE_THREADS */
    
    /* As the absolutely last thing, free the non-arena SV for mess() */

    if (mess_sv) {
	/* we know that type >= SVt_PV */
	SvOOK_off(mess_sv);
	Safefree(SvPVX(mess_sv));
	Safefree(SvANY(mess_sv));
	Safefree(mess_sv);
	mess_sv = Nullsv;
    }
}

void
perl_free(PerlInterpreter *sv_interp)
{
    if (!(curinterp = sv_interp))
	return;
    Safefree(sv_interp);
}

int
perl_parse(PerlInterpreter *sv_interp, void (*xsinit) (void), int argc, char **argv, char **env)
{
    dTHR;
    register SV *sv;
    register char *s;
    char *scriptname = NULL;
    VOL bool dosearch = FALSE;
    char *validarg = "";
    I32 oldscope;
    AV* comppadlist;
    dJMPENV;
    int ret;

#ifdef SETUID_SCRIPTS_ARE_SECURE_NOW
#ifdef IAMSUID
#undef IAMSUID
    croak("suidperl is no longer needed since the kernel can now execute\n\
setuid perl scripts securely.\n");
#endif
#endif

    if (!(curinterp = sv_interp))
	return 255;

#if defined(NeXT) && defined(__DYNAMIC__)
    _dyld_lookup_and_bind
	("__environ", (unsigned long *) &environ_pointer, NULL);
#endif /* environ */

    origargv = argv;
    origargc = argc;
#ifndef VMS  /* VMS doesn't have environ array */
    origenviron = environ;
#endif
    e_tmpname = Nullch;

    if (do_undump) {

	/* Come here if running an undumped a.out. */

	origfilename = savepv(argv[0]);
	do_undump = FALSE;
	cxstack_ix = -1;		/* start label stack again */
	init_ids();
	init_postdump_symbols(argc,argv,env);
	return 0;
    }

    if (main_root) {
	curpad = AvARRAY(comppad);
	op_free(main_root);
	main_root = Nullop;
    }
    main_start = Nullop;
    SvREFCNT_dec(main_cv);
    main_cv = Nullcv;

    time(&basetime);
    oldscope = scopestack_ix;

    JMPENV_PUSH(ret);
    switch (ret) {
    case 1:
	STATUS_ALL_FAILURE;
	/* FALL THROUGH */
    case 2:
	/* my_exit() was called */
	while (scopestack_ix > oldscope)
	    LEAVE;
	FREETMPS;
	curstash = defstash;
	if (endav)
	    call_list(oldscope, endav);
	JMPENV_POP;
	return STATUS_NATIVE_EXPORT;
    case 3:
	JMPENV_POP;
	PerlIO_printf(PerlIO_stderr(), "panic: top_env\n");
	return 1;
    }

    sv_setpvn(linestr,"",0);
    sv = newSVpv("",0);		/* first used for -I flags */
    SAVEFREESV(sv);
    init_main_stash();

    for (argc--,argv++; argc > 0; argc--,argv++) {
	if (argv[0][0] != '-' || !argv[0][1])
	    break;
#ifdef DOSUID
    if (*validarg)
	validarg = " PHOOEY ";
    else
	validarg = argv[0];
#endif
	s = argv[0]+1;
      reswitch:
	switch (*s) {
	case '0':
	case 'F':
	case 'a':
	case 'c':
	case 'd':
	case 'D':
	case 'h':
	case 'i':
	case 'l':
	case 'M':
	case 'm':
	case 'n':
	case 'p':
	case 's':
	case 'u':
	case 'U':
	case 'v':
	case 'w':
	    if (s = moreswitches(s))
		goto reswitch;
	    break;

	case 'T':
	    tainting = TRUE;
	    s++;
	    goto reswitch;

	case 'e':
	    if (euid != uid || egid != gid)
		croak("No -e allowed in setuid scripts");
	    if (!e_fp) {
	        e_tmpname = savepv(TMPPATH);
		(void)mktemp(e_tmpname);
		if (!*e_tmpname)
		    croak("Can't mktemp()");
		e_fp = PerlIO_open(e_tmpname,"w");
		if (!e_fp)
		    croak("Cannot open temporary file");
	    }
	    if (*++s)
		PerlIO_puts(e_fp,s);
	    else if (argv[1]) {
		PerlIO_puts(e_fp,argv[1]);
		argc--,argv++;
	    }
	    else
		croak("No code specified for -e");
	    (void)PerlIO_putc(e_fp,'\n');
	    break;
	case 'I':	/* -I handled both here and in moreswitches() */
	    forbid_setid("-I");
	    if (!*++s && (s=argv[1]) != Nullch) {
		argc--,argv++;
	    }
	    while (s && isSPACE(*s))
		++s;
	    if (s && *s) {
		char *e, *p;
		for (e = s; *e && !isSPACE(*e); e++) ;
		p = savepvn(s, e-s);
		incpush(p, TRUE);
		sv_catpv(sv,"-I");
		sv_catpv(sv,p);
		sv_catpv(sv," ");
		Safefree(p);
	    }	/* XXX else croak? */
	    break;
	case 'P':
	    forbid_setid("-P");
	    preprocess = TRUE;
	    s++;
	    goto reswitch;
	case 'S':
	    forbid_setid("-S");
	    dosearch = TRUE;
	    s++;
	    goto reswitch;
	case 'V':
	    if (!preambleav)
		preambleav = newAV();
	    av_push(preambleav, newSVpv("use Config qw(myconfig config_vars)",0));
	    if (*++s != ':')  {
		Sv = newSVpv("print myconfig();",0);
#ifdef VMS
		sv_catpv(Sv,"print \"\\nCharacteristics of this PERLSHR image: \\n\",");
#else
		sv_catpv(Sv,"print \"\\nCharacteristics of this binary (from libperl): \\n\",");
#endif
#if defined(DEBUGGING) || defined(NO_EMBED) || defined(MULTIPLICITY)
		sv_catpv(Sv,"\"  Compile-time options:");
#  ifdef DEBUGGING
		sv_catpv(Sv," DEBUGGING");
#  endif
#  ifdef NO_EMBED
		sv_catpv(Sv," NO_EMBED");
#  endif
#  ifdef MULTIPLICITY
		sv_catpv(Sv," MULTIPLICITY");
#  endif
		sv_catpv(Sv,"\\n\",");
#endif
#if defined(LOCAL_PATCH_COUNT)
		if (LOCAL_PATCH_COUNT > 0) {
		    int i;
		    sv_catpv(Sv,"\"  Locally applied patches:\\n\",");
		    for (i = 1; i <= LOCAL_PATCH_COUNT; i++) {
			if (localpatches[i])
			    sv_catpvf(Sv,"\"  \\t%s\\n\",",localpatches[i]);
		    }
		}
#endif
		sv_catpvf(Sv,"\"  Built under %s\\n\"",OSNAME);
#ifdef __DATE__
#  ifdef __TIME__
		sv_catpvf(Sv,",\"  Compiled at %s %s\\n\"",__DATE__,__TIME__);
#  else
		sv_catpvf(Sv,",\"  Compiled on %s\\n\"",__DATE__);
#  endif
#endif
		sv_catpv(Sv, "; \
$\"=\"\\n    \"; \
@env = map { \"$_=\\\"$ENV{$_}\\\"\" } sort grep {/^PERL/} keys %ENV; \
print \"  \\%ENV:\\n    @env\\n\" if @env; \
print \"  \\@INC:\\n    @INC\\n\";");
	    }
	    else {
		Sv = newSVpv("config_vars(qw(",0);
		sv_catpv(Sv, ++s);
		sv_catpv(Sv, "))");
		s += strlen(s);
	    }
	    av_push(preambleav, Sv);
	    scriptname = BIT_BUCKET;	/* don't look for script or read stdin */
	    goto reswitch;
	case 'x':
	    doextract = TRUE;
	    s++;
	    if (*s)
		cddir = savepv(s);
	    break;
	case 0:
	    break;
	case '-':
	    if (!*++s || isSPACE(*s)) {
		argc--,argv++;
		goto switch_end;
	    }
	    /* catch use of gnu style long options */
	    if (strEQ(s, "version")) {
		s = "v";
		goto reswitch;
	    }
	    if (strEQ(s, "help")) {
		s = "h";
		goto reswitch;
	    }
	    s--;
	    /* FALL THROUGH */
	default:
	    croak("Unrecognized switch: -%s  (-h will show valid options)",s);
	}
    }
  switch_end:

    if (!tainting && (s = getenv("PERL5OPT"))) {
	while (s && *s) {
	    while (isSPACE(*s))
		s++;
	    if (*s == '-') {
		s++;
		if (isSPACE(*s))
		    continue;
	    }
	    if (!*s)
		break;
	    if (!strchr("DIMUdmw", *s))
		croak("Illegal switch in PERL5OPT: -%c", *s);
	    s = moreswitches(s);
	}
    }

    if (!scriptname)
	scriptname = argv[0];
    if (e_fp) {
	if (PerlIO_flush(e_fp) || PerlIO_error(e_fp) || PerlIO_close(e_fp)) {
#ifndef MULTIPLICITY
	    warn("Did you forget to compile with -DMULTIPLICITY?");
#endif	    
	    croak("Can't write to temp file for -e: %s", Strerror(errno));
	}
	e_fp = Nullfp;
	argc++,argv--;
	scriptname = e_tmpname;
    }
    else if (scriptname == Nullch) {
#ifdef MSDOS
	if ( isatty(PerlIO_fileno(PerlIO_stdin())) )
	    moreswitches("h");
#endif
	scriptname = "-";
    }

    init_perllib();

    open_script(scriptname,dosearch,sv);

    validate_suid(validarg, scriptname);

    if (doextract)
	find_beginning();

    main_cv = compcv = (CV*)NEWSV(1104,0);
    sv_upgrade((SV *)compcv, SVt_PVCV);
    CvUNIQUE_on(compcv);

    comppad = newAV();
    av_push(comppad, Nullsv);
    curpad = AvARRAY(comppad);
    comppad_name = newAV();
    comppad_name_fill = 0;
    min_intro_pending = 0;
    padix = 0;
#ifdef USE_THREADS
    av_store(comppad_name, 0, newSVpv("@_", 2));
    curpad[0] = (SV*)newAV();
    SvPADMY_on(curpad[0]);	/* XXX Needed? */
    CvOWNER(compcv) = 0;
    New(666, CvMUTEXP(compcv), 1, perl_mutex);
    MUTEX_INIT(CvMUTEXP(compcv));
#endif /* USE_THREADS */

    comppadlist = newAV();
    AvREAL_off(comppadlist);
    av_store(comppadlist, 0, (SV*)comppad_name);
    av_store(comppadlist, 1, (SV*)comppad);
    CvPADLIST(compcv) = comppadlist;

    boot_core_UNIVERSAL();
    if (xsinit)
	(*xsinit)();	/* in case linked C routines want magical variables */
#if defined(VMS) || defined(WIN32)
    init_os_extras();
#endif

#if defined(DEBUGGING) && defined(USE_THREADS) && defined(__linux__)
    DEBUG_L(signal(SIGSEGV, (void(*)(int))catch_sigsegv););
#endif

    init_predump_symbols();
    if (!do_undump)
	init_postdump_symbols(argc,argv,env);

    init_lexer();

    /* now parse the script */

    error_count = 0;
    if (yyparse() || error_count) {
	if (minus_c)
	    croak("%s had compilation errors.\n", origfilename);
	else {
	    croak("Execution of %s aborted due to compilation errors.\n",
		origfilename);
	}
    }
    curcop->cop_line = 0;
    curstash = defstash;
    preprocess = FALSE;
    if (e_tmpname) {
	(void)UNLINK(e_tmpname);
	Safefree(e_tmpname);
	e_tmpname = Nullch;
    }

    /* now that script is parsed, we can modify record separator */
    SvREFCNT_dec(rs);
    rs = SvREFCNT_inc(nrs);
<<<<<<< HEAD
=======
#ifdef USE_THREADS
    sv_setsv(*av_fetch(thr->magicals, find_thread_magical("/"), FALSE), rs); 
#else
>>>>>>> 5756a3ac
    sv_setsv(GvSV(gv_fetchpv("/", TRUE, SVt_PV)), rs);

    if (do_undump)
	my_unexec();

    if (dowarn)
	gv_check(defstash);

    LEAVE;
    FREETMPS;

#ifdef MYMALLOC
    if ((s=getenv("PERL_DEBUG_MSTATS")) && atoi(s) >= 2)
	dump_mstats("after compilation:");
#endif

    ENTER;
    restartop = 0;
    JMPENV_POP;
    return 0;
}

int
perl_run(PerlInterpreter *sv_interp)
{
    dTHR;
    I32 oldscope;
    dJMPENV;
    int ret;

    if (!(curinterp = sv_interp))
	return 255;

    oldscope = scopestack_ix;

    JMPENV_PUSH(ret);
    switch (ret) {
    case 1:
	cxstack_ix = -1;		/* start context stack again */
	break;
    case 2:
	/* my_exit() was called */
	while (scopestack_ix > oldscope)
	    LEAVE;
	FREETMPS;
	curstash = defstash;
	if (endav)
	    call_list(oldscope, endav);
#ifdef MYMALLOC
	if (getenv("PERL_DEBUG_MSTATS"))
	    dump_mstats("after execution:  ");
#endif
	JMPENV_POP;
	return STATUS_NATIVE_EXPORT;
    case 3:
	if (!restartop) {
	    PerlIO_printf(PerlIO_stderr(), "panic: restartop\n");
	    FREETMPS;
	    JMPENV_POP;
	    return 1;
	}
	if (curstack != mainstack) {
	    dSP;
	    SWITCHSTACK(curstack, mainstack);
	}
	break;
    }

    DEBUG_r(PerlIO_printf(Perl_debug_log, "%s $` $& $' support.\n",
                    sawampersand ? "Enabling" : "Omitting"));

    if (!restartop) {
	DEBUG_x(dump_all());
	DEBUG(PerlIO_printf(Perl_debug_log, "\nEXECUTING...\n\n"));
#ifdef USE_THREADS
	DEBUG_L(PerlIO_printf(Perl_debug_log, "main thread is 0x%lx\n",
			      (unsigned long) thr));
#endif /* USE_THREADS */	

	if (minus_c) {
	    PerlIO_printf(PerlIO_stderr(), "%s syntax OK\n", origfilename);
	    my_exit(0);
	}
	if (PERLDB_SINGLE && DBsingle)
	   sv_setiv(DBsingle, 1); 
	if (initav)
	    call_list(oldscope, initav);
    }

    /* do it */

    if (restartop) {
	op = restartop;
	restartop = 0;
	runops();
    }
    else if (main_start) {
	CvDEPTH(main_cv) = 1;
	op = main_start;
	runops();
    }

    my_exit(0);
    /* NOTREACHED */
    return 0;
}

SV*
perl_get_sv(char *name, I32 create)
{
    GV* gv = gv_fetchpv(name, create, SVt_PV);
    if (gv)
	return GvSV(gv);
    return Nullsv;
}

AV*
perl_get_av(char *name, I32 create)
{
    GV* gv = gv_fetchpv(name, create, SVt_PVAV);
    if (create)
    	return GvAVn(gv);
    if (gv)
	return GvAV(gv);
    return Nullav;
}

HV*
perl_get_hv(char *name, I32 create)
{
    GV* gv = gv_fetchpv(name, create, SVt_PVHV);
    if (create)
    	return GvHVn(gv);
    if (gv)
	return GvHV(gv);
    return Nullhv;
}

CV*
perl_get_cv(char *name, I32 create)
{
    GV* gv = gv_fetchpv(name, create, SVt_PVCV);
    if (create && !GvCVu(gv))
    	return newSUB(start_subparse(FALSE, 0),
		      newSVOP(OP_CONST, 0, newSVpv(name,0)),
		      Nullop,
		      Nullop);
    if (gv)
	return GvCVu(gv);
    return Nullcv;
}

/* Be sure to refetch the stack pointer after calling these routines. */

I32
perl_call_argv(char *subname, I32 flags, register char **argv)
              
          		/* See G_* flags in cop.h */
                     	/* null terminated arg list */
{
    dSP;

    PUSHMARK(sp);
    if (argv) {
	while (*argv) {
	    XPUSHs(sv_2mortal(newSVpv(*argv,0)));
	    argv++;
	}
	PUTBACK;
    }
    return perl_call_pv(subname, flags);
}

I32
perl_call_pv(char *subname, I32 flags)
              		/* name of the subroutine */
          		/* See G_* flags in cop.h */
{
    return perl_call_sv((SV*)perl_get_cv(subname, TRUE), flags);
}

I32
perl_call_method(char *methname, I32 flags)
               		/* name of the subroutine */
          		/* See G_* flags in cop.h */
{
    dSP;
    OP myop;
    if (!op)
	op = &myop;
    XPUSHs(sv_2mortal(newSVpv(methname,0)));
    PUTBACK;
    pp_method(ARGS);
    return perl_call_sv(*stack_sp--, flags);
}

/* May be called with any of a CV, a GV, or an SV containing the name. */
I32
perl_call_sv(SV *sv, I32 flags)
       
          		/* See G_* flags in cop.h */
{
    dTHR;
    LOGOP myop;		/* fake syntax tree node */
    SV** sp = stack_sp;
    I32 oldmark;
    I32 retval;
    I32 oldscope;
    static CV *DBcv;
    bool oldcatch = CATCH_GET;
    dJMPENV;
    int ret;
    OP* oldop = op;

    if (flags & G_DISCARD) {
	ENTER;
	SAVETMPS;
    }

    Zero(&myop, 1, LOGOP);
    myop.op_next = Nullop;
    if (!(flags & G_NOARGS))
	myop.op_flags |= OPf_STACKED;
    myop.op_flags |= ((flags & G_VOID) ? OPf_WANT_VOID :
		      (flags & G_ARRAY) ? OPf_WANT_LIST :
		      OPf_WANT_SCALAR);
    SAVEOP();
    op = (OP*)&myop;

    EXTEND(stack_sp, 1);
    *++stack_sp = sv;
    oldmark = TOPMARK;
    oldscope = scopestack_ix;

    if (PERLDB_SUB && curstash != debstash
	   /* Handle first BEGIN of -d. */
	  && (DBcv || (DBcv = GvCV(DBsub)))
	   /* Try harder, since this may have been a sighandler, thus
	    * curstash may be meaningless. */
	  && (SvTYPE(sv) != SVt_PVCV || CvSTASH((CV*)sv) != debstash))
	op->op_private |= OPpENTERSUB_DB;

    if (flags & G_EVAL) {
	cLOGOP->op_other = op;
	markstack_ptr--;
	/* we're trying to emulate pp_entertry() here */
	{
	    register CONTEXT *cx;
	    I32 gimme = GIMME_V;
	    
	    ENTER;
	    SAVETMPS;
	    
	    push_return(op->op_next);
	    PUSHBLOCK(cx, CXt_EVAL, stack_sp);
	    PUSHEVAL(cx, 0, 0);
	    eval_root = op;             /* Only needed so that goto works right. */
	    
	    in_eval = 1;
	    if (flags & G_KEEPERR)
		in_eval |= 4;
	    else
		sv_setpv(GvSV(errgv),"");
	}
	markstack_ptr++;

	JMPENV_PUSH(ret);
	switch (ret) {
	case 0:
	    break;
	case 1:
	    STATUS_ALL_FAILURE;
	    /* FALL THROUGH */
	case 2:
	    /* my_exit() was called */
	    curstash = defstash;
	    FREETMPS;
	    JMPENV_POP;
	    if (statusvalue)
		croak("Callback called exit");
	    my_exit_jump();
	    /* NOTREACHED */
	case 3:
	    if (restartop) {
		op = restartop;
		restartop = 0;
		break;
	    }
	    stack_sp = stack_base + oldmark;
	    if (flags & G_ARRAY)
		retval = 0;
	    else {
		retval = 1;
		*++stack_sp = &sv_undef;
	    }
	    goto cleanup;
	}
    }
    else
	CATCH_SET(TRUE);

    if (op == (OP*)&myop)
	op = pp_entersub(ARGS);
    if (op)
	runops();
    retval = stack_sp - (stack_base + oldmark);
    if ((flags & G_EVAL) && !(flags & G_KEEPERR))
	sv_setpv(GvSV(errgv),"");

  cleanup:
    if (flags & G_EVAL) {
	if (scopestack_ix > oldscope) {
	    SV **newsp;
	    PMOP *newpm;
	    I32 gimme;
	    register CONTEXT *cx;
	    I32 optype;

	    POPBLOCK(cx,newpm);
	    POPEVAL(cx);
	    pop_return();
	    curpm = newpm;
	    LEAVE;
	}
	JMPENV_POP;
    }
    else
	CATCH_SET(oldcatch);

    if (flags & G_DISCARD) {
	stack_sp = stack_base + oldmark;
	retval = 0;
	FREETMPS;
	LEAVE;
    }
    op = oldop;
    return retval;
}

/* Eval a string. The G_EVAL flag is always assumed. */

I32
perl_eval_sv(SV *sv, I32 flags)
       
          		/* See G_* flags in cop.h */
{
    dTHR;
    UNOP myop;		/* fake syntax tree node */
    SV** sp = stack_sp;
    I32 oldmark = sp - stack_base;
    I32 retval;
    I32 oldscope;
    dJMPENV;
    int ret;
    OP* oldop = op;

    if (flags & G_DISCARD) {
	ENTER;
	SAVETMPS;
    }

    SAVEOP();
    op = (OP*)&myop;
    Zero(op, 1, UNOP);
    EXTEND(stack_sp, 1);
    *++stack_sp = sv;
    oldscope = scopestack_ix;

    if (!(flags & G_NOARGS))
	myop.op_flags = OPf_STACKED;
    myop.op_next = Nullop;
    myop.op_type = OP_ENTEREVAL;
    myop.op_flags |= ((flags & G_VOID) ? OPf_WANT_VOID :
		      (flags & G_ARRAY) ? OPf_WANT_LIST :
		      OPf_WANT_SCALAR);
    if (flags & G_KEEPERR)
	myop.op_flags |= OPf_SPECIAL;

    JMPENV_PUSH(ret);
    switch (ret) {
    case 0:
	break;
    case 1:
	STATUS_ALL_FAILURE;
	/* FALL THROUGH */
    case 2:
	/* my_exit() was called */
	curstash = defstash;
	FREETMPS;
	JMPENV_POP;
	if (statusvalue)
	    croak("Callback called exit");
	my_exit_jump();
	/* NOTREACHED */
    case 3:
	if (restartop) {
	    op = restartop;
	    restartop = 0;
	    break;
	}
	stack_sp = stack_base + oldmark;
	if (flags & G_ARRAY)
	    retval = 0;
	else {
	    retval = 1;
	    *++stack_sp = &sv_undef;
	}
	goto cleanup;
    }

    if (op == (OP*)&myop)
	op = pp_entereval(ARGS);
    if (op)
	runops();
    retval = stack_sp - (stack_base + oldmark);
    if (!(flags & G_KEEPERR))
	sv_setpv(GvSV(errgv),"");

  cleanup:
    JMPENV_POP;
    if (flags & G_DISCARD) {
	stack_sp = stack_base + oldmark;
	retval = 0;
	FREETMPS;
	LEAVE;
    }
    op = oldop;
    return retval;
}

SV*
perl_eval_pv(char *p, I32 croak_on_error)
{
    dSP;
    SV* sv = newSVpv(p, 0);

    PUSHMARK(sp);
    perl_eval_sv(sv, G_SCALAR);
    SvREFCNT_dec(sv);

    SPAGAIN;
    sv = POPs;
    PUTBACK;

    if (croak_on_error && SvTRUE(GvSV(errgv)))
	croak(SvPVx(GvSV(errgv), na));

    return sv;
}

/* Require a module. */

void
perl_require_pv(char *pv)
{
    SV* sv = sv_newmortal();
    sv_setpv(sv, "require '");
    sv_catpv(sv, pv);
    sv_catpv(sv, "'");
    perl_eval_sv(sv, G_DISCARD);
}

void
magicname(char *sym, char *name, I32 namlen)
{
    register GV *gv;

    if (gv = gv_fetchpv(sym,TRUE, SVt_PV))
	sv_magic(GvSV(gv), (SV*)gv, 0, name, namlen);
}

static void
usage(char *name)		/* XXX move this out into a module ? */
           
{
    /* This message really ought to be max 23 lines.
     * Removed -h because the user already knows that opton. Others? */

    static char *usage[] = {
"-0[octal]       specify record separator (\\0, if no argument)",
"-a              autosplit mode with -n or -p (splits $_ into @F)",
"-c              check syntax only (runs BEGIN and END blocks)",
"-d[:debugger]   run scripts under debugger",
"-D[number/list] set debugging flags (argument is a bit mask or flags)",
"-e 'command'    one line of script. Several -e's allowed. Omit [programfile].",
"-F/pattern/     split() pattern for autosplit (-a). The //'s are optional.",
"-i[extension]   edit <> files in place (make backup if extension supplied)",
"-Idirectory     specify @INC/#include directory (may be used more than once)",
"-l[octal]       enable line ending processing, specifies line terminator",
"-[mM][-]module.. executes `use/no module...' before executing your script.",
"-n              assume 'while (<>) { ... }' loop around your script",
"-p              assume loop like -n but print line also like sed",
"-P              run script through C preprocessor before compilation",
"-s              enable some switch parsing for switches after script name",
"-S              look for the script using PATH environment variable",
"-T              turn on tainting checks",
"-u              dump core after parsing script",
"-U              allow unsafe operations",
"-v              print version number and patchlevel of perl",
"-V[:variable]   print perl configuration information",
"-w              TURN WARNINGS ON FOR COMPILATION OF YOUR SCRIPT. Recommended.",
"-x[directory]   strip off text before #!perl line and perhaps cd to directory",
"\n",
NULL
};
    char **p = usage;

    printf("\nUsage: %s [switches] [--] [programfile] [arguments]", name);
    while (*p)
	printf("\n  %s", *p++);
}

/* This routine handles any switches that can be given during run */

char *
moreswitches(char *s)
{
    I32 numlen;
    U32 rschar;

    switch (*s) {
    case '0':
	rschar = scan_oct(s, 4, &numlen);
	SvREFCNT_dec(nrs);
	if (rschar & ~((U8)~0))
	    nrs = &sv_undef;
	else if (!rschar && numlen >= 2)
	    nrs = newSVpv("", 0);
	else {
	    char ch = rschar;
	    nrs = newSVpv(&ch, 1);
	}
	return s + numlen;
    case 'F':
	minus_F = TRUE;
	splitstr = savepv(s + 1);
	s += strlen(s);
	return s;
    case 'a':
	minus_a = TRUE;
	s++;
	return s;
    case 'c':
	minus_c = TRUE;
	s++;
	return s;
    case 'd':
	forbid_setid("-d");
	s++;
	if (*s == ':' || *s == '=')  {
	    my_setenv("PERL5DB", form("use Devel::%s;", ++s));
	    s += strlen(s);
	}
	if (!perldb) {
	    perldb = PERLDB_ALL;
	    init_debugger();
	}
	return s;
    case 'D':
#ifdef DEBUGGING
	forbid_setid("-D");
	if (isALPHA(s[1])) {
	    static char debopts[] = "psltocPmfrxuLHXD";
	    char *d;

	    for (s++; *s && (d = strchr(debopts,*s)); s++)
		debug |= 1 << (d - debopts);
	}
	else {
	    debug = atoi(s+1);
	    for (s++; isDIGIT(*s); s++) ;
	}
	debug |= 0x80000000;
#else
	warn("Recompile perl with -DDEBUGGING to use -D switch\n");
	for (s++; isALNUM(*s); s++) ;
#endif
	/*SUPPRESS 530*/
	return s;
    case 'h':
	usage(origargv[0]);    
	exit(0);
    case 'i':
	if (inplace)
	    Safefree(inplace);
	inplace = savepv(s+1);
	/*SUPPRESS 530*/
	for (s = inplace; *s && !isSPACE(*s); s++) ;
	if (*s)
	    *s++ = '\0';
	return s;
    case 'I':	/* -I handled both here and in parse_perl() */
	forbid_setid("-I");
	++s;
	while (*s && isSPACE(*s))
	    ++s;
	if (*s) {
	    char *e, *p;
	    for (e = s; *e && !isSPACE(*e); e++) ;
	    p = savepvn(s, e-s);
	    incpush(p, TRUE);
	    Safefree(p);
	    s = e;
	}
	else
	    croak("No space allowed after -I");
	return s;
    case 'l':
	minus_l = TRUE;
	s++;
	if (ors)
	    Safefree(ors);
	if (isDIGIT(*s)) {
	    ors = savepv("\n");
	    orslen = 1;
	    *ors = scan_oct(s, 3 + (*s == '0'), &numlen);
	    s += numlen;
	}
	else {
	    if (RsPARA(nrs)) {
		ors = "\n\n";
		orslen = 2;
	    }
	    else
		ors = SvPV(nrs, orslen);
	    ors = savepvn(ors, orslen);
	}
	return s;
    case 'M':
	forbid_setid("-M");	/* XXX ? */
	/* FALL THROUGH */
    case 'm':
	forbid_setid("-m");	/* XXX ? */
	if (*++s) {
	    char *start;
	    SV *sv;
	    char *use = "use ";
	    /* -M-foo == 'no foo'	*/
	    if (*s == '-') { use = "no "; ++s; }
	    sv = newSVpv(use,0);
	    start = s;
	    /* We allow -M'Module qw(Foo Bar)'	*/
	    while(isALNUM(*s) || *s==':') ++s;
	    if (*s != '=') {
		sv_catpv(sv, start);
		if (*(start-1) == 'm') {
		    if (*s != '\0')
			croak("Can't use '%c' after -mname", *s);
		    sv_catpv( sv, " ()");
		}
	    } else {
		sv_catpvn(sv, start, s-start);
		sv_catpv(sv, " split(/,/,q{");
		sv_catpv(sv, ++s);
		sv_catpv(sv,    "})");
	    }
	    s += strlen(s);
	    if (preambleav == NULL)
		preambleav = newAV();
	    av_push(preambleav, sv);
	}
	else
	    croak("No space allowed after -%c", *(s-1));
	return s;
    case 'n':
	minus_n = TRUE;
	s++;
	return s;
    case 'p':
	minus_p = TRUE;
	s++;
	return s;
    case 's':
	forbid_setid("-s");
	doswitches = TRUE;
	s++;
	return s;
    case 'T':
	if (!tainting)
	    croak("Too late for \"-T\" option");
	s++;
	return s;
    case 'u':
	do_undump = TRUE;
	s++;
	return s;
    case 'U':
	unsafe = TRUE;
	s++;
	return s;
    case 'v':
#if defined(SUBVERSION) && SUBVERSION > 0
	printf("\nThis is perl, version 5.%03d_%02d built for %s",
	    PATCHLEVEL, SUBVERSION, ARCHNAME);
#else
	printf("\nThis is perl, version %s built for %s",
		patchlevel, ARCHNAME);
#endif
#if defined(LOCAL_PATCH_COUNT)
	if (LOCAL_PATCH_COUNT > 0)
	    printf("\n(with %d registered patch%s, see perl -V for more detail)",
		LOCAL_PATCH_COUNT, (LOCAL_PATCH_COUNT!=1) ? "es" : "");
#endif

	printf("\n\nCopyright 1987-1997, Larry Wall\n");
#ifdef MSDOS
	printf("\nMS-DOS port Copyright (c) 1989, 1990, Diomidis Spinellis\n");
#endif
#ifdef DJGPP
	printf("djgpp v2 port (jpl5003c) by Hirofumi Watanabe, 1996\n");
#endif
#ifdef OS2
	printf("\n\nOS/2 port Copyright (c) 1990, 1991, Raymond Chen, Kai Uwe Rommel\n"
	    "Version 5 port Copyright (c) 1994-1997, Andreas Kaiser, Ilya Zakharevich\n");
#endif
#ifdef atarist
	printf("atariST series port, ++jrb  bammi@cadence.com\n");
#endif
	printf("\n\
Perl may be copied only under the terms of either the Artistic License or the\n\
GNU General Public License, which may be found in the Perl 5.0 source kit.\n\n");
	exit(0);
    case 'w':
	dowarn = TRUE;
	s++;
	return s;
    case '*':
    case ' ':
	if (s[1] == '-')	/* Additional switches on #! line. */
	    return s+2;
	break;
    case '-':
    case 0:
    case '\n':
    case '\t':
	break;
#ifdef ALTERNATE_SHEBANG
    case 'S':			/* OS/2 needs -S on "extproc" line. */
	break;
#endif
    case 'P':
	if (preprocess)
	    return s+1;
	/* FALL THROUGH */
    default:
	croak("Can't emulate -%.1s on #! line",s);
    }
    return Nullch;
}

/* compliments of Tom Christiansen */

/* unexec() can be found in the Gnu emacs distribution */

void
my_unexec(void)
{
#ifdef UNEXEC
    SV*    prog;
    SV*    file;
    int    status;
    extern int etext;

    prog = newSVpv(BIN_EXP);
    sv_catpv(prog, "/perl");
    file = newSVpv(origfilename);
    sv_catpv(file, ".perldump");

    status = unexec(SvPVX(file), SvPVX(prog), &etext, sbrk(0), 0);
    if (status)
	PerlIO_printf(PerlIO_stderr(), "unexec of %s into %s failed!\n",
		      SvPVX(prog), SvPVX(file));
    exit(status);
#else
#  ifdef VMS
#    include <lib$routines.h>
     lib$signal(SS$_DEBUG);  /* ssdef.h #included from vmsish.h */
#  else
    ABORT();		/* for use with undump */
#  endif
#endif
}

static void
init_main_stash(void)
{
    dTHR;
    GV *gv;

    /* Note that strtab is a rather special HV.  Assumptions are made
       about not iterating on it, and not adding tie magic to it.
       It is properly deallocated in perl_destruct() */
    strtab = newHV();
    HvSHAREKEYS_off(strtab);			/* mandatory */
    Newz(506,((XPVHV*)SvANY(strtab))->xhv_array,
	 sizeof(HE*) * (((XPVHV*)SvANY(strtab))->xhv_max + 1), char);
    
    curstash = defstash = newHV();
    curstname = newSVpv("main",4);
    gv = gv_fetchpv("main::",TRUE, SVt_PVHV);
    SvREFCNT_dec(GvHV(gv));
    GvHV(gv) = (HV*)SvREFCNT_inc(defstash);
    SvREADONLY_on(gv);
    HvNAME(defstash) = savepv("main");
    incgv = gv_HVadd(gv_AVadd(gv_fetchpv("INC",TRUE, SVt_PVAV)));
    GvMULTI_on(incgv);
    defgv = gv_fetchpv("_",TRUE, SVt_PVAV);
    errgv = gv_HVadd(gv_fetchpv("@", TRUE, SVt_PV));
    GvMULTI_on(errgv);
    (void)form("%240s","");	/* Preallocate temp - for immediate signals. */
    sv_grow(GvSV(errgv), 240);	/* Preallocate - for immediate signals. */
    sv_setpvn(GvSV(errgv), "", 0);
    curstash = defstash;
    compiling.cop_stash = defstash;
    debstash = GvHV(gv_fetchpv("DB::", GV_ADDMULTI, SVt_PVHV));
    /* We must init $/ before switches are processed. */
    sv_setpvn(GvSV(gv_fetchpv("/", TRUE, SVt_PV)), "\n", 1);
}

#ifdef CAN_PROTOTYPE
static void
open_script(char *scriptname, bool dosearch, SV *sv)
#else
static void
open_script(scriptname,dosearch,sv)
char *scriptname;
bool dosearch;
SV *sv;
#endif
{
    dTHR;
    char *xfound = Nullch;
    char *xfailed = Nullch;
    register char *s;
    I32 len;
    int retval;
#if defined(DOSISH) && !defined(OS2) && !defined(atarist)
#  define SEARCH_EXTS ".bat", ".cmd", NULL
#  define MAX_EXT_LEN 4
#endif
#ifdef OS2
#  define SEARCH_EXTS ".cmd", ".btm", ".bat", ".pl", NULL
#  define MAX_EXT_LEN 4
#endif
#ifdef VMS
#  define SEARCH_EXTS ".pl", ".com", NULL
#  define MAX_EXT_LEN 4
#endif
    /* additional extensions to try in each dir if scriptname not found */
#ifdef SEARCH_EXTS
    char *ext[] = { SEARCH_EXTS };
    int extidx = 0, i = 0;
    char *curext = Nullch;
#else
#  define MAX_EXT_LEN 0
#endif

    /*
     * If dosearch is true and if scriptname does not contain path
     * delimiters, search the PATH for scriptname.
     *
     * If SEARCH_EXTS is also defined, will look for each
     * scriptname{SEARCH_EXTS} whenever scriptname is not found
     * while searching the PATH.
     *
     * Assuming SEARCH_EXTS is C<".foo",".bar",NULL>, PATH search
     * proceeds as follows:
     *   If DOSISH:
     *     + look for ./scriptname{,.foo,.bar}
     *     + search the PATH for scriptname{,.foo,.bar}
     *
     *   If !DOSISH:
     *     + look *only* in the PATH for scriptname{,.foo,.bar} (note
     *       this will not look in '.' if it's not in the PATH)
     */

#ifdef VMS
    if (dosearch) {
	int hasdir, idx = 0, deftypes = 1;
	bool seen_dot = 1;

	hasdir = (strpbrk(scriptname,":[</") != Nullch) ;
	/* The first time through, just add SEARCH_EXTS to whatever we
	 * already have, so we can check for default file types. */
	while (deftypes ||
	       (!hasdir && my_trnlnm("DCL$PATH",tokenbuf,idx++)) )
	{
	    if (deftypes) {
		deftypes = 0;
		*tokenbuf = '\0';
	    }
	    if ((strlen(tokenbuf) + strlen(scriptname)
		 + MAX_EXT_LEN) >= sizeof tokenbuf)
		continue;	/* don't search dir with too-long name */
	    strcat(tokenbuf, scriptname);
#else  /* !VMS */

#ifdef DOSISH
    if (strEQ(scriptname, "-"))
 	dosearch = 0;
    if (dosearch) {		/* Look in '.' first. */
	char *cur = scriptname;
#ifdef SEARCH_EXTS
	if ((curext = strrchr(scriptname,'.')))	/* possible current ext */
	    while (ext[i])
		if (strEQ(ext[i++],curext)) {
		    extidx = -1;		/* already has an ext */
		    break;
		}
	do {
#endif
	    DEBUG_p(PerlIO_printf(Perl_debug_log,
				  "Looking for %s\n",cur));
	    if (Stat(cur,&statbuf) >= 0) {
		dosearch = 0;
		scriptname = cur;
#ifdef SEARCH_EXTS
		break;
#endif
	    }
#ifdef SEARCH_EXTS
	    if (cur == scriptname) {
		len = strlen(scriptname);
		if (len+MAX_EXT_LEN+1 >= sizeof(tokenbuf))
		    break;
		cur = strcpy(tokenbuf, scriptname);
	    }
	} while (extidx >= 0 && ext[extidx]	/* try an extension? */
		 && strcpy(tokenbuf+len, ext[extidx++]));
#endif
    }
#endif

    if (dosearch && !strchr(scriptname, '/')
#ifdef DOSISH
		 && !strchr(scriptname, '\\')
#endif
		 && (s = getenv("PATH"))) {
	bool seen_dot = 0;
	
	bufend = s + strlen(s);
	while (s < bufend) {
#if defined(atarist) || defined(DOSISH)
	    for (len = 0; *s
#  ifdef atarist
		    && *s != ','
#  endif
		    && *s != ';'; len++, s++) {
		if (len < sizeof tokenbuf)
		    tokenbuf[len] = *s;
	    }
	    if (len < sizeof tokenbuf)
		tokenbuf[len] = '\0';
#else  /* ! (atarist || DOSISH) */
	    s = delimcpy(tokenbuf, tokenbuf + sizeof tokenbuf, s, bufend,
			':',
			&len);
#endif /* ! (atarist || DOSISH) */
	    if (s < bufend)
		s++;
	    if (len + 1 + strlen(scriptname) + MAX_EXT_LEN >= sizeof tokenbuf)
		continue;	/* don't search dir with too-long name */
	    if (len
#if defined(atarist) || defined(DOSISH)
		&& tokenbuf[len - 1] != '/'
		&& tokenbuf[len - 1] != '\\'
#endif
	       )
		tokenbuf[len++] = '/';
	    if (len == 2 && tokenbuf[0] == '.')
		seen_dot = 1;
	    (void)strcpy(tokenbuf + len, scriptname);
#endif  /* !VMS */

#ifdef SEARCH_EXTS
	    len = strlen(tokenbuf);
	    if (extidx > 0)	/* reset after previous loop */
		extidx = 0;
	    do {
#endif
	    	DEBUG_p(PerlIO_printf(Perl_debug_log, "Looking for %s\n",tokenbuf));
		retval = Stat(tokenbuf,&statbuf);
#ifdef SEARCH_EXTS
	    } while (  retval < 0		/* not there */
		    && extidx>=0 && ext[extidx]	/* try an extension? */
		    && strcpy(tokenbuf+len, ext[extidx++])
		);
#endif
	    if (retval < 0)
		continue;
	    if (S_ISREG(statbuf.st_mode)
		&& cando(S_IRUSR,TRUE,&statbuf)
#ifndef DOSISH
		&& cando(S_IXUSR,TRUE,&statbuf)
#endif
		)
	    {
		xfound = tokenbuf;              /* bingo! */
		break;
	    }
	    if (!xfailed)
		xfailed = savepv(tokenbuf);
	}
#ifndef DOSISH
	if (!xfound && !seen_dot && !xfailed && (Stat(scriptname,&statbuf) < 0))
#endif
	    seen_dot = 1;			/* Disable message. */
	if (!xfound)
	    croak("Can't %s %s%s%s",
		  (xfailed ? "execute" : "find"),
		  (xfailed ? xfailed : scriptname),
		  (xfailed ? "" : " on PATH"),
		  (xfailed || seen_dot) ? "" : ", '.' not in PATH");
	if (xfailed)
	    Safefree(xfailed);
	scriptname = xfound;
    }

    if (strnEQ(scriptname, "/dev/fd/", 8) && isDIGIT(scriptname[8]) ) {
	char *s = scriptname + 8;
	fdscript = atoi(s);
	while (isDIGIT(*s))
	    s++;
	if (*s)
	    scriptname = s + 1;
    }
    else
	fdscript = -1;
    origfilename = savepv(e_tmpname ? "-e" : scriptname);
    curcop->cop_filegv = gv_fetchfile(origfilename);
    if (strEQ(origfilename,"-"))
	scriptname = "";
    if (fdscript >= 0) {
	rsfp = PerlIO_fdopen(fdscript,"r");
#if defined(HAS_FCNTL) && defined(F_SETFD)
	if (rsfp)
	    fcntl(PerlIO_fileno(rsfp),F_SETFD,1);  /* ensure close-on-exec */
#endif
    }
    else if (preprocess) {
	char *cpp_cfg = CPPSTDIN;
	SV *cpp = NEWSV(0,0);
	SV *cmd = NEWSV(0,0);

	if (strEQ(cpp_cfg, "cppstdin"))
	    sv_catpvf(cpp, "%s/", BIN_EXP);
	sv_catpv(cpp, cpp_cfg);

	sv_catpv(sv,"-I");
	sv_catpv(sv,PRIVLIB_EXP);

#ifdef MSDOS
	sv_setpvf(cmd, "\
sed %s -e \"/^[^#]/b\" \
 -e \"/^#[ 	]*include[ 	]/b\" \
 -e \"/^#[ 	]*define[ 	]/b\" \
 -e \"/^#[ 	]*if[ 	]/b\" \
 -e \"/^#[ 	]*ifdef[ 	]/b\" \
 -e \"/^#[ 	]*ifndef[ 	]/b\" \
 -e \"/^#[ 	]*else/b\" \
 -e \"/^#[ 	]*elif[ 	]/b\" \
 -e \"/^#[ 	]*undef[ 	]/b\" \
 -e \"/^#[ 	]*endif/b\" \
 -e \"s/^#.*//\" \
 %s | %_ -C %_ %s",
	  (doextract ? "-e \"1,/^#/d\n\"" : ""),
#else
	sv_setpvf(cmd, "\
%s %s -e '/^[^#]/b' \
 -e '/^#[ 	]*include[ 	]/b' \
 -e '/^#[ 	]*define[ 	]/b' \
 -e '/^#[ 	]*if[ 	]/b' \
 -e '/^#[ 	]*ifdef[ 	]/b' \
 -e '/^#[ 	]*ifndef[ 	]/b' \
 -e '/^#[ 	]*else/b' \
 -e '/^#[ 	]*elif[ 	]/b' \
 -e '/^#[ 	]*undef[ 	]/b' \
 -e '/^#[ 	]*endif/b' \
 -e 's/^[ 	]*#.*//' \
 %s | %_ -C %_ %s",
#ifdef LOC_SED
	  LOC_SED,
#else
	  "sed",
#endif
	  (doextract ? "-e '1,/^#/d\n'" : ""),
#endif
	  scriptname, cpp, sv, CPPMINUS);
	doextract = FALSE;
#ifdef IAMSUID				/* actually, this is caught earlier */
	if (euid != uid && !euid) {	/* if running suidperl */
#ifdef HAS_SETEUID
	    (void)seteuid(uid);		/* musn't stay setuid root */
#else
#ifdef HAS_SETREUID
	    (void)setreuid((Uid_t)-1, uid);
#else
#ifdef HAS_SETRESUID
	    (void)setresuid((Uid_t)-1, uid, (Uid_t)-1);
#else
	    setuid(uid);
#endif
#endif
#endif
	    if (geteuid() != uid)
		croak("Can't do seteuid!\n");
	}
#endif /* IAMSUID */
	rsfp = my_popen(SvPVX(cmd), "r");
	SvREFCNT_dec(cmd);
	SvREFCNT_dec(cpp);
    }
    else if (!*scriptname) {
	forbid_setid("program input from stdin");
	rsfp = PerlIO_stdin();
    }
    else {
	rsfp = PerlIO_open(scriptname,"r");
#if defined(HAS_FCNTL) && defined(F_SETFD)
	if (rsfp)
	    fcntl(PerlIO_fileno(rsfp),F_SETFD,1);  /* ensure close-on-exec */
#endif
    }
    if (e_tmpname) {
	e_fp = rsfp;
    }
    if (!rsfp) {
#ifdef DOSUID
#ifndef IAMSUID		/* in case script is not readable before setuid */
	if (euid && Stat(SvPVX(GvSV(curcop->cop_filegv)),&statbuf) >= 0 &&
	  statbuf.st_mode & (S_ISUID|S_ISGID)) {
	    /* try again */
	    execv(form("%s/sperl%s", BIN_EXP, patchlevel), origargv);
	    croak("Can't do setuid\n");
	}
#endif
#endif
	croak("Can't open perl script \"%s\": %s\n",
	  SvPVX(GvSV(curcop->cop_filegv)), Strerror(errno));
    }
}

static void
validate_suid(char *validarg, char *scriptname)
{
    int which;

    /* do we need to emulate setuid on scripts? */

    /* This code is for those BSD systems that have setuid #! scripts disabled
     * in the kernel because of a security problem.  Merely defining DOSUID
     * in perl will not fix that problem, but if you have disabled setuid
     * scripts in the kernel, this will attempt to emulate setuid and setgid
     * on scripts that have those now-otherwise-useless bits set.  The setuid
     * root version must be called suidperl or sperlN.NNN.  If regular perl
     * discovers that it has opened a setuid script, it calls suidperl with
     * the same argv that it had.  If suidperl finds that the script it has
     * just opened is NOT setuid root, it sets the effective uid back to the
     * uid.  We don't just make perl setuid root because that loses the
     * effective uid we had before invoking perl, if it was different from the
     * uid.
     *
     * DOSUID must be defined in both perl and suidperl, and IAMSUID must
     * be defined in suidperl only.  suidperl must be setuid root.  The
     * Configure script will set this up for you if you want it.
     */

#ifdef DOSUID
    dTHR;
    char *s, *s2;

    if (Fstat(PerlIO_fileno(rsfp),&statbuf) < 0)	/* normal stat is insecure */
	croak("Can't stat script \"%s\"",origfilename);
    if (fdscript < 0 && statbuf.st_mode & (S_ISUID|S_ISGID)) {
	I32 len;

#ifdef IAMSUID
#ifndef HAS_SETREUID
	/* On this access check to make sure the directories are readable,
	 * there is actually a small window that the user could use to make
	 * filename point to an accessible directory.  So there is a faint
	 * chance that someone could execute a setuid script down in a
	 * non-accessible directory.  I don't know what to do about that.
	 * But I don't think it's too important.  The manual lies when
	 * it says access() is useful in setuid programs.
	 */
	if (access(SvPVX(GvSV(curcop->cop_filegv)),1))	/*double check*/
	    croak("Permission denied");
#else
	/* If we can swap euid and uid, then we can determine access rights
	 * with a simple stat of the file, and then compare device and
	 * inode to make sure we did stat() on the same file we opened.
	 * Then we just have to make sure he or she can execute it.
	 */
	{
	    struct stat tmpstatbuf;

	    if (
#ifdef HAS_SETREUID
		setreuid(euid,uid) < 0
#else
# if HAS_SETRESUID
		setresuid(euid,uid,(Uid_t)-1) < 0
# endif
#endif
		|| getuid() != euid || geteuid() != uid)
		croak("Can't swap uid and euid");	/* really paranoid */
	    if (Stat(SvPVX(GvSV(curcop->cop_filegv)),&tmpstatbuf) < 0)
		croak("Permission denied");	/* testing full pathname here */
	    if (tmpstatbuf.st_dev != statbuf.st_dev ||
		tmpstatbuf.st_ino != statbuf.st_ino) {
		(void)PerlIO_close(rsfp);
		if (rsfp = my_popen("/bin/mail root","w")) {	/* heh, heh */
		    PerlIO_printf(rsfp,
"User %ld tried to run dev %ld ino %ld in place of dev %ld ino %ld!\n\
(Filename of set-id script was %s, uid %ld gid %ld.)\n\nSincerely,\nperl\n",
			(long)uid,(long)tmpstatbuf.st_dev, (long)tmpstatbuf.st_ino,
			(long)statbuf.st_dev, (long)statbuf.st_ino,
			SvPVX(GvSV(curcop->cop_filegv)),
			(long)statbuf.st_uid, (long)statbuf.st_gid);
		    (void)my_pclose(rsfp);
		}
		croak("Permission denied\n");
	    }
	    if (
#ifdef HAS_SETREUID
              setreuid(uid,euid) < 0
#else
# if defined(HAS_SETRESUID)
              setresuid(uid,euid,(Uid_t)-1) < 0
# endif
#endif
              || getuid() != uid || geteuid() != euid)
		croak("Can't reswap uid and euid");
	    if (!cando(S_IXUSR,FALSE,&statbuf))		/* can real uid exec? */
		croak("Permission denied\n");
	}
#endif /* HAS_SETREUID */
#endif /* IAMSUID */

	if (!S_ISREG(statbuf.st_mode))
	    croak("Permission denied");
	if (statbuf.st_mode & S_IWOTH)
	    croak("Setuid/gid script is writable by world");
	doswitches = FALSE;		/* -s is insecure in suid */
	curcop->cop_line++;
	if (sv_gets(linestr, rsfp, 0) == Nullch ||
	  strnNE(SvPV(linestr,na),"#!",2) )	/* required even on Sys V */
	    croak("No #! line");
	s = SvPV(linestr,na)+2;
	if (*s == ' ') s++;
	while (!isSPACE(*s)) s++;
	for (s2 = s;  (s2 > SvPV(linestr,na)+2 &&
		       (isDIGIT(s2[-1]) || strchr("._-", s2[-1])));  s2--) ;
	if (strnNE(s2-4,"perl",4) && strnNE(s-9,"perl",4))  /* sanity check */
	    croak("Not a perl script");
	while (*s == ' ' || *s == '\t') s++;
	/*
	 * #! arg must be what we saw above.  They can invoke it by
	 * mentioning suidperl explicitly, but they may not add any strange
	 * arguments beyond what #! says if they do invoke suidperl that way.
	 */
	len = strlen(validarg);
	if (strEQ(validarg," PHOOEY ") ||
	    strnNE(s,validarg,len) || !isSPACE(s[len]))
	    croak("Args must match #! line");

#ifndef IAMSUID
	if (euid != uid && (statbuf.st_mode & S_ISUID) &&
	    euid == statbuf.st_uid)
	    if (!do_undump)
		croak("YOU HAVEN'T DISABLED SET-ID SCRIPTS IN THE KERNEL YET!\n\
FIX YOUR KERNEL, PUT A C WRAPPER AROUND THIS SCRIPT, OR USE -u AND UNDUMP!\n");
#endif /* IAMSUID */

	if (euid) {	/* oops, we're not the setuid root perl */
	    (void)PerlIO_close(rsfp);
#ifndef IAMSUID
	    /* try again */
	    execv(form("%s/sperl%s", BIN_EXP, patchlevel), origargv);
#endif
	    croak("Can't do setuid\n");
	}

	if (statbuf.st_mode & S_ISGID && statbuf.st_gid != egid) {
#ifdef HAS_SETEGID
	    (void)setegid(statbuf.st_gid);
#else
#ifdef HAS_SETREGID
           (void)setregid((Gid_t)-1,statbuf.st_gid);
#else
#ifdef HAS_SETRESGID
           (void)setresgid((Gid_t)-1,statbuf.st_gid,(Gid_t)-1);
#else
	    setgid(statbuf.st_gid);
#endif
#endif
#endif
	    if (getegid() != statbuf.st_gid)
		croak("Can't do setegid!\n");
	}
	if (statbuf.st_mode & S_ISUID) {
	    if (statbuf.st_uid != euid)
#ifdef HAS_SETEUID
		(void)seteuid(statbuf.st_uid);	/* all that for this */
#else
#ifdef HAS_SETREUID
                (void)setreuid((Uid_t)-1,statbuf.st_uid);
#else
#ifdef HAS_SETRESUID
                (void)setresuid((Uid_t)-1,statbuf.st_uid,(Uid_t)-1);
#else
		setuid(statbuf.st_uid);
#endif
#endif
#endif
	    if (geteuid() != statbuf.st_uid)
		croak("Can't do seteuid!\n");
	}
	else if (uid) {			/* oops, mustn't run as root */
#ifdef HAS_SETEUID
          (void)seteuid((Uid_t)uid);
#else
#ifdef HAS_SETREUID
          (void)setreuid((Uid_t)-1,(Uid_t)uid);
#else
#ifdef HAS_SETRESUID
          (void)setresuid((Uid_t)-1,(Uid_t)uid,(Uid_t)-1);
#else
          setuid((Uid_t)uid);
#endif
#endif
#endif
	    if (geteuid() != uid)
		croak("Can't do seteuid!\n");
	}
	init_ids();
	if (!cando(S_IXUSR,TRUE,&statbuf))
	    croak("Permission denied\n");	/* they can't do this */
    }
#ifdef IAMSUID
    else if (preprocess)
	croak("-P not allowed for setuid/setgid script\n");
    else if (fdscript >= 0)
	croak("fd script not allowed in suidperl\n");
    else
	croak("Script is not setuid/setgid in suidperl\n");

    /* We absolutely must clear out any saved ids here, so we */
    /* exec the real perl, substituting fd script for scriptname. */
    /* (We pass script name as "subdir" of fd, which perl will grok.) */
    PerlIO_rewind(rsfp);
    lseek(PerlIO_fileno(rsfp),(Off_t)0,0);  /* just in case rewind didn't */
    for (which = 1; origargv[which] && origargv[which] != scriptname; which++) ;
    if (!origargv[which])
	croak("Permission denied");
    origargv[which] = savepv(form("/dev/fd/%d/%s",
				  PerlIO_fileno(rsfp), origargv[which]));
#if defined(HAS_FCNTL) && defined(F_SETFD)
    fcntl(PerlIO_fileno(rsfp),F_SETFD,0);	/* ensure no close-on-exec */
#endif
    execv(form("%s/perl%s", BIN_EXP, patchlevel), origargv);	/* try again */
    croak("Can't do setuid\n");
#endif /* IAMSUID */
#else /* !DOSUID */
    if (euid != uid || egid != gid) {	/* (suidperl doesn't exist, in fact) */
#ifndef SETUID_SCRIPTS_ARE_SECURE_NOW
	dTHR;
	Fstat(PerlIO_fileno(rsfp),&statbuf);	/* may be either wrapped or real suid */
	if ((euid != uid && euid == statbuf.st_uid && statbuf.st_mode & S_ISUID)
	    ||
	    (egid != gid && egid == statbuf.st_gid && statbuf.st_mode & S_ISGID)
	   )
	    if (!do_undump)
		croak("YOU HAVEN'T DISABLED SET-ID SCRIPTS IN THE KERNEL YET!\n\
FIX YOUR KERNEL, PUT A C WRAPPER AROUND THIS SCRIPT, OR USE -u AND UNDUMP!\n");
#endif /* SETUID_SCRIPTS_ARE_SECURE_NOW */
	/* not set-id, must be wrapped */
    }
#endif /* DOSUID */
}

static void
find_beginning(void)
{
    register char *s, *s2;

    /* skip forward in input to the real script? */

    forbid_setid("-x");
    while (doextract) {
	if ((s = sv_gets(linestr, rsfp, 0)) == Nullch)
	    croak("No Perl script found in input\n");
	if (*s == '#' && s[1] == '!' && (s = instr(s,"perl"))) {
	    PerlIO_ungetc(rsfp, '\n');		/* to keep line count right */
	    doextract = FALSE;
	    while (*s && !(isSPACE (*s) || *s == '#')) s++;
	    s2 = s;
	    while (*s == ' ' || *s == '\t') s++;
	    if (*s++ == '-') {
		while (isDIGIT(s2[-1]) || strchr("-._", s2[-1])) s2--;
		if (strnEQ(s2-4,"perl",4))
		    /*SUPPRESS 530*/
		    while (s = moreswitches(s)) ;
	    }
	    if (cddir && chdir(cddir) < 0)
		croak("Can't chdir to %s",cddir);
	}
    }
}

static void
init_ids(void)
{
    uid = (int)getuid();
    euid = (int)geteuid();
    gid = (int)getgid();
    egid = (int)getegid();
#ifdef VMS
    uid |= gid << 16;
    euid |= egid << 16;
#endif
    tainting |= (uid && (euid != uid || egid != gid));
}

static void
forbid_setid(char *s)
{
    if (euid != uid)
        croak("No %s allowed while running setuid", s);
    if (egid != gid)
        croak("No %s allowed while running setgid", s);
}

static void
init_debugger(void)
{
    dTHR;
    curstash = debstash;
    dbargs = GvAV(gv_AVadd((gv_fetchpv("args", GV_ADDMULTI, SVt_PVAV))));
    AvREAL_off(dbargs);
    DBgv = gv_fetchpv("DB", GV_ADDMULTI, SVt_PVGV);
    DBline = gv_fetchpv("dbline", GV_ADDMULTI, SVt_PVAV);
    DBsub = gv_HVadd(gv_fetchpv("sub", GV_ADDMULTI, SVt_PVHV));
    DBsingle = GvSV((gv_fetchpv("single", GV_ADDMULTI, SVt_PV)));
    sv_setiv(DBsingle, 0); 
    DBtrace = GvSV((gv_fetchpv("trace", GV_ADDMULTI, SVt_PV)));
    sv_setiv(DBtrace, 0); 
    DBsignal = GvSV((gv_fetchpv("signal", GV_ADDMULTI, SVt_PV)));
    sv_setiv(DBsignal, 0); 
    curstash = defstash;
}

void
init_stacks(ARGSproto)
{
    curstack = newAV();
    mainstack = curstack;		/* remember in case we switch stacks */
    AvREAL_off(curstack);		/* not a real array */
    av_extend(curstack,127);

    stack_base = AvARRAY(curstack);
    stack_sp = stack_base;
    stack_max = stack_base + 127;

    cxstack_max = 8192 / sizeof(CONTEXT) - 2;	/* Use most of 8K. */
    New(50,cxstack,cxstack_max + 1,CONTEXT);
    cxstack_ix	= -1;

    New(50,tmps_stack,128,SV*);
    tmps_floor = -1;
    tmps_ix = -1;
    tmps_max = 128;

    /*
     * The following stacks almost certainly should be per-interpreter,
     * but for now they're not.  XXX
     */

    if (markstack) {
	markstack_ptr = markstack;
    } else {
	New(54,markstack,64,I32);
	markstack_ptr = markstack;
	markstack_max = markstack + 64;
    }

    if (scopestack) {
	scopestack_ix = 0;
    } else {
	New(54,scopestack,32,I32);
	scopestack_ix = 0;
	scopestack_max = 32;
    }

    if (savestack) {
	savestack_ix = 0;
    } else {
	New(54,savestack,128,ANY);
	savestack_ix = 0;
	savestack_max = 128;
    }

    if (retstack) {
	retstack_ix = 0;
    } else {
	New(54,retstack,16,OP*);
	retstack_ix = 0;
	retstack_max = 16;
    }
}

static void
nuke_stacks(void)
{
    dTHR;
    Safefree(cxstack);
    Safefree(tmps_stack);
    DEBUG( {
	Safefree(debname);
	Safefree(debdelim);
    } )
}

static PerlIO *tmpfp;  /* moved outside init_lexer() because of UNICOS bug */

static void
init_lexer(void)
{
    tmpfp = rsfp;
    rsfp = Nullfp;
    lex_start(linestr);
    rsfp = tmpfp;
    subname = newSVpv("main",4);
}

static void
init_predump_symbols(void)
{
    dTHR;
    GV *tmpgv;
    GV *othergv;

<<<<<<< HEAD
=======
#ifdef USE_THREADS
    sv_setpvn(*av_fetch(thr->magicals,find_thread_magical("\""),FALSE)," ", 1);
#else
>>>>>>> 5756a3ac
    sv_setpvn(GvSV(gv_fetchpv("\"", TRUE, SVt_PV)), " ", 1);

    stdingv = gv_fetchpv("STDIN",TRUE, SVt_PVIO);
    GvMULTI_on(stdingv);
    IoIFP(GvIOp(stdingv)) = PerlIO_stdin();
    tmpgv = gv_fetchpv("stdin",TRUE, SVt_PV);
    GvMULTI_on(tmpgv);
    GvIOp(tmpgv) = (IO*)SvREFCNT_inc(GvIOp(stdingv));

    tmpgv = gv_fetchpv("STDOUT",TRUE, SVt_PVIO);
    GvMULTI_on(tmpgv);
    IoOFP(GvIOp(tmpgv)) = IoIFP(GvIOp(tmpgv)) = PerlIO_stdout();
    setdefout(tmpgv);
    tmpgv = gv_fetchpv("stdout",TRUE, SVt_PV);
    GvMULTI_on(tmpgv);
    GvIOp(tmpgv) = (IO*)SvREFCNT_inc(GvIOp(defoutgv));

    othergv = gv_fetchpv("STDERR",TRUE, SVt_PVIO);
    GvMULTI_on(othergv);
    IoOFP(GvIOp(othergv)) = IoIFP(GvIOp(othergv)) = PerlIO_stderr();
    tmpgv = gv_fetchpv("stderr",TRUE, SVt_PV);
    GvMULTI_on(tmpgv);
    GvIOp(tmpgv) = (IO*)SvREFCNT_inc(GvIOp(othergv));

    statname = NEWSV(66,0);		/* last filename we did stat on */

    if (!osname)
	osname = savepv(OSNAME);
}

static void
init_postdump_symbols(register int argc, register char **argv, register char **env)
{
    char *s;
    SV *sv;
    GV* tmpgv;

    argc--,argv++;	/* skip name of script */
    if (doswitches) {
	for (; argc > 0 && **argv == '-'; argc--,argv++) {
	    if (!argv[0][1])
		break;
	    if (argv[0][1] == '-') {
		argc--,argv++;
		break;
	    }
	    if (s = strchr(argv[0], '=')) {
		*s++ = '\0';
		sv_setpv(GvSV(gv_fetchpv(argv[0]+1,TRUE, SVt_PV)),s);
	    }
	    else
		sv_setiv(GvSV(gv_fetchpv(argv[0]+1,TRUE, SVt_PV)),1);
	}
    }
    toptarget = NEWSV(0,0);
    sv_upgrade(toptarget, SVt_PVFM);
    sv_setpvn(toptarget, "", 0);
    bodytarget = NEWSV(0,0);
    sv_upgrade(bodytarget, SVt_PVFM);
    sv_setpvn(bodytarget, "", 0);
    formtarget = bodytarget;

    TAINT;
    if (tmpgv = gv_fetchpv("0",TRUE, SVt_PV)) {
	sv_setpv(GvSV(tmpgv),origfilename);
	magicname("0", "0", 1);
    }
    if (tmpgv = gv_fetchpv("\030",TRUE, SVt_PV))
	sv_setpv(GvSV(tmpgv),origargv[0]);
    if (argvgv = gv_fetchpv("ARGV",TRUE, SVt_PVAV)) {
	GvMULTI_on(argvgv);
	(void)gv_AVadd(argvgv);
	av_clear(GvAVn(argvgv));
	for (; argc > 0; argc--,argv++) {
	    av_push(GvAVn(argvgv),newSVpv(argv[0],0));
	}
    }
    if (envgv = gv_fetchpv("ENV",TRUE, SVt_PVHV)) {
	HV *hv;
	GvMULTI_on(envgv);
	hv = GvHVn(envgv);
	hv_magic(hv, envgv, 'E');
#ifndef VMS  /* VMS doesn't have environ array */
	/* Note that if the supplied env parameter is actually a copy
	   of the global environ then it may now point to free'd memory
	   if the environment has been modified since. To avoid this
	   problem we treat env==NULL as meaning 'use the default'
	*/
	if (!env)
	    env = environ;
	if (env != environ)
	    environ[0] = Nullch;
	for (; *env; env++) {
	    if (!(s = strchr(*env,'=')))
		continue;
	    *s++ = '\0';
#ifdef WIN32
	    (void)strupr(*env);
#endif
	    sv = newSVpv(s--,0);
	    (void)hv_store(hv, *env, s - *env, sv, 0);
	    *s = '=';
#if defined(__BORLANDC__) && defined(USE_WIN32_RTL_ENV)
	    /* Sins of the RTL. See note in my_setenv(). */
	    (void)putenv(savepv(*env));
#endif
	}
#endif
#ifdef DYNAMIC_ENV_FETCH
	HvNAME(hv) = savepv(ENV_HV_NAME);
#endif
    }
    TAINT_NOT;
    if (tmpgv = gv_fetchpv("$",TRUE, SVt_PV))
	sv_setiv(GvSV(tmpgv), (IV)getpid());
}

static void
init_perllib(void)
{
    char *s;
    if (!tainting) {
#ifndef VMS
	s = getenv("PERL5LIB");
	if (s)
	    incpush(s, TRUE);
	else
	    incpush(getenv("PERLLIB"), FALSE);
#else /* VMS */
	/* Treat PERL5?LIB as a possible search list logical name -- the
	 * "natural" VMS idiom for a Unix path string.  We allow each
	 * element to be a set of |-separated directories for compatibility.
	 */
	char buf[256];
	int idx = 0;
	if (my_trnlnm("PERL5LIB",buf,0))
	    do { incpush(buf,TRUE); } while (my_trnlnm("PERL5LIB",buf,++idx));
	else
	    while (my_trnlnm("PERLLIB",buf,idx++)) incpush(buf,FALSE);
#endif /* VMS */
    }

/* Use the ~-expanded versions of APPLLIB (undocumented),
    ARCHLIB PRIVLIB SITEARCH SITELIB and OLDARCHLIB
*/
#ifdef APPLLIB_EXP
    incpush(APPLLIB_EXP, FALSE);
#endif

#ifdef ARCHLIB_EXP
    incpush(ARCHLIB_EXP, FALSE);
#endif
#ifndef PRIVLIB_EXP
#define PRIVLIB_EXP "/usr/local/lib/perl5:/usr/local/lib/perl"
#endif
    incpush(PRIVLIB_EXP, FALSE);

#ifdef SITEARCH_EXP
    incpush(SITEARCH_EXP, FALSE);
#endif
#ifdef SITELIB_EXP
    incpush(SITELIB_EXP, FALSE);
#endif
#ifdef OLDARCHLIB_EXP  /* 5.00[01] compatibility */
    incpush(OLDARCHLIB_EXP, FALSE);
#endif
    
    if (!tainting)
	incpush(".", FALSE);
}

#if defined(DOSISH)
#    define PERLLIB_SEP ';'
#else
#  if defined(VMS)
#    define PERLLIB_SEP '|'
#  else
#    define PERLLIB_SEP ':'
#  endif
#endif
#ifndef PERLLIB_MANGLE
#  define PERLLIB_MANGLE(s,n) (s)
#endif 

static void
incpush(char *p, int addsubdirs)
{
    SV *subdir = Nullsv;
    static char *archpat_auto;

    if (!p)
	return;

    if (addsubdirs) {
	subdir = newSV(0);
	if (!archpat_auto) {
	    STRLEN len = (sizeof(ARCHNAME) + strlen(patchlevel)
			  + sizeof("//auto"));
	    New(55, archpat_auto, len, char);
	    sprintf(archpat_auto, "/%s/%s/auto", ARCHNAME, patchlevel);
#ifdef VMS
	for (len = sizeof(ARCHNAME) + 2;
	     archpat_auto[len] != '\0' && archpat_auto[len] != '/'; len++)
		if (archpat_auto[len] == '.') archpat_auto[len] = '_';
#endif
	}
    }

    /* Break at all separators */
    while (p && *p) {
	SV *libdir = newSV(0);
	char *s;

	/* skip any consecutive separators */
	while ( *p == PERLLIB_SEP ) {
	    /* Uncomment the next line for PATH semantics */
	    /* av_push(GvAVn(incgv), newSVpv(".", 1)); */
	    p++;
	}

	if ( (s = strchr(p, PERLLIB_SEP)) != Nullch ) {
	    sv_setpvn(libdir, PERLLIB_MANGLE(p, (STRLEN)(s - p)),
		      (STRLEN)(s - p));
	    p = s + 1;
	}
	else {
	    sv_setpv(libdir, PERLLIB_MANGLE(p, 0));
	    p = Nullch;	/* break out */
	}

	/*
	 * BEFORE pushing libdir onto @INC we may first push version- and
	 * archname-specific sub-directories.
	 */
	if (addsubdirs) {
	    struct stat tmpstatbuf;
#ifdef VMS
	    char *unix;
	    STRLEN len;

	    if ((unix = tounixspec_ts(SvPV(libdir,na),Nullch)) != Nullch) {
		len = strlen(unix);
		while (unix[len-1] == '/') len--;  /* Cosmetic */
		sv_usepvn(libdir,unix,len);
	    }
	    else
		PerlIO_printf(PerlIO_stderr(),
		              "Failed to unixify @INC element \"%s\"\n",
			      SvPV(libdir,na));
#endif
	    /* .../archname/version if -d .../archname/version/auto */
	    sv_setsv(subdir, libdir);
	    sv_catpv(subdir, archpat_auto);
	    if (Stat(SvPVX(subdir), &tmpstatbuf) >= 0 &&
		  S_ISDIR(tmpstatbuf.st_mode))
		av_push(GvAVn(incgv),
			newSVpv(SvPVX(subdir), SvCUR(subdir) - sizeof "auto"));

	    /* .../archname if -d .../archname/auto */
	    sv_insert(subdir, SvCUR(libdir) + sizeof(ARCHNAME),
		      strlen(patchlevel) + 1, "", 0);
	    if (Stat(SvPVX(subdir), &tmpstatbuf) >= 0 &&
		  S_ISDIR(tmpstatbuf.st_mode))
		av_push(GvAVn(incgv),
			newSVpv(SvPVX(subdir), SvCUR(subdir) - sizeof "auto"));
	}

	/* finally push this lib directory on the end of @INC */
	av_push(GvAVn(incgv), libdir);
    }

    SvREFCNT_dec(subdir);
}

#ifdef USE_THREADS
static struct thread *
init_main_thread()
{
    struct thread *thr;
    XPV *xpv;

    Newz(53, thr, 1, struct thread);
    curcop = &compiling;
    thr->cvcache = newHV();
    thr->magicals = newAV();
    thr->specific = newAV();
    thr->flags = THRf_R_JOINABLE;
    MUTEX_INIT(&thr->mutex);
    /* Handcraft thrsv similarly to mess_sv */
    New(53, thrsv, 1, SV);
    Newz(53, xpv, 1, XPV);
    SvFLAGS(thrsv) = SVt_PV;
    SvANY(thrsv) = (void*)xpv;
    SvREFCNT(thrsv) = 1 << 30;	/* practically infinite */
    SvPVX(thrsv) = (char*)thr;
    SvCUR_set(thrsv, sizeof(thr));
    SvLEN_set(thrsv, sizeof(thr));
    *SvEND(thrsv) = '\0';	/* in the trailing_nul field */
    thr->oursv = thrsv;
    curcop = &compiling;
    chopset = " \n-";

    MUTEX_LOCK(&threads_mutex);
    nthreads++;
    thr->tid = 0;
    thr->next = thr;
    thr->prev = thr;
    MUTEX_UNLOCK(&threads_mutex);

#ifdef HAVE_THREAD_INTERN
    init_thread_intern(thr);
#else
    thr->self = pthread_self();
#endif /* HAVE_THREAD_INTERN */
    SET_THR(thr);

    /*
     * These must come after the SET_THR because sv_setpvn does
     * SvTAINT and the taint fields require dTHR.
     */
    toptarget = NEWSV(0,0);
    sv_upgrade(toptarget, SVt_PVFM);
    sv_setpvn(toptarget, "", 0);
    bodytarget = NEWSV(0,0);
    sv_upgrade(bodytarget, SVt_PVFM);
    sv_setpvn(bodytarget, "", 0);
    formtarget = bodytarget;
    return thr;
}
#endif /* USE_THREADS */

void
call_list(I32 oldscope, AV *list)
{
    dTHR;
    line_t oldline = curcop->cop_line;
    STRLEN len;
    dJMPENV;
    int ret;

    while (AvFILL(list) >= 0) {
	CV *cv = (CV*)av_shift(list);

	SAVEFREESV(cv);

	JMPENV_PUSH(ret);
	switch (ret) {
	case 0: {
<<<<<<< HEAD
		SV* atsv = GvSV(errgv);
=======
>>>>>>> 5756a3ac
		PUSHMARK(stack_sp);
		perl_call_sv((SV*)cv, G_EVAL|G_DISCARD);
		(void)SvPV(errsv, len);
		if (len) {
		    JMPENV_POP;
		    curcop = &compiling;
		    curcop->cop_line = oldline;
		    if (list == beginav)
			sv_catpv(errsv, "BEGIN failed--compilation aborted");
		    else
			sv_catpv(errsv, "END failed--cleanup aborted");
		    while (scopestack_ix > oldscope)
			LEAVE;
		    croak("%s", SvPVX(errsv));
		}
	    }
	    break;
	case 1:
	    STATUS_ALL_FAILURE;
	    /* FALL THROUGH */
	case 2:
	    /* my_exit() was called */
	    while (scopestack_ix > oldscope)
		LEAVE;
	    FREETMPS;
	    curstash = defstash;
	    if (endav)
		call_list(oldscope, endav);
	    JMPENV_POP;
	    curcop = &compiling;
	    curcop->cop_line = oldline;
	    if (statusvalue) {
		if (list == beginav)
		    croak("BEGIN failed--compilation aborted");
		else
		    croak("END failed--cleanup aborted");
	    }
	    my_exit_jump();
	    /* NOTREACHED */
	case 3:
	    if (!restartop) {
		PerlIO_printf(PerlIO_stderr(), "panic: restartop\n");
		FREETMPS;
		break;
	    }
	    JMPENV_POP;
	    curcop = &compiling;
	    curcop->cop_line = oldline;
	    JMPENV_JUMP(3);
	}
	JMPENV_POP;
    }
}

void
my_exit(U32 status)
{
    dTHR;

#ifdef USE_THREADS
    DEBUG_L(PerlIO_printf(Perl_debug_log, "my_exit: thread 0x%lx, status %lu\n",
			 (unsigned long) thr, (unsigned long) status));
#endif /* USE_THREADS */
    switch (status) {
    case 0:
	STATUS_ALL_SUCCESS;
	break;
    case 1:
	STATUS_ALL_FAILURE;
	break;
    default:
	STATUS_NATIVE_SET(status);
	break;
    }
    my_exit_jump();
}

void
my_failure_exit(void)
{
#ifdef VMS
    if (vaxc$errno & 1) {
	if (STATUS_NATIVE & 1)		/* fortuitiously includes "-1" */
	    STATUS_NATIVE_SET(44);
    }
    else {
	if (!vaxc$errno && errno)	/* unlikely */
	    STATUS_NATIVE_SET(44);
	else
	    STATUS_NATIVE_SET(vaxc$errno);
    }
#else
    if (errno & 255)
	STATUS_POSIX_SET(errno);
    else if (STATUS_POSIX == 0)
	STATUS_POSIX_SET(255);
#endif
    my_exit_jump();
}

static void
my_exit_jump(void)
{
    dTHR;
    register CONTEXT *cx;
    I32 gimme;
    SV **newsp;

    if (e_tmpname) {
	if (e_fp) {
	    PerlIO_close(e_fp);
	    e_fp = Nullfp;
	}
	(void)UNLINK(e_tmpname);
	Safefree(e_tmpname);
	e_tmpname = Nullch;
    }

    if (cxstack_ix >= 0) {
	if (cxstack_ix > 0)
	    dounwind(0);
	POPBLOCK(cx,curpm);
	LEAVE;
    }

    JMPENV_JUMP(2);
}
<|MERGE_RESOLUTION|>--- conflicted
+++ resolved
@@ -134,39 +134,8 @@
 	COND_INIT(&eval_cond);
 	MUTEX_INIT(&threads_mutex);
 	COND_INIT(&nthreads_cond);
-<<<<<<< HEAD
-	nthreads = 1;
-	cvcache = newHV();
-	curcop = &compiling;
-	thr->flags = THRf_R_JOINABLE;
-	MUTEX_INIT(&thr->mutex);
-	thr->next = thr;
-	thr->prev = thr;
-	thr->tid = 0;
-
-	/* Handcraft thrsv similarly to mess_sv */
-    	New(53, thrsv, 1, SV);
-	Newz(53, xpv, 1, XPV);
-	SvFLAGS(thrsv) = SVt_PV;
-	SvANY(thrsv) = (void*)xpv;
-	SvREFCNT(thrsv) = 1 << 30;	/* practically infinite */
-	SvPVX(thrsv) = (char*)thr;
-	SvCUR_set(thrsv, sizeof(thr));
-	SvLEN_set(thrsv, sizeof(thr));
-	*SvEND(thrsv) = '\0';		/* in the trailing_nul field */
-	oursv = thrsv;
-#ifdef HAVE_THREAD_INTERN
-	init_thread_intern(thr);
-#else
-	thr->self = pthread_self();
-	if (pthread_key_create(&thr_key, 0))
-	    croak("panic: pthread_key_create");
-#endif /* HAVE_THREAD_INTERN */
-	SET_THR(thr);
-=======
 	
 	thr = init_main_thread();
->>>>>>> 5756a3ac
 #endif /* USE_THREADS */
 
 	linestr = NEWSV(65,80);
@@ -987,12 +956,9 @@
     /* now that script is parsed, we can modify record separator */
     SvREFCNT_dec(rs);
     rs = SvREFCNT_inc(nrs);
-<<<<<<< HEAD
-=======
 #ifdef USE_THREADS
     sv_setsv(*av_fetch(thr->magicals, find_thread_magical("/"), FALSE), rs); 
 #else
->>>>>>> 5756a3ac
     sv_setsv(GvSV(gv_fetchpv("/", TRUE, SVt_PV)), rs);
 
     if (do_undump)
@@ -2536,12 +2502,9 @@
     GV *tmpgv;
     GV *othergv;
 
-<<<<<<< HEAD
-=======
 #ifdef USE_THREADS
     sv_setpvn(*av_fetch(thr->magicals,find_thread_magical("\""),FALSE)," ", 1);
 #else
->>>>>>> 5756a3ac
     sv_setpvn(GvSV(gv_fetchpv("\"", TRUE, SVt_PV)), " ", 1);
 
     stdingv = gv_fetchpv("STDIN",TRUE, SVt_PVIO);
@@ -2890,10 +2853,6 @@
 	JMPENV_PUSH(ret);
 	switch (ret) {
 	case 0: {
-<<<<<<< HEAD
-		SV* atsv = GvSV(errgv);
-=======
->>>>>>> 5756a3ac
 		PUSHMARK(stack_sp);
 		perl_call_sv((SV*)cv, G_EVAL|G_DISCARD);
 		(void)SvPV(errsv, len);
