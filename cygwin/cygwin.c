/*
 * Cygwin extras
 */

#include "EXTERN.h"
#include "perl.h"
#undef USE_DYNAMIC_LOADING
#include "XSUB.h"

#include <unistd.h>
#include <process.h>

/*
 * pp_system() implemented via spawn()
 * - more efficient and useful when embedding Perl in non-Cygwin apps
 * - code mostly borrowed from djgpp.c
 */
static int
do_spawnvp (const char *path, const char * const *argv)
{
    dTHX;
    Sigsave_t ihand,qhand;
    int childpid, result, status;

    rsignal_save(SIGINT, SIG_IGN, &ihand);
    rsignal_save(SIGQUIT, SIG_IGN, &qhand);
    childpid = spawnvp(_P_NOWAIT,path,argv);
    if (childpid < 0) {
	status = -1;
	if(ckWARN(WARN_EXEC))
<<<<<<< HEAD
	    Perl_warner(aTHX_ WARN_EXEC,"Can't spawn \"%s\": %s",
=======
	    Perl_warner(aTHX_ packWARN(WARN_EXEC),"Can't spawn \"%s\": %s",
>>>>>>> dd2bab0f
		    path,Strerror (errno));
    } else {
	do {
	    result = wait4pid(childpid, &status, 0);
	} while (result == -1 && errno == EINTR);
	if(result < 0)
	    status = -1;
    }
    (void)rsignal_restore(SIGINT, &ihand);
    (void)rsignal_restore(SIGQUIT, &qhand);
    return status;
}

int
do_aspawn (SV *really, void **mark, void **sp)
{
    dTHX;
    int  rc;
    char **a,*tmps,**argv; 
    STRLEN n_a; 

    if (sp<=mark)
        return -1;
    a=argv=(char**) alloca ((sp-mark+3)*sizeof (char*));

    while (++mark <= sp)
        if (*mark)
            *a++ = SvPVx(*mark, n_a);
        else
            *a++ = "";
    *a = Nullch;

    if (argv[0][0] != '/' && argv[0][0] != '\\'
        && !(argv[0][0] && argv[0][1] == ':'
        && (argv[0][2] == '/' || argv[0][2] != '\\'))
     ) /* will swawnvp use PATH? */
         TAINT_ENV();	/* testing IFS here is overkill, probably */

    if (really && *(tmps = SvPV(really, n_a)))
        rc=do_spawnvp (tmps,(const char * const *)argv);
    else
        rc=do_spawnvp (argv[0],(const char *const *)argv);

    return rc;
}

int
do_spawn (char *cmd)
{
    dTHX;
    char **a,*s,*metachars = "$&*(){}[]'\";\\?>|<~`\n";
    const char *command[4];

    while (*cmd && isSPACE(*cmd))
	cmd++;

    if (strnEQ (cmd,"/bin/sh",7) && isSPACE (cmd[7]))
        cmd+=5;

    /* save an extra exec if possible */
    /* see if there are shell metacharacters in it */
    if (strstr (cmd,"..."))
	goto doshell;
    if (*cmd=='.' && isSPACE (cmd[1]))
	goto doshell;
    if (strnEQ (cmd,"exec",4) && isSPACE (cmd[4]))
	goto doshell;
    for (s=cmd; *s && isALPHA (*s); s++) ;	/* catch VAR=val gizmo */
	if (*s=='=')
	    goto doshell;

    for (s=cmd; *s; s++)
	if (strchr (metachars,*s))
	{
	    if (*s=='\n' && s[1]=='\0')
	    {
		*s='\0';
		break;
	    }
	doshell:
	    command[0] = "sh";
	    command[1] = "-c";
	    command[2] = cmd;
	    command[3] = NULL;

	    return do_spawnvp("sh",command);
	}

    New (1303,PL_Argv,(s-cmd)/2+2,char*);
    PL_Cmd=savepvn (cmd,s-cmd);
    a=PL_Argv;
    for (s=PL_Cmd; *s;) {
	while (*s && isSPACE (*s)) s++;
	if (*s)
	    *(a++)=s;
	while (*s && !isSPACE (*s)) s++;
	if (*s)
	    *s++='\0';
    }
    *a=Nullch;
    if (!PL_Argv[0])
        return -1;

    return do_spawnvp(PL_Argv[0],(const char * const *)PL_Argv);
}

/* see also Cwd.pm */
static
XS(Cygwin_cwd)
{
    dXSARGS;
    char *cwd;

    if(items != 0)
	Perl_croak(aTHX_ "Usage: Cwd::cwd()");
    if((cwd = getcwd(NULL, -1))) {
	ST(0) = sv_2mortal(newSVpv(cwd, 0));
	safesysfree(cwd);
#ifndef INCOMPLETE_TAINTS
	SvTAINTED_on(ST(0));
#endif
	XSRETURN(1);
    }
    XSRETURN_UNDEF;
}

void
init_os_extras(void)
{
    char *file = __FILE__;
    dTHX;

    newXS("Cwd::cwd", Cygwin_cwd, file);
}<|MERGE_RESOLUTION|>--- conflicted
+++ resolved
@@ -28,11 +28,7 @@
     if (childpid < 0) {
 	status = -1;
 	if(ckWARN(WARN_EXEC))
-<<<<<<< HEAD
-	    Perl_warner(aTHX_ WARN_EXEC,"Can't spawn \"%s\": %s",
-=======
 	    Perl_warner(aTHX_ packWARN(WARN_EXEC),"Can't spawn \"%s\": %s",
->>>>>>> dd2bab0f
 		    path,Strerror (errno));
     } else {
 	do {
